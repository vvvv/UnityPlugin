﻿using UnityEngine;
using System.Collections;
using Leap;

namespace Leap.Unity{

  /**
  * An IHandModel object that has no graphics of its own, but which allows you to 
  * add transforms matched to points on the hand, fingertips, and arm.
  *
  * To enable an attachment point, add an empty GameObject as a child of the 
  * object containing this script. Then drag the the child to the desired
  * Transform slot. For example, to attach game objects to the palm, drag the child
  * to the Palm slot. You can adjust the position rotation and scale of the child relative
  * to the attachment point and the object will maintain its place relative to that point 
  * when the hand is live. Add other game objects, such as UI elements, primitives, meshes,
  * etc. under the attachment point.
  *
  * Attachment points are updated during the Unity Update loop.
  * 
  * Use with AttachmentControllers and Detectors to activate and deactivate attachments in response to 
  * hand poses.
  *  @since 4.1.1
  */
  public class HandAttachments : IHandModel {
  
    /** The palm of the hand. */
    [Tooltip("The palm of the hand.")]
    public Transform Palm;
    /** The center of the forearm. */
    [Tooltip("The center of the forearm.")]
    public Transform Arm;
    /** The tip of the thumb. */
    [Tooltip("The tip of the thumb.")]
    public Transform Thumb;
    /** The point midway between the thumb and index finger tips.*/
    [Tooltip("The pont between the thumb and index finger.")]
    public Transform PinchPoint;
    /** The tip of the index finger. */
    [Tooltip("The tip of the index finger.")]
    public Transform Index;
    /** The tip of the middle finger. */
    [Tooltip("The tip of the middle finger.")]
    public Transform Middle;
    /** The tip of the ring finger. */
    [Tooltip("The tip of the ring finger.")]
    public Transform Ring;
    /** The tip of the pinky finger. */
    [Tooltip("The tip of the little finger.")]
    public Transform Pinky;
<<<<<<< HEAD
    /** The point midway between the finger tips. */
    [Tooltip("The point midway between the finger tips.")]
=======
    /** At the center of the finger tips */
>>>>>>> 09ba9e5d
    public Transform GrabPoint;

    private Hand _hand;
  
    public override ModelType HandModelType {
      get {
        return ModelType.Graphics;
      }
    }
  
    [Tooltip("Whether to use this for right or left hands")]
    [SerializeField]
    private Chirality _handedness;

    /** 
     * Restrict this set of attachments to one hand or another. Set to
     * Either if the attachment object can be used for both hands.
     */
    public override Chirality Handedness {
      get {
        return _handedness;
      }
    }
  
    public override void SetLeapHand(Hand hand) {
      _hand = hand;
    }
  
    public override Hand GetLeapHand() {
      return _hand;
    }
  
    /** Updates the position and rotation for each non-null attachment transform. */
    public override void UpdateHand () {
      if(Palm != null) {
        Palm.position = _hand.PalmPosition.ToVector3();
        Palm.rotation = _hand.Basis.rotation.ToQuaternion();
      }
      if(Arm != null) {
        Arm.position = _hand.Arm.Center.ToVector3();
        Arm.rotation = _hand.Arm.Basis.rotation.ToQuaternion();
      }
      if(Thumb != null) {
        Thumb.position = _hand.Fingers[0].Bone(Bone.BoneType.TYPE_DISTAL).NextJoint.ToVector3();
        Thumb.rotation = _hand.Fingers[0].Bone(Bone.BoneType.TYPE_DISTAL).Rotation.ToQuaternion();
      }
      if(Index != null) {
        Index.position = _hand.Fingers[1].Bone(Bone.BoneType.TYPE_DISTAL).NextJoint.ToVector3();
        Index.rotation = _hand.Fingers[1].Bone(Bone.BoneType.TYPE_DISTAL).Rotation.ToQuaternion();
      }
      if(Middle != null) {
        Middle.position = _hand.Fingers[2].Bone(Bone.BoneType.TYPE_DISTAL).NextJoint.ToVector3();
        Middle.rotation = _hand.Fingers[2].Bone(Bone.BoneType.TYPE_DISTAL).Rotation.ToQuaternion();
      }
      if(Ring != null) {
        Ring.position = _hand.Fingers[3].Bone(Bone.BoneType.TYPE_DISTAL).NextJoint.ToVector3();
        Ring.rotation = _hand.Fingers[3].Bone(Bone.BoneType.TYPE_DISTAL).Rotation.ToQuaternion();
      }
      if(Pinky != null) {
        Pinky.position = _hand.Fingers[4].Bone(Bone.BoneType.TYPE_DISTAL).NextJoint.ToVector3();
        Pinky.rotation = _hand.Fingers[4].Bone(Bone.BoneType.TYPE_DISTAL).Rotation.ToQuaternion();
      }
      if (PinchPoint != null) {
        Vector thumbTip = _hand.Fingers[0].TipPosition;
        Vector indexTip = _hand.Fingers[1].TipPosition;
        Vector pinchPoint = Vector.Lerp(thumbTip, indexTip, 0.5f);
        PinchPoint.position = pinchPoint.ToVector3();

        Vector forward = pinchPoint - _hand.Fingers[1].Bone(Bone.BoneType.TYPE_PROXIMAL).PrevJoint;
        Vector up = _hand.Fingers[1].Bone(Bone.BoneType.TYPE_PROXIMAL).Direction.Cross(forward);
        PinchPoint.rotation = Quaternion.LookRotation(forward.ToVector3(), up.ToVector3());
      }
      if (GrabPoint != null) {
        Vector3 GrabCenter = _hand.WristPosition.ToVector3();
        for (int i = 0; i < _hand.Fingers.Count; i++) {
          GrabCenter += _hand.Fingers[i].TipPosition.ToVector3();
        }
        GrabPoint.position = GrabCenter / 6.0f;
        Vector GrabForward = (_hand.Fingers[2].TipPosition - _hand.WristPosition).Normalized;
        Vector thumbToPinky = _hand.Fingers[0].TipPosition - _hand.Fingers[4].TipPosition;
        Vector GrabNormal = GrabForward.Cross(thumbToPinky).Normalized;
        GrabPoint.rotation = Quaternion.LookRotation(GrabForward.ToVector3(), GrabNormal.ToVector3());
      }
      if (GrabPoint != null) {
        var fingers = _hand.Fingers;
        Vector3 GrabCenter = _hand.WristPosition.ToVector3();
        Vector3 GrabForward = Vector3.zero;
        for (int i = 0; i < fingers.Count; i++) {
          Finger finger = fingers[i];
          GrabCenter += finger.TipPosition.ToVector3();
          if (i > 0) { //don't include thumb
            GrabForward += finger.TipPosition.ToVector3();
          }
        }
        GrabPoint.position = GrabCenter / 6.0f;
        GrabForward = (GrabForward / 4 - _hand.WristPosition.ToVector3()).normalized;
        Vector3 thumbToPinky = fingers[0].TipPosition.ToVector3() - fingers[4].TipPosition.ToVector3();
        Vector3 GrabNormal = Vector3.Cross(GrabForward, thumbToPinky).normalized;
        GrabPoint.rotation = Quaternion.LookRotation(GrabForward, GrabNormal);
      }
    }
  }
}<|MERGE_RESOLUTION|>--- conflicted
+++ resolved
@@ -48,12 +48,8 @@
     /** The tip of the pinky finger. */
     [Tooltip("The tip of the little finger.")]
     public Transform Pinky;
-<<<<<<< HEAD
     /** The point midway between the finger tips. */
     [Tooltip("The point midway between the finger tips.")]
-=======
-    /** At the center of the finger tips */
->>>>>>> 09ba9e5d
     public Transform GrabPoint;
 
     private Hand _hand;
@@ -137,23 +133,6 @@
         Vector GrabNormal = GrabForward.Cross(thumbToPinky).Normalized;
         GrabPoint.rotation = Quaternion.LookRotation(GrabForward.ToVector3(), GrabNormal.ToVector3());
       }
-      if (GrabPoint != null) {
-        var fingers = _hand.Fingers;
-        Vector3 GrabCenter = _hand.WristPosition.ToVector3();
-        Vector3 GrabForward = Vector3.zero;
-        for (int i = 0; i < fingers.Count; i++) {
-          Finger finger = fingers[i];
-          GrabCenter += finger.TipPosition.ToVector3();
-          if (i > 0) { //don't include thumb
-            GrabForward += finger.TipPosition.ToVector3();
-          }
-        }
-        GrabPoint.position = GrabCenter / 6.0f;
-        GrabForward = (GrabForward / 4 - _hand.WristPosition.ToVector3()).normalized;
-        Vector3 thumbToPinky = fingers[0].TipPosition.ToVector3() - fingers[4].TipPosition.ToVector3();
-        Vector3 GrabNormal = Vector3.Cross(GrabForward, thumbToPinky).normalized;
-        GrabPoint.rotation = Quaternion.LookRotation(GrabForward, GrabNormal);
-      }
     }
   }
 }