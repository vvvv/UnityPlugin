--- conflicted
+++ resolved
@@ -28,26 +28,11 @@
       TwoDimensional
     }
 
-<<<<<<< HEAD
-    public SliderType sliderType = SliderType.Horizonal;
-    public float defaultHorizontalValue;
-    public float defaultVerticalValue;
-    public bool dispatchSlideValueOnStart = true;
-
-    [Space, Space]
-=======
     [Header("Slider Settings")]
     public SliderType sliderType = SliderType.Horizonal;
+
     public bool dispatchSlideValueOnStart = true;
 
-    [Header("Horizontal Axis")]
-    public float defaultHorizontalValue;
->>>>>>> 435a29c8
-    [Tooltip("The minimum and maximum values that the slider reports on the horizontal axis.")]
-    public Vector2 horizontalValueRange = new Vector2(0f, 1f);
-
-<<<<<<< HEAD
-    [Space]
     [Tooltip("Manually specify slider limits even if the slider's parent has a RectTransform.")]
     [DisableIf("_parentHasRectTransform", isEqualTo: false)]
     public bool overrideRectLimits = false;
@@ -55,8 +40,13 @@
     #pragma warning disable 0414
     private bool _parentHasRectTransform = false;
     #pragma warning restore 0414
-=======
->>>>>>> 435a29c8
+
+    [Header("Horizontal Axis")]
+    public float defaultHorizontalValue;
+
+    [Tooltip("The minimum and maximum values that the slider reports on the horizontal axis.")]
+    public Vector2 horizontalValueRange = new Vector2(0f, 1f);
+
     [Tooltip("The minimum and maximum horizontal extents that the slider can slide to in world space.")]
     [MinMax(-0.5f, 0.5f)]
     public Vector2 horizontalSlideLimits = new Vector2(-0.05f, 0.05f);
@@ -66,6 +56,7 @@
            + "continuous (non-quantized) slider for this axis.")]
     [MinValue(0)]
     public int horizontalSteps = 0;
+
     [System.Serializable]
     public class FloatEvent : UnityEvent<float> { }
     ///<summary> Triggered while this slider is depressed. </summary>
@@ -91,13 +82,6 @@
 
     ///<summary> Triggered while this slider is depressed. </summary>
     [SerializeField]
-<<<<<<< HEAD
-    [FormerlySerializedAs("horizontalSlideEvent")]
-    private FloatEvent _horizontalSlideEvent = new FloatEvent();
-    ///<summary> Triggered while this slider is depressed. </summary>
-    [SerializeField]
-=======
->>>>>>> 435a29c8
     [FormerlySerializedAs("verticalSlideEvent")]
     private FloatEvent _verticalSlideEvent = new FloatEvent();
 
@@ -183,26 +167,7 @@
 
       _started = true;
 
-<<<<<<< HEAD
-      if (hackModeOn) {
-        if (transform.parent != null) {
-          parent = transform.parent.GetComponent<RectTransform>();
-          if (parent != null) {
-            if (parent.rect.width < 0f || parent.rect.height < 0f) {
-              Debug.LogError("Parent Rectangle dimensions negative; can't set slider boundaries!", parent.gameObject);
-              enabled = false;
-            } else {
-              horizontalSlideLimits = new Vector2(parent.rect.xMin - transform.localPosition.x, parent.rect.xMax - transform.localPosition.x);
-              verticalSlideLimits = new Vector2(parent.rect.yMin - transform.localPosition.y, parent.rect.yMax - transform.localPosition.y);
-            }
-          }
-        }
-      } else {
-        calculateSliderLimits();
-      }
-=======
       calculateSliderLimits();
->>>>>>> 435a29c8
 
       switch (sliderType) {
         case SliderType.Horizonal:
@@ -228,23 +193,10 @@
     }
 
     public void RecalculateSliderLimits() {
-<<<<<<< HEAD
-      if (!hackModeOn) {
-        calculateSliderLimits();
-      }
+      calculateSliderLimits();
     }
 
     private void calculateSliderLimits() {
-      if (hackModeOn) {
-        return;
-      }
-
-=======
-      calculateSliderLimits();
-    }
-
-    private void calculateSliderLimits() {
->>>>>>> 435a29c8
       if (transform.parent != null) {
         parent = transform.parent.GetComponent<RectTransform>();
 
@@ -255,10 +207,6 @@
             Debug.LogError("Parent Rectangle dimensions negative; can't set slider boundaries!", parent.gameObject);
             enabled = false;
           } else {
-<<<<<<< HEAD
-
-=======
->>>>>>> 435a29c8
             var self = transform.GetComponent<RectTransform>();
             if (self != null) {
               horizontalSlideLimits = new Vector2(parent.rect.xMin - transform.localPosition.x + self.rect.width / 2F, parent.rect.xMax - transform.localPosition.x - self.rect.width / 2F);
@@ -272,11 +220,7 @@
                 horizontalSlideLimits.y = 0F;
               }
 
-<<<<<<< HEAD
-              verticalSlideLimits = new Vector2(parent.rect.yMin - transform.localPosition.y + self.rect.height / 2F, parent.rect.yMax - transform.localPosition.y - self.rect.width / 2F);
-=======
               verticalSlideLimits = new Vector2(parent.rect.yMin - transform.localPosition.y + self.rect.height / 2F, parent.rect.yMax - transform.localPosition.y - self.rect.height / 2F);
->>>>>>> 435a29c8
               if (verticalSlideLimits.x > verticalSlideLimits.y) {
                 verticalSlideLimits = new Vector2(0F, 0F);
               }
