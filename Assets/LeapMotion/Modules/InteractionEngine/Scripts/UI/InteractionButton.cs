--- conflicted
+++ resolved
@@ -27,12 +27,6 @@
     [Header("UI Control")]
     [Tooltip("When set to false, this UI control will not be functional. Use this instead "
            + "of disabling the component itself when you want to disable the user's "
-<<<<<<< HEAD
-           + "ability to affect this UI control.")]
-    public bool controlEnabled = true;
-    public void SetControlEnabled(bool enableControl) {
-      controlEnabled = enableControl;
-=======
            + "ability to affect this UI control while keeping the GameObject active and, "
            + "for example, rendering, and able to receive primaryHover state.")]
     [SerializeField, FormerlySerializedAs("controlEnabled")]
@@ -40,7 +34,6 @@
     public bool controlEnabled {
       get { return _controlEnabled; }
       set { _controlEnabled = value; }
->>>>>>> 435a29c8
     }
 
     public enum StartingPositionMode {
