--- conflicted
+++ resolved
@@ -24,8 +24,8 @@
     ///<summary> The height that this toggle rests at when it is toggled. </summary>
     public float toggledRestingHeight = 0.25f;
 
-    [SerializeField]
-    private bool _toggled = false;
+    [SerializeField, FormerlySerializedAs("_toggled")]
+    private bool _isToggled = false;
 
     [SerializeField]
     private bool _startToggled = false;
@@ -33,12 +33,12 @@
     ///<summary> Whether or not this toggle is currently toggled. </summary>
     public bool isToggled {
       get {
-        return _toggled;
+        return _isToggled;
       }
       set {
-        if (_toggled != value) {
-          _toggled = value;
-          if (_toggled) {
+        if (_isToggled != value) {
+          _isToggled = value;
+          if (_isToggled) {
             OnToggle();
           } else {
             OnUntoggle();
@@ -65,21 +65,12 @@
     [FormerlySerializedAs("unToggleEvent")]
     [SerializeField]
     public UnityEvent _untoggleEvent = new UnityEvent();
-<<<<<<< HEAD
 
     /// <summary>
     /// Called when the toggle is unticked.
     /// </summary>
     public Action OnUntoggle = () => { };
 
-=======
-
-    /// <summary>
-    /// Called when the toggle is unticked.
-    /// </summary>
-    public Action OnUntoggle = () => { };
-    
->>>>>>> 435a29c8
     private float _originalRestingHeight;
 
     protected override void Start() {
@@ -88,11 +79,7 @@
       _originalRestingHeight = restingHeight;
 
       if (_startToggled) {
-<<<<<<< HEAD
         isToggled = true;
-=======
-        toggled = true;
->>>>>>> 435a29c8
       }
 
       OnToggle += _toggleEvent.Invoke;
