--- conflicted
+++ resolved
@@ -151,9 +151,9 @@
   _moveObjectWhenGrasped: 1
   graspedMovementType: 0
   graspHoldWarpingEnabled__curIgnored: 1
-  _overrideInteractionLayer: 1
+  _overrideInteractionLayer: 0
   _interactionLayer:
-    layerIndex: 5
+    layerIndex: 0
   _overrideNoContactLayer: 0
   _noContactLayer:
     layerIndex: 0
@@ -298,7 +298,7 @@
   _frameOptimization: 0
   _overrideDeviceType: 0
   _overrideDeviceTypeWith: 1
-  _updateHandInPrecull: 1
+  _updateHandInPrecull: 0
 --- !u!114 &138469537
 MonoBehaviour:
   m_ObjectHideFlags: 0
@@ -1333,13 +1333,6 @@
       propertyPath: m_LocalPosition.x
       value: 0.03977999
       objectReference: {fileID: 0}
-<<<<<<< HEAD
-    - target: {fileID: 4125451489810824, guid: 2276723046d707c4f94d431ceb80ab92, type: 2}
-      propertyPath: m_LocalPosition.x
-      value: 0.009395286
-      objectReference: {fileID: 0}
-=======
->>>>>>> 85d7e7a6
     - target: {fileID: 4356326262500756, guid: 2276723046d707c4f94d431ceb80ab92, type: 2}
       propertyPath: m_LocalPosition.x
       value: 0.0646
@@ -1419,134 +1412,6 @@
     type: 2}
   m_PrefabInternal: {fileID: 218407820}
   m_Script: {fileID: 11500000, guid: e55d3703de8ab5d418cb97104179cb49, type: 3}
---- !u!1 &263808809
-GameObject:
-  m_ObjectHideFlags: 0
-  m_PrefabParentObject: {fileID: 1341051842953364, guid: b765f0033afcf97499e39815434229cc,
-    type: 2}
-  m_PrefabInternal: {fileID: 0}
-  serializedVersion: 5
-  m_Component:
-  - component: {fileID: 263808810}
-  - component: {fileID: 263808813}
-  - component: {fileID: 263808812}
-  - component: {fileID: 263808811}
-  m_Layer: 0
-  m_Name: Cube UI Slider
-  m_TagString: Untagged
-  m_Icon: {fileID: 0}
-  m_NavMeshLayer: 0
-  m_StaticEditorFlags: 0
-  m_IsActive: 1
---- !u!4 &263808810
-Transform:
-  m_ObjectHideFlags: 0
-  m_PrefabParentObject: {fileID: 4836511281976174, guid: b765f0033afcf97499e39815434229cc,
-    type: 2}
-  m_PrefabInternal: {fileID: 0}
-  m_GameObject: {fileID: 263808809}
-  m_LocalRotation: {x: -0, y: -0, z: -0, w: 1}
-  m_LocalPosition: {x: 0, y: -0, z: -0.0046}
-  m_LocalScale: {x: 1, y: 1, z: 1}
-  m_Children:
-  - {fileID: 1921148195}
-  m_Father: {fileID: 2057493649}
-  m_RootOrder: 1
-  m_LocalEulerAnglesHint: {x: 0, y: 0, z: 0}
---- !u!114 &263808811
-MonoBehaviour:
-  m_ObjectHideFlags: 0
-  m_PrefabParentObject: {fileID: 0}
-  m_PrefabInternal: {fileID: 0}
-  m_GameObject: {fileID: 263808809}
-  m_Enabled: 1
-  m_EditorHideFlags: 0
-  m_Script: {fileID: 11500000, guid: 4b02e2f8ae628ac4f9faca951fe12db4, type: 3}
-  m_Name: 
-  m_EditorClassIdentifier: 
-  useHover: 0
-  usePrimaryHover: 1
-  defaultColor: {r: 0.1, g: 0.1, b: 0.1, a: 1}
-  suspendedColor: {r: 1, g: 0, b: 0, a: 1}
-  hoverColor: {r: 0.7, g: 0.7, b: 0.7, a: 1}
-  primaryHoverColor: {r: 0.5, g: 0.5, b: 0.5, a: 1}
-  pressedColor: {r: 1, g: 1, b: 1, a: 1}
---- !u!114 &263808812
-MonoBehaviour:
-  m_ObjectHideFlags: 0
-  m_PrefabParentObject: {fileID: 114549121905405358, guid: b765f0033afcf97499e39815434229cc,
-    type: 2}
-  m_PrefabInternal: {fileID: 0}
-  m_GameObject: {fileID: 263808809}
-  m_Enabled: 1
-  m_EditorHideFlags: 0
-  m_Script: {fileID: 11500000, guid: 0ebbb41b110e5794ab82d986ca172460, type: 3}
-  m_Name: 
-  m_EditorClassIdentifier: 
-  _manager: {fileID: 708822598}
-  _ignoreHoverMode: 0
-  _isIgnoringAllHoverState: 0
-  _ignorePrimaryHover: 0
-  _ignoreContact: 0
-  _ignoreGrasping: 0
-  _contactForceMode: 1
-  _allowMultiGrasp: 0
-  _moveObjectWhenGrasped: 1
-  graspedMovementType: 0
-  graspHoldWarpingEnabled__curIgnored: 1
-  _overrideInteractionLayer: 1
-  _interactionLayer:
-    layerIndex: 5
-  _overrideNoContactLayer: 0
-  _noContactLayer:
-    layerIndex: 0
-  _eventTable:
-    _entries: []
-  minMaxHeight: {x: 0, y: 0.02}
-  restingHeight: 0.5
-  _springForce: 0.1
-  OnPress:
-    m_PersistentCalls:
-      m_Calls: []
-    m_TypeName: UnityEngine.Events.UnityEvent, UnityEngine, Version=0.0.0.0, Culture=neutral,
-      PublicKeyToken=null
-  OnUnpress:
-    m_PersistentCalls:
-      m_Calls: []
-    m_TypeName: UnityEngine.Events.UnityEvent, UnityEngine, Version=0.0.0.0, Culture=neutral,
-      PublicKeyToken=null
-  horizontalValueRange: {x: 0, y: 1}
-  verticalValueRange: {x: 0, y: 1}
-  horizontalSlideLimits: {x: -0.205, y: 0.205}
-  verticalSlideLimits: {x: 0, y: 0}
-  horizontalSteps: 0
-  verticalSteps: 0
-  horizontalSlideEvent:
-    m_PersistentCalls:
-      m_Calls: []
-    m_TypeName: Leap.Unity.Interaction.InteractionSlider+FloatEvent, Assembly-CSharp,
-      Version=0.0.0.0, Culture=neutral, PublicKeyToken=null
-  verticalSlideEvent:
-    m_PersistentCalls:
-      m_Calls: []
-    m_TypeName: Leap.Unity.Interaction.InteractionSlider+FloatEvent, Assembly-CSharp,
-      Version=0.0.0.0, Culture=neutral, PublicKeyToken=null
---- !u!54 &263808813
-Rigidbody:
-  m_ObjectHideFlags: 0
-  m_PrefabParentObject: {fileID: 54275022097181194, guid: b765f0033afcf97499e39815434229cc,
-    type: 2}
-  m_PrefabInternal: {fileID: 0}
-  m_GameObject: {fileID: 263808809}
-  serializedVersion: 2
-  m_Mass: 1
-  m_Drag: 0
-  m_AngularDrag: 0.05
-  m_UseGravity: 0
-  m_IsKinematic: 0
-  m_Interpolate: 0
-  m_Constraints: 112
-  m_CollisionDetection: 0
 --- !u!1001 &265548106
 Prefab:
   m_ObjectHideFlags: 0
@@ -1605,6 +1470,94 @@
   m_PrefabParentObject: {fileID: 4594054966085544, guid: 8b0fa35b4cedcf243b23166070e235ec,
     type: 2}
   m_PrefabInternal: {fileID: 265548106}
+--- !u!1 &517204485
+GameObject:
+  m_ObjectHideFlags: 0
+  m_PrefabParentObject: {fileID: 1492423929302688, guid: b765f0033afcf97499e39815434229cc,
+    type: 2}
+  m_PrefabInternal: {fileID: 0}
+  serializedVersion: 5
+  m_Component:
+  - component: {fileID: 517204486}
+  - component: {fileID: 517204489}
+  - component: {fileID: 517204488}
+  - component: {fileID: 517204487}
+  m_Layer: 0
+  m_Name: Button Cube
+  m_TagString: Untagged
+  m_Icon: {fileID: 0}
+  m_NavMeshLayer: 0
+  m_StaticEditorFlags: 0
+  m_IsActive: 1
+--- !u!4 &517204486
+Transform:
+  m_ObjectHideFlags: 0
+  m_PrefabParentObject: {fileID: 4941436115589302, guid: b765f0033afcf97499e39815434229cc,
+    type: 2}
+  m_PrefabInternal: {fileID: 0}
+  m_GameObject: {fileID: 517204485}
+  m_LocalRotation: {x: -0, y: -0, z: -0, w: 1}
+  m_LocalPosition: {x: 0, y: -0, z: 0.0009}
+  m_LocalScale: {x: 0.032584533, y: 0.032584537, z: 0.009123394}
+  m_Children:
+  - {fileID: 1451537959}
+  m_Father: {fileID: 1758933909}
+  m_RootOrder: 0
+  m_LocalEulerAnglesHint: {x: 0, y: 0, z: 0}
+--- !u!23 &517204487
+MeshRenderer:
+  m_ObjectHideFlags: 0
+  m_PrefabParentObject: {fileID: 23160881777734320, guid: b765f0033afcf97499e39815434229cc,
+    type: 2}
+  m_PrefabInternal: {fileID: 0}
+  m_GameObject: {fileID: 517204485}
+  m_Enabled: 1
+  m_CastShadows: 1
+  m_ReceiveShadows: 1
+  m_MotionVectors: 1
+  m_LightProbeUsage: 1
+  m_ReflectionProbeUsage: 1
+  m_Materials:
+  - {fileID: 2100000, guid: cb707237b19198f4bbc0381c5c11da15, type: 2}
+  m_StaticBatchInfo:
+    firstSubMesh: 0
+    subMeshCount: 0
+  m_StaticBatchRoot: {fileID: 0}
+  m_ProbeAnchor: {fileID: 0}
+  m_LightProbeVolumeOverride: {fileID: 0}
+  m_ScaleInLightmap: 1
+  m_PreserveUVs: 1
+  m_IgnoreNormalsForChartDetection: 0
+  m_ImportantGI: 0
+  m_SelectedEditorRenderState: 3
+  m_MinimumChartSize: 4
+  m_AutoUVMaxDistance: 0.5
+  m_AutoUVMaxAngle: 89
+  m_LightmapParameters: {fileID: 0}
+  m_SortingLayerID: 0
+  m_SortingLayer: 0
+  m_SortingOrder: 0
+--- !u!65 &517204488
+BoxCollider:
+  m_ObjectHideFlags: 0
+  m_PrefabParentObject: {fileID: 65230610299866684, guid: b765f0033afcf97499e39815434229cc,
+    type: 2}
+  m_PrefabInternal: {fileID: 0}
+  m_GameObject: {fileID: 517204485}
+  m_Material: {fileID: 0}
+  m_IsTrigger: 0
+  m_Enabled: 1
+  serializedVersion: 2
+  m_Size: {x: 1, y: 1, z: 1}
+  m_Center: {x: 0, y: 0, z: 0}
+--- !u!33 &517204489
+MeshFilter:
+  m_ObjectHideFlags: 0
+  m_PrefabParentObject: {fileID: 33764649423046396, guid: b765f0033afcf97499e39815434229cc,
+    type: 2}
+  m_PrefabInternal: {fileID: 0}
+  m_GameObject: {fileID: 517204485}
+  m_Mesh: {fileID: 10202, guid: 0000000000000000e000000000000000, type: 0}
 --- !u!1001 &517838181
 Prefab:
   m_ObjectHideFlags: 0
@@ -1642,27 +1595,7 @@
       objectReference: {fileID: 0}
     - target: {fileID: 4167062488207904, guid: 9b0d46ef9e6296640baaf7bac58ac47b, type: 2}
       propertyPath: m_RootOrder
-      value: 0
-      objectReference: {fileID: 0}
-    - target: {fileID: 108697753363500332, guid: 9b0d46ef9e6296640baaf7bac58ac47b,
-        type: 2}
-      propertyPath: m_Shadows.m_Bias
-      value: 0.01
-      objectReference: {fileID: 0}
-    - target: {fileID: 108697753363500332, guid: 9b0d46ef9e6296640baaf7bac58ac47b,
-        type: 2}
-      propertyPath: m_Shadows.m_Type
-      value: 2
-      objectReference: {fileID: 0}
-    - target: {fileID: 108697753363500332, guid: 9b0d46ef9e6296640baaf7bac58ac47b,
-        type: 2}
-      propertyPath: m_Shadows.m_Strength
-      value: 1
-      objectReference: {fileID: 0}
-    - target: {fileID: 108697753363500332, guid: 9b0d46ef9e6296640baaf7bac58ac47b,
-        type: 2}
-      propertyPath: m_Shadows.m_NormalBias
-      value: 0.4
+      value: 1
       objectReference: {fileID: 0}
     m_RemovedComponents:
     - {fileID: 114637211336798562, guid: 9b0d46ef9e6296640baaf7bac58ac47b, type: 2}
@@ -1721,11 +1654,6 @@
       propertyPath: _manager
       value: 
       objectReference: {fileID: 708822598}
-    - target: {fileID: 114193398573130750, guid: df84af96020c94b4695aec5c3427db16,
-        type: 2}
-      propertyPath: _interactionLayer.layerIndex
-      value: 5
-      objectReference: {fileID: 0}
     m_RemovedComponents: []
   m_ParentPrefab: {fileID: 100100000, guid: df84af96020c94b4695aec5c3427db16, type: 2}
   m_IsPrefabParent: 0
@@ -1782,11 +1710,6 @@
       propertyPath: _manager
       value: 
       objectReference: {fileID: 708822598}
-    - target: {fileID: 114193398573130750, guid: df84af96020c94b4695aec5c3427db16,
-        type: 2}
-      propertyPath: _interactionLayer.layerIndex
-      value: 5
-      objectReference: {fileID: 0}
     m_RemovedComponents: []
   m_ParentPrefab: {fileID: 100100000, guid: df84af96020c94b4695aec5c3427db16, type: 2}
   m_IsPrefabParent: 0
@@ -1956,93 +1879,6 @@
     type: 2}
   m_PrefabInternal: {fileID: 980822497}
   m_Script: {fileID: 11500000, guid: e55d3703de8ab5d418cb97104179cb49, type: 3}
---- !u!1 &766071568
-GameObject:
-  m_ObjectHideFlags: 0
-  m_PrefabParentObject: {fileID: 1289182906296320, guid: b765f0033afcf97499e39815434229cc,
-    type: 2}
-  m_PrefabInternal: {fileID: 0}
-  serializedVersion: 5
-  m_Component:
-  - component: {fileID: 766071569}
-  - component: {fileID: 766071572}
-  - component: {fileID: 766071571}
-  - component: {fileID: 766071570}
-  m_Layer: 0
-  m_Name: Cube
-  m_TagString: Untagged
-  m_Icon: {fileID: 0}
-  m_NavMeshLayer: 0
-  m_StaticEditorFlags: 0
-  m_IsActive: 1
---- !u!4 &766071569
-Transform:
-  m_ObjectHideFlags: 0
-  m_PrefabParentObject: {fileID: 4430604971778808, guid: b765f0033afcf97499e39815434229cc,
-    type: 2}
-  m_PrefabInternal: {fileID: 0}
-  m_GameObject: {fileID: 766071568}
-  m_LocalRotation: {x: -0, y: -0, z: -0, w: 1}
-  m_LocalPosition: {x: 0, y: 0, z: -0.54000133}
-  m_LocalScale: {x: 0.8688044, y: 0.85198337, z: 0.085400455}
-  m_Children: []
-  m_Father: {fileID: 1921148195}
-  m_RootOrder: 0
-  m_LocalEulerAnglesHint: {x: 0, y: 0, z: 0}
---- !u!23 &766071570
-MeshRenderer:
-  m_ObjectHideFlags: 0
-  m_PrefabParentObject: {fileID: 23239918359452888, guid: b765f0033afcf97499e39815434229cc,
-    type: 2}
-  m_PrefabInternal: {fileID: 0}
-  m_GameObject: {fileID: 766071568}
-  m_Enabled: 1
-  m_CastShadows: 1
-  m_ReceiveShadows: 1
-  m_MotionVectors: 1
-  m_LightProbeUsage: 1
-  m_ReflectionProbeUsage: 1
-  m_Materials:
-  - {fileID: 2100000, guid: ae962c51f2146e4439603b2865982593, type: 2}
-  m_StaticBatchInfo:
-    firstSubMesh: 0
-    subMeshCount: 0
-  m_StaticBatchRoot: {fileID: 0}
-  m_ProbeAnchor: {fileID: 0}
-  m_LightProbeVolumeOverride: {fileID: 0}
-  m_ScaleInLightmap: 1
-  m_PreserveUVs: 1
-  m_IgnoreNormalsForChartDetection: 0
-  m_ImportantGI: 0
-  m_SelectedEditorRenderState: 3
-  m_MinimumChartSize: 4
-  m_AutoUVMaxDistance: 0.5
-  m_AutoUVMaxAngle: 89
-  m_LightmapParameters: {fileID: 0}
-  m_SortingLayerID: 0
-  m_SortingLayer: 0
-  m_SortingOrder: 0
---- !u!65 &766071571
-BoxCollider:
-  m_ObjectHideFlags: 0
-  m_PrefabParentObject: {fileID: 65837488404874438, guid: b765f0033afcf97499e39815434229cc,
-    type: 2}
-  m_PrefabInternal: {fileID: 0}
-  m_GameObject: {fileID: 766071568}
-  m_Material: {fileID: 0}
-  m_IsTrigger: 0
-  m_Enabled: 1
-  serializedVersion: 2
-  m_Size: {x: 1, y: 1, z: 1}
-  m_Center: {x: 0, y: 0, z: 0}
---- !u!33 &766071572
-MeshFilter:
-  m_ObjectHideFlags: 0
-  m_PrefabParentObject: {fileID: 33843734988515370, guid: b765f0033afcf97499e39815434229cc,
-    type: 2}
-  m_PrefabInternal: {fileID: 0}
-  m_GameObject: {fileID: 766071568}
-  m_Mesh: {fileID: 10202, guid: 0000000000000000e000000000000000, type: 0}
 --- !u!1001 &805722447
 Prefab:
   m_ObjectHideFlags: 0
@@ -2091,11 +1927,6 @@
       propertyPath: _manager
       value: 
       objectReference: {fileID: 708822598}
-    - target: {fileID: 114193398573130750, guid: df84af96020c94b4695aec5c3427db16,
-        type: 2}
-      propertyPath: _interactionLayer.layerIndex
-      value: 5
-      objectReference: {fileID: 0}
     m_RemovedComponents: []
   m_ParentPrefab: {fileID: 100100000, guid: df84af96020c94b4695aec5c3427db16, type: 2}
   m_IsPrefabParent: 0
@@ -2221,11 +2052,6 @@
       propertyPath: _manager
       value: 
       objectReference: {fileID: 708822598}
-    - target: {fileID: 114193398573130750, guid: df84af96020c94b4695aec5c3427db16,
-        type: 2}
-      propertyPath: _interactionLayer.layerIndex
-      value: 5
-      objectReference: {fileID: 0}
     m_RemovedComponents: []
   m_ParentPrefab: {fileID: 100100000, guid: df84af96020c94b4695aec5c3427db16, type: 2}
   m_IsPrefabParent: 0
@@ -3236,13 +3062,6 @@
     - target: {fileID: 4464229214925108, guid: 2aa010a1e75292e49a24f3f71bb9cddb, type: 2}
       propertyPath: m_LocalPosition.y
       value: -0.000000008993084
-<<<<<<< HEAD
-      objectReference: {fileID: 0}
-    - target: {fileID: 4437985243979600, guid: 2aa010a1e75292e49a24f3f71bb9cddb, type: 2}
-      propertyPath: m_LocalPosition.x
-      value: -0.0093952855
-=======
->>>>>>> 85d7e7a6
       objectReference: {fileID: 0}
     m_RemovedComponents: []
   m_ParentPrefab: {fileID: 100100000, guid: 2aa010a1e75292e49a24f3f71bb9cddb, type: 2}
@@ -3395,13 +3214,13 @@
   _headTransform: {fileID: 1846961981}
   _trackingAnchor: {fileID: 1198429509}
   recenter: 114
-  tweenImageWarping: 1
+  tweenImageWarping: 0
   tweenRotationalWarping: 1
-  tweenPositionalWarping: 1
-  syncMode: 1
-  allowManualTimeAlignment: 1
-  warpingAdjustment: 50
-  unlockHold: 0
+  tweenPositionalWarping: 0
+  syncMode: 0
+  allowManualTimeAlignment: 0
+  warpingAdjustment: 30
+  unlockHold: 303
   moreRewind: 276
   lessRewind: 275
 --- !u!114 &1036247346 stripped
@@ -3449,14 +3268,12 @@
   m_Script: {fileID: 11500000, guid: e933f13d48c681d48b14750922ac906d, type: 3}
   m_Name: 
   m_EditorClassIdentifier: 
-  _comment: 'We use the Ignore Collisions In Children script to prevent UI elements
-    from colliding each other, which is commonly desired when building an interface.
-
-
-    In your application, we recommend using layers instead of this script, especially
+  _comment: "We use the Ignore Collisions In Children script to prevent UI elements
+    from colliding each other, which is commonly desired when building an interface.\r\n\r\nIn
+    your application, we recommend using layers instead of this script, especially
     if your UI consists of more than just a few objects. Layers will achieve the same
     results with a significant performance boost over the Physics.IgnoreCollision()
-    method utilized by this script.'
+    method utilized by this script."
   _isEditing: 0
 --- !u!4 &1057954427
 Transform:
@@ -3601,7 +3418,7 @@
   - {fileID: 993508918}
   - {fileID: 708822597}
   m_Father: {fileID: 0}
-  m_RootOrder: 1
+  m_RootOrder: 0
   m_LocalEulerAnglesHint: {x: 0, y: 0, z: 0}
 --- !u!1001 &1233296017
 Prefab:
@@ -3794,11 +3611,6 @@
       propertyPath: _manager
       value: 
       objectReference: {fileID: 708822598}
-    - target: {fileID: 114193398573130750, guid: df84af96020c94b4695aec5c3427db16,
-        type: 2}
-      propertyPath: _interactionLayer.layerIndex
-      value: 5
-      objectReference: {fileID: 0}
     m_RemovedComponents: []
   m_ParentPrefab: {fileID: 100100000, guid: df84af96020c94b4695aec5c3427db16, type: 2}
   m_IsPrefabParent: 0
@@ -3885,11 +3697,6 @@
       propertyPath: _manager
       value: 
       objectReference: {fileID: 708822598}
-    - target: {fileID: 114193398573130750, guid: df84af96020c94b4695aec5c3427db16,
-        type: 2}
-      propertyPath: _interactionLayer.layerIndex
-      value: 5
-      objectReference: {fileID: 0}
     m_RemovedComponents: []
   m_ParentPrefab: {fileID: 100100000, guid: df84af96020c94b4695aec5c3427db16, type: 2}
   m_IsPrefabParent: 0
@@ -3967,6 +3774,93 @@
   m_PrefabInternal: {fileID: 0}
   m_GameObject: {fileID: 1449745821}
   m_Mesh: {fileID: 10202, guid: 0000000000000000e000000000000000, type: 0}
+--- !u!1 &1451537958
+GameObject:
+  m_ObjectHideFlags: 0
+  m_PrefabParentObject: {fileID: 1289182906296320, guid: b765f0033afcf97499e39815434229cc,
+    type: 2}
+  m_PrefabInternal: {fileID: 0}
+  serializedVersion: 5
+  m_Component:
+  - component: {fileID: 1451537959}
+  - component: {fileID: 1451537962}
+  - component: {fileID: 1451537961}
+  - component: {fileID: 1451537960}
+  m_Layer: 0
+  m_Name: Cube
+  m_TagString: Untagged
+  m_Icon: {fileID: 0}
+  m_NavMeshLayer: 0
+  m_StaticEditorFlags: 0
+  m_IsActive: 1
+--- !u!4 &1451537959
+Transform:
+  m_ObjectHideFlags: 0
+  m_PrefabParentObject: {fileID: 4430604971778808, guid: b765f0033afcf97499e39815434229cc,
+    type: 2}
+  m_PrefabInternal: {fileID: 0}
+  m_GameObject: {fileID: 1451537958}
+  m_LocalRotation: {x: -0, y: -0, z: -0, w: 1}
+  m_LocalPosition: {x: 0, y: 0, z: -0.54000133}
+  m_LocalScale: {x: 0.8688044, y: 0.85198337, z: 0.085400455}
+  m_Children: []
+  m_Father: {fileID: 517204486}
+  m_RootOrder: 0
+  m_LocalEulerAnglesHint: {x: 0, y: 0, z: 0}
+--- !u!23 &1451537960
+MeshRenderer:
+  m_ObjectHideFlags: 0
+  m_PrefabParentObject: {fileID: 23239918359452888, guid: b765f0033afcf97499e39815434229cc,
+    type: 2}
+  m_PrefabInternal: {fileID: 0}
+  m_GameObject: {fileID: 1451537958}
+  m_Enabled: 1
+  m_CastShadows: 1
+  m_ReceiveShadows: 1
+  m_MotionVectors: 1
+  m_LightProbeUsage: 1
+  m_ReflectionProbeUsage: 1
+  m_Materials:
+  - {fileID: 2100000, guid: ae962c51f2146e4439603b2865982593, type: 2}
+  m_StaticBatchInfo:
+    firstSubMesh: 0
+    subMeshCount: 0
+  m_StaticBatchRoot: {fileID: 0}
+  m_ProbeAnchor: {fileID: 0}
+  m_LightProbeVolumeOverride: {fileID: 0}
+  m_ScaleInLightmap: 1
+  m_PreserveUVs: 1
+  m_IgnoreNormalsForChartDetection: 0
+  m_ImportantGI: 0
+  m_SelectedEditorRenderState: 3
+  m_MinimumChartSize: 4
+  m_AutoUVMaxDistance: 0.5
+  m_AutoUVMaxAngle: 89
+  m_LightmapParameters: {fileID: 0}
+  m_SortingLayerID: 0
+  m_SortingLayer: 0
+  m_SortingOrder: 0
+--- !u!65 &1451537961
+BoxCollider:
+  m_ObjectHideFlags: 0
+  m_PrefabParentObject: {fileID: 65837488404874438, guid: b765f0033afcf97499e39815434229cc,
+    type: 2}
+  m_PrefabInternal: {fileID: 0}
+  m_GameObject: {fileID: 1451537958}
+  m_Material: {fileID: 0}
+  m_IsTrigger: 0
+  m_Enabled: 1
+  serializedVersion: 2
+  m_Size: {x: 1, y: 1, z: 1}
+  m_Center: {x: 0, y: 0, z: 0}
+--- !u!33 &1451537962
+MeshFilter:
+  m_ObjectHideFlags: 0
+  m_PrefabParentObject: {fileID: 33843734988515370, guid: b765f0033afcf97499e39815434229cc,
+    type: 2}
+  m_PrefabInternal: {fileID: 0}
+  m_GameObject: {fileID: 1451537958}
+  m_Mesh: {fileID: 10202, guid: 0000000000000000e000000000000000, type: 0}
 --- !u!1001 &1452816909
 Prefab:
   m_ObjectHideFlags: 0
@@ -4063,8 +3957,6 @@
     m_RemovedComponents: []
   m_ParentPrefab: {fileID: 100100000, guid: d53bbce24b78fb742ba7b93ce8a36f86, type: 2}
   m_IsPrefabParent: 0
-<<<<<<< HEAD
-=======
 --- !u!1 &1758933908
 GameObject:
   m_ObjectHideFlags: 0
@@ -4078,7 +3970,7 @@
   - component: {fileID: 1758933910}
   - component: {fileID: 1758933912}
   m_Layer: 0
-  m_Name: Cube UI 2D Slider
+  m_Name: Cube UI Slider
   m_TagString: Untagged
   m_Icon: {fileID: 0}
   m_NavMeshLayer: 0
@@ -4111,7 +4003,7 @@
   m_Script: {fileID: 11500000, guid: 0ebbb41b110e5794ab82d986ca172460, type: 3}
   m_Name: 
   m_EditorClassIdentifier: 
-  _manager: {fileID: 0}
+  _manager: {fileID: 708822598}
   _ignoreHoverMode: 0
   _isIgnoringAllHoverState: 0
   _ignorePrimaryHover: 0
@@ -4122,6 +4014,12 @@
   _moveObjectWhenGrasped: 1
   graspedMovementType: 0
   graspHoldWarpingEnabled__curIgnored: 1
+  _overrideInteractionLayer: 0
+  _interactionLayer:
+    layerIndex: 0
+  _overrideNoContactLayer: 0
+  _noContactLayer:
+    layerIndex: 0
   _eventTable:
     _entries: []
   minMaxHeight: {x: 0, y: 0.02}
@@ -4187,7 +4085,6 @@
   hoverColor: {r: 0.7, g: 0.7, b: 0.7, a: 1}
   primaryHoverColor: {r: 0.5, g: 0.5, b: 0.5, a: 1}
   pressedColor: {r: 1, g: 1, b: 1, a: 1}
->>>>>>> 85d7e7a6
 --- !u!1 &1846961980
 GameObject:
   m_ObjectHideFlags: 0
@@ -4300,94 +4197,6 @@
     type: 2}
   m_PrefabInternal: {fileID: 941536322}
   m_Script: {fileID: 11500000, guid: 9e0ed5922e911b343b8400997c95409c, type: 3}
---- !u!1 &1921148194
-GameObject:
-  m_ObjectHideFlags: 0
-  m_PrefabParentObject: {fileID: 1492423929302688, guid: b765f0033afcf97499e39815434229cc,
-    type: 2}
-  m_PrefabInternal: {fileID: 0}
-  serializedVersion: 5
-  m_Component:
-  - component: {fileID: 1921148195}
-  - component: {fileID: 1921148198}
-  - component: {fileID: 1921148197}
-  - component: {fileID: 1921148196}
-  m_Layer: 0
-  m_Name: Button Cube
-  m_TagString: Untagged
-  m_Icon: {fileID: 0}
-  m_NavMeshLayer: 0
-  m_StaticEditorFlags: 0
-  m_IsActive: 1
---- !u!4 &1921148195
-Transform:
-  m_ObjectHideFlags: 0
-  m_PrefabParentObject: {fileID: 4941436115589302, guid: b765f0033afcf97499e39815434229cc,
-    type: 2}
-  m_PrefabInternal: {fileID: 0}
-  m_GameObject: {fileID: 1921148194}
-  m_LocalRotation: {x: -0, y: -0, z: -0, w: 1}
-  m_LocalPosition: {x: 0, y: -0, z: 0.0009}
-  m_LocalScale: {x: 0.032584533, y: 0.032584537, z: 0.009123394}
-  m_Children:
-  - {fileID: 766071569}
-  m_Father: {fileID: 263808810}
-  m_RootOrder: 0
-  m_LocalEulerAnglesHint: {x: 0, y: 0, z: 0}
---- !u!23 &1921148196
-MeshRenderer:
-  m_ObjectHideFlags: 0
-  m_PrefabParentObject: {fileID: 23160881777734320, guid: b765f0033afcf97499e39815434229cc,
-    type: 2}
-  m_PrefabInternal: {fileID: 0}
-  m_GameObject: {fileID: 1921148194}
-  m_Enabled: 1
-  m_CastShadows: 1
-  m_ReceiveShadows: 1
-  m_MotionVectors: 1
-  m_LightProbeUsage: 1
-  m_ReflectionProbeUsage: 1
-  m_Materials:
-  - {fileID: 2100000, guid: cb707237b19198f4bbc0381c5c11da15, type: 2}
-  m_StaticBatchInfo:
-    firstSubMesh: 0
-    subMeshCount: 0
-  m_StaticBatchRoot: {fileID: 0}
-  m_ProbeAnchor: {fileID: 0}
-  m_LightProbeVolumeOverride: {fileID: 0}
-  m_ScaleInLightmap: 1
-  m_PreserveUVs: 1
-  m_IgnoreNormalsForChartDetection: 0
-  m_ImportantGI: 0
-  m_SelectedEditorRenderState: 3
-  m_MinimumChartSize: 4
-  m_AutoUVMaxDistance: 0.5
-  m_AutoUVMaxAngle: 89
-  m_LightmapParameters: {fileID: 0}
-  m_SortingLayerID: 0
-  m_SortingLayer: 0
-  m_SortingOrder: 0
---- !u!65 &1921148197
-BoxCollider:
-  m_ObjectHideFlags: 0
-  m_PrefabParentObject: {fileID: 65230610299866684, guid: b765f0033afcf97499e39815434229cc,
-    type: 2}
-  m_PrefabInternal: {fileID: 0}
-  m_GameObject: {fileID: 1921148194}
-  m_Material: {fileID: 0}
-  m_IsTrigger: 0
-  m_Enabled: 1
-  serializedVersion: 2
-  m_Size: {x: 1, y: 1, z: 1}
-  m_Center: {x: 0, y: 0, z: 0}
---- !u!33 &1921148198
-MeshFilter:
-  m_ObjectHideFlags: 0
-  m_PrefabParentObject: {fileID: 33764649423046396, guid: b765f0033afcf97499e39815434229cc,
-    type: 2}
-  m_PrefabInternal: {fileID: 0}
-  m_GameObject: {fileID: 1921148194}
-  m_Mesh: {fileID: 10202, guid: 0000000000000000e000000000000000, type: 0}
 --- !u!1 &1985126694
 GameObject:
   m_ObjectHideFlags: 0
@@ -4458,7 +4267,7 @@
   m_LocalScale: {x: 1, y: 1, z: 1}
   m_Children:
   - {fileID: 165965325}
-  - {fileID: 263808810}
+  - {fileID: 1758933909}
   m_Father: {fileID: 1057954427}
   m_RootOrder: 3
   m_LocalEulerAnglesHint: {x: 0, y: 0, z: 0}
@@ -4510,11 +4319,6 @@
       propertyPath: _manager
       value: 
       objectReference: {fileID: 708822598}
-    - target: {fileID: 114193398573130750, guid: df84af96020c94b4695aec5c3427db16,
-        type: 2}
-      propertyPath: _interactionLayer.layerIndex
-      value: 5
-      objectReference: {fileID: 0}
     m_RemovedComponents: []
   m_ParentPrefab: {fileID: 100100000, guid: df84af96020c94b4695aec5c3427db16, type: 2}
   m_IsPrefabParent: 0
@@ -4571,11 +4375,6 @@
       propertyPath: _manager
       value: 
       objectReference: {fileID: 708822598}
-    - target: {fileID: 114193398573130750, guid: df84af96020c94b4695aec5c3427db16,
-        type: 2}
-      propertyPath: _interactionLayer.layerIndex
-      value: 5
-      objectReference: {fileID: 0}
     m_RemovedComponents: []
   m_ParentPrefab: {fileID: 100100000, guid: df84af96020c94b4695aec5c3427db16, type: 2}
   m_IsPrefabParent: 0
@@ -4716,11 +4515,6 @@
       propertyPath: _manager
       value: 
       objectReference: {fileID: 708822598}
-    - target: {fileID: 114193398573130750, guid: df84af96020c94b4695aec5c3427db16,
-        type: 2}
-      propertyPath: _interactionLayer.layerIndex
-      value: 5
-      objectReference: {fileID: 0}
     m_RemovedComponents: []
   m_ParentPrefab: {fileID: 100100000, guid: df84af96020c94b4695aec5c3427db16, type: 2}
   m_IsPrefabParent: 0
