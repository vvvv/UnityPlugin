--- conflicted
+++ resolved
@@ -39,7 +39,6 @@
   };
 
   public enum eLeapDeviceType : uint {
-<<<<<<< HEAD
     /// <summary>
     /// The Leap Motion consumer peripheral
     /// </summary>
@@ -70,12 +69,6 @@
     /// @since 3.1.3
     /// </summary>
     eLeapServiceState_PoorPerformancePause = 0x00000002,
-=======
-    eLeapDeviceType_Peripheral = 0x0003, //!< The Leap Motion consumer peripheral
-    eLeapDeviceType_Dragonfly = 0x1102, //!< Internal research product codename "Dragonfly"
-    eLeapDeviceType_Nightcrawler = 0x1201, //!< Internal research product codename "Nightcrawler"
-    eLeapDeviceType_Rigel = 0x1202 //!< Internal product codename "Rigel"
->>>>>>> 1076c809
   };
 
   public enum eDistortionMatrixType {
@@ -86,7 +79,6 @@
   };
 
   public enum eLeapPolicyFlag : uint {
-<<<<<<< HEAD
     /// <summary>
     /// Allows frame receipt even when this application is not the foreground application.
     /// </summary>
@@ -106,14 +98,7 @@
     /// <summary>
     /// Allows streaming map points.
     /// </summary>
-    eLeapPolicyFlag_MapPoints = 0x00000080,
-=======
-    eLeapPolicyFlag_BackgroundFrames = 0x00000001, //!< Allows frame receipt even when this application is not the foreground application
-    eLeapPolicyFlag_Images = 0x00000002, //!< Allow streaming images
-    eLeapPolicyFlag_OptimizeHMD = 0x00000004, //!< Optimize HMD Policy Flag
-    eLeapPolicyFlag_AllowPauseResume = 0x00000008, //!< Modifies the security token to allow calls to LeapPauseDevice to succeed
-    eLeapPolicyFlag_MapPoints = 0x00000080, //!< Allows streaming map points
->>>>>>> 1076c809
+    eLeapPolicyFlag_MapPoints = 0x00000080
   };
 
   public enum eLeapDeviceStatus : uint {
