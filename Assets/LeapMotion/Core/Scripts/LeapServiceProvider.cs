--- conflicted
+++ resolved
@@ -324,8 +324,7 @@
     }
 
     #endregion
-
-<<<<<<< HEAD
+    
     #region Public API
 
     /// <summary>
@@ -336,24 +335,6 @@
       // Null check to deal with hot reloading.
       if (_leapController == null) {
         createController();
-=======
-    private bool checkShouldEnableHeadMounted() {
-      if (XRSupportUtil.IsXREnabled()) {
-        var parentCamera = GetComponentInParent<Camera>();
-        if (parentCamera != null && parentCamera.stereoTargetEye != StereoTargetEyeMask.None) {
-
-          if (!_isHeadMounted) {
-            if (Application.isPlaying) {
-              Debug.LogError("VR is enabled and the LeapServiceProvider is the child of a "
-                           + "camera targeting one or both stereo eyes; You should "
-                           + "check the isHeadMounted option on the LeapServiceProvider "
-                           + "if the Leap is mounted or attached to your VR headset!",
-                             this);
-            }
-            return true;
-          }
-        }
->>>>>>> 406a1810
       }
       #endif
       return _leapController;
