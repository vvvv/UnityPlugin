--- conflicted
+++ resolved
@@ -84,37 +84,6 @@
 
       _camera.worldToCameraMatrix = offsetMatrix;
     }
-
-<<<<<<< HEAD
-=======
-    public struct CameraParams {
-      public readonly Transform CenterEyeTransform;
-      public readonly Matrix4x4 ProjectionMatrix;
-      public readonly int Width;
-      public readonly int Height;
-
-      public CameraParams(Camera camera) {
-        CenterEyeTransform = camera.transform;
-        ProjectionMatrix = camera.projectionMatrix;
-
-        switch (SystemInfo.graphicsDeviceType) {
-          case GraphicsDeviceType.Direct3D11:
-          case GraphicsDeviceType.Direct3D12:
-            for (int i = 0; i < 4; i++) {
-              ProjectionMatrix[1, i] = -ProjectionMatrix[1, i];
-            }
-            // Scale and bias from OpenGL -> D3D depth range
-            for (int i = 0; i < 4; i++) {
-              ProjectionMatrix[2, i] = ProjectionMatrix[2, i] * 0.5f + ProjectionMatrix[3, i] * 0.5f;
-            }
-            break;
-        }
-
-        Width = camera.pixelWidth;
-        Height = camera.pixelHeight;
-      }
-    }
->>>>>>> 56bcbaff
   }
 
 }