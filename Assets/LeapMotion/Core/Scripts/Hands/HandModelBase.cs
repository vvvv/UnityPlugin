/******************************************************************************
 * Copyright (C) Leap Motion, Inc. 2011-2017.                                 *
 * Leap Motion proprietary and  confidential.                                 *
 *                                                                            *
 * Use subject to the terms of the Leap Motion SDK Agreement available at     *
 * https://developer.leapmotion.com/sdk_agreement, or another agreement       *
 * between Leap Motion and you, your company or other organization.           *
 ******************************************************************************/

using UnityEngine;
using System;
#if UNITY_EDITOR
using UnityEditor;
#endif

/** HandModelBase defines abstract methods as a template for building Leap hand models*/
namespace Leap.Unity {
  public enum Chirality { Left, Right };
  public enum ModelType { Graphics, Physics };

  [ExecuteInEditMode]
  public abstract class HandModelBase : MonoBehaviour {
    public event Action OnBegin;
    public event Action OnFinish;
    private bool isTracked = false;
    public bool IsTracked {
      get { return isTracked; }
    }

    public abstract Chirality Handedness { get; set; }
    public abstract ModelType HandModelType { get; }
    public virtual void InitHand() {
    }

    public virtual void BeginHand() {
      if (OnBegin != null) {
        OnBegin();
      }
      isTracked = true;
    }
    public abstract void UpdateHand();
    public virtual void FinishHand() {
      if (OnFinish != null) {
        OnFinish();
      }
      isTracked = false;
    }
    public abstract Hand GetLeapHand();
    public abstract void SetLeapHand(Hand hand);

    /// <summary>
    /// Returns whether or not this hand model supports editor persistence.  This is false by default and must be
    /// opt-in by a developer making their own hand model script if they want editor persistence.
    /// </summary>
    public virtual bool SupportsEditorPersistence() {
      return false;
    }

    [NonSerialized]
<<<<<<< HEAD
    public HandModelManager.ModelGroup group;
=======
    public HandPool.ModelGroup group;
>>>>>>> 406a1810

#if UNITY_EDITOR
    void Update() {
      if (!EditorApplication.isPlaying && SupportsEditorPersistence()) {
        Transform editorPoseSpace;
        LeapServiceProvider leapServiceProvider = FindObjectOfType<LeapServiceProvider>();
        LeapTransform poseTransform = LeapTransform.Identity;
        if (leapServiceProvider != null) {
          editorPoseSpace = leapServiceProvider.transform;
          poseTransform = TestHandFactory.GetTestPoseLeftHandTransform(leapServiceProvider.editTimePose);
        } else {
          editorPoseSpace = transform;
        }

        Hand hand = TestHandFactory.MakeTestHand(Handedness == Chirality.Left, poseTransform).TransformedCopy(UnityMatrixExtension.GetLeapMatrix(editorPoseSpace));
        //Hand hand = TestHandFactory.MakeTestHand(0, 0, Handedness == Chirality.Left).TransformedCopy(UnityMatrixExtension.GetLeapMatrix(editorPoseSpace));

        if (GetLeapHand() == null) {
          SetLeapHand(hand);
          InitHand();
          BeginHand();
          UpdateHand();
        } else {
          SetLeapHand(hand);
          UpdateHand();
        }
      }
    }
#endif
  }
}<|MERGE_RESOLUTION|>--- conflicted
+++ resolved
@@ -57,11 +57,7 @@
     }
 
     [NonSerialized]
-<<<<<<< HEAD
     public HandModelManager.ModelGroup group;
-=======
-    public HandPool.ModelGroup group;
->>>>>>> 406a1810
 
 #if UNITY_EDITOR
     void Update() {
@@ -76,8 +72,8 @@
           editorPoseSpace = transform;
         }
 
-        Hand hand = TestHandFactory.MakeTestHand(Handedness == Chirality.Left, poseTransform).TransformedCopy(UnityMatrixExtension.GetLeapMatrix(editorPoseSpace));
-        //Hand hand = TestHandFactory.MakeTestHand(0, 0, Handedness == Chirality.Left).TransformedCopy(UnityMatrixExtension.GetLeapMatrix(editorPoseSpace));
+        Hand hand = TestHandFactory.MakeTestHand(Handedness == Chirality.Left, poseTransform)
+                                   .TransformedCopy(UnityMatrixExtension.GetLeapMatrix(editorPoseSpace));
 
         if (GetLeapHand() == null) {
           SetLeapHand(hand);
