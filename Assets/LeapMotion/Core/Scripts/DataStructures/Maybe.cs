--- conflicted
+++ resolved
@@ -156,7 +156,6 @@
       }
     }
 
-<<<<<<< HEAD
     /// <summary>
     /// If this Maybe has a value, returns the value, otherwise returns the argument
     /// custom default value.
@@ -164,8 +163,7 @@
     public T ValueOr(T customDefault) {
       if (hasValue) {
         return _t;
-      }
-      else {
+      } else {
         return customDefault;
       }
     }
@@ -180,22 +178,17 @@
     public Maybe<T> ValueOr(Maybe<T> maybeCustomDefault) {
       if (hasValue) {
         return this;
-      }
-      else {
+      } else {
         return maybeCustomDefault;
       }
     }
 
-    public QueryWrapper<T, Maybe<T>.MaybeOp> Query() {
-      return new QueryWrapper<T, MaybeOp>(new MaybeOp(this));
-=======
     public Query<T> Query() {
       if (hasValue) {
         return Values.Single(_t);
       } else {
         return Values.Empty<T>();
       }
->>>>>>> 45fcd367
     }
 
     public override int GetHashCode() {
