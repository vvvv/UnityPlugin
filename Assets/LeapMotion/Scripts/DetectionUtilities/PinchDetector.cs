﻿using UnityEngine;
using Leap.Unity.Attributes;

namespace Leap.Unity {

  /// <summary>
  /// A basic utility class to aid in creating pinch based actions.  Once linked with an IHandModel, it can
  /// be used to detect pinch gestures that the hand makes.
  /// </summary>
  public class PinchDetector : AbstractHoldDetector {
    protected const float MM_TO_M = 0.001f;

<<<<<<< HEAD
    public float ActivateDistance = .03f; //meters
    public float DeactivateDistance = .04f; //meters
    public bool IsPinching { get { return this.IsHolding; } }
    public bool DidStartPinch { get { return this.DidStartHold; } }
    public bool DidEndPinch { get { return this.DidRelease; } }

    public float relaxDeltaDistance = .005f; //meters
    private float _lastActiveDistance;
=======
    [AutoFind(AutoFindLocations.Parents)]
    [SerializeField]
    protected IHandModel _handModel;

    [MinValue(0)]
    [SerializeField]
    protected float _activatePinchDist = 0.03f;

    [MinValue(0)]
    [SerializeField]
    protected float _deactivatePinchDist = 0.04f;

    protected int _lastUpdateFrame = -1;

    protected bool _isPinching = false;
    protected bool _didChange = false;

    protected float _lastPinchTime = 0.0f;
    protected float _lastUnpinchTime = 0.0f;

    protected Vector3 _pinchPos;
    protected Quaternion _pinchRotation;
>>>>>>> bd1e0eff

    protected virtual void OnValidate() {
      ActivateDistance = Mathf.Max(0, ActivateDistance);
      DeactivateDistance = Mathf.Max(0, DeactivateDistance);

      //Activate value cannot be less than deactivate value
      if (DeactivateDistance < ActivateDistance) {
        DeactivateDistance = ActivateDistance;
      }
    }

    protected override void ensureUpToDate() {
      if (Time.frameCount == _lastUpdateFrame) {
        return;
      }
      _lastUpdateFrame = Time.frameCount;

      _didChange = false;

      Hand hand = _handModel.GetLeapHand();

      if (hand == null || !_handModel.IsTracked) {
        changeState(false);
        return;
      }

      _distance = hand.PinchDistance * MM_TO_M;
      _rotation = hand.Basis.CalculateRotation();
      _position = ((hand.Fingers[0].TipPosition + hand.Fingers[1].TipPosition) * .5f).ToVector3();

      if (IsActive) {
        if (_distance > DeactivateDistance || Mathf.Abs(_lastActiveDistance - _distance) > relaxDeltaDistance) {
          changeState(false);
          //return;
        }
      } else {
        if (_distance < ActivateDistance) {
          changeState(true);
        }
      }

      if (IsActive) {
        _lastPosition = _position;
        _lastRotation = _rotation;
        _lastDistance = _distance;
        _lastDirection = _direction;
        _lastNormal = _normal;
      }
      if (ControlsTransform) {
        transform.position = _lastPosition;
        transform.rotation = _lastRotation;
      }
      _lastActiveDistance = _distance;
    }

#if UNITY_EDITOR
    protected override void OnDrawGizmos () {
      if (ShowGizmos && _handModel != null) {
        Color centerColor = Color.clear;
        Vector3 centerPosition = Vector3.zero;
        Quaternion circleRotation = Quaternion.identity;
        if (IsHolding) {
          centerColor = Color.green;
          centerPosition = Position;
          circleRotation = Rotation;
        } else {
          Hand hand = _handModel.GetLeapHand();
          if (hand != null) {
            Finger thumb = hand.Fingers[0];
            Finger index = hand.Fingers[1];
            centerColor = Color.red;
            centerPosition = ((thumb.Bone(Bone.BoneType.TYPE_DISTAL).NextJoint + index.Bone(Bone.BoneType.TYPE_DISTAL).NextJoint) / 2).ToVector3();
            circleRotation = hand.Basis.CalculateRotation();
          }
        }
        Vector3 axis;
        float angle;
        circleRotation.ToAngleAxis(out angle, out axis);
        Utils.DrawCircle(centerPosition, axis, ActivateDistance / 2, centerColor);
        Utils.DrawCircle(centerPosition, axis, DeactivateDistance / 2, Color.blue);
      }
    }
    #endif

  }
}<|MERGE_RESOLUTION|>--- conflicted
+++ resolved
@@ -10,19 +10,13 @@
   public class PinchDetector : AbstractHoldDetector {
     protected const float MM_TO_M = 0.001f;
 
-<<<<<<< HEAD
     public float ActivateDistance = .03f; //meters
     public float DeactivateDistance = .04f; //meters
     public bool IsPinching { get { return this.IsHolding; } }
     public bool DidStartPinch { get { return this.DidStartHold; } }
     public bool DidEndPinch { get { return this.DidRelease; } }
 
-    public float relaxDeltaDistance = .005f; //meters
     private float _lastActiveDistance;
-=======
-    [AutoFind(AutoFindLocations.Parents)]
-    [SerializeField]
-    protected IHandModel _handModel;
 
     [MinValue(0)]
     [SerializeField]
@@ -32,17 +26,13 @@
     [SerializeField]
     protected float _deactivatePinchDist = 0.04f;
 
-    protected int _lastUpdateFrame = -1;
-
     protected bool _isPinching = false;
-    protected bool _didChange = false;
 
     protected float _lastPinchTime = 0.0f;
     protected float _lastUnpinchTime = 0.0f;
 
     protected Vector3 _pinchPos;
     protected Quaternion _pinchRotation;
->>>>>>> bd1e0eff
 
     protected virtual void OnValidate() {
       ActivateDistance = Mathf.Max(0, ActivateDistance);
@@ -74,7 +64,7 @@
       _position = ((hand.Fingers[0].TipPosition + hand.Fingers[1].TipPosition) * .5f).ToVector3();
 
       if (IsActive) {
-        if (_distance > DeactivateDistance || Mathf.Abs(_lastActiveDistance - _distance) > relaxDeltaDistance) {
+        if (_distance > DeactivateDistance) {
           changeState(false);
           //return;
         }
