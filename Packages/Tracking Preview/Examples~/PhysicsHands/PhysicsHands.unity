%YAML 1.1
%TAG !u! tag:unity3d.com,2011:
--- !u!29 &1
OcclusionCullingSettings:
  m_ObjectHideFlags: 0
  serializedVersion: 2
  m_OcclusionBakeSettings:
    smallestOccluder: 5
    smallestHole: 0.25
    backfaceThreshold: 100
  m_SceneGUID: 00000000000000000000000000000000
  m_OcclusionCullingData: {fileID: 0}
--- !u!104 &2
RenderSettings:
  m_ObjectHideFlags: 0
  serializedVersion: 9
  m_Fog: 0
  m_FogColor: {r: 0.5, g: 0.5, b: 0.5, a: 1}
  m_FogMode: 3
  m_FogDensity: 0.01
  m_LinearFogStart: 0
  m_LinearFogEnd: 300
  m_AmbientSkyColor: {r: 0.212, g: 0.227, b: 0.259, a: 1}
  m_AmbientEquatorColor: {r: 0.114, g: 0.125, b: 0.133, a: 1}
  m_AmbientGroundColor: {r: 0.047, g: 0.043, b: 0.035, a: 1}
  m_AmbientIntensity: 1
  m_AmbientMode: 0
  m_SubtractiveShadowColor: {r: 0.42, g: 0.478, b: 0.627, a: 1}
  m_SkyboxMaterial: {fileID: 10304, guid: 0000000000000000f000000000000000, type: 0}
  m_HaloStrength: 0.5
  m_FlareStrength: 1
  m_FlareFadeSpeed: 3
  m_HaloTexture: {fileID: 0}
  m_SpotCookie: {fileID: 10001, guid: 0000000000000000e000000000000000, type: 0}
  m_DefaultReflectionMode: 0
  m_DefaultReflectionResolution: 128
  m_ReflectionBounces: 1
  m_ReflectionIntensity: 1
  m_CustomReflection: {fileID: 0}
  m_Sun: {fileID: 0}
  m_IndirectSpecularColor: {r: 0.44657898, g: 0.4964133, b: 0.5748178, a: 1}
  m_UseRadianceAmbientProbe: 0
--- !u!157 &3
LightmapSettings:
  m_ObjectHideFlags: 0
  serializedVersion: 12
  m_GIWorkflowMode: 1
  m_GISettings:
    serializedVersion: 2
    m_BounceScale: 1
    m_IndirectOutputScale: 1
    m_AlbedoBoost: 1
    m_EnvironmentLightingMode: 0
    m_EnableBakedLightmaps: 1
    m_EnableRealtimeLightmaps: 0
  m_LightmapEditorSettings:
    serializedVersion: 12
    m_Resolution: 2
    m_BakeResolution: 40
    m_AtlasSize: 1024
    m_AO: 0
    m_AOMaxDistance: 1
    m_CompAOExponent: 1
    m_CompAOExponentDirect: 0
    m_ExtractAmbientOcclusion: 0
    m_Padding: 2
    m_LightmapParameters: {fileID: 0}
    m_LightmapsBakeMode: 1
    m_TextureCompression: 1
    m_FinalGather: 0
    m_FinalGatherFiltering: 1
    m_FinalGatherRayCount: 256
    m_ReflectionCompression: 2
    m_MixedBakeMode: 2
    m_BakeBackend: 1
    m_PVRSampling: 1
    m_PVRDirectSampleCount: 32
    m_PVRSampleCount: 512
    m_PVRBounces: 2
    m_PVREnvironmentSampleCount: 256
    m_PVREnvironmentReferencePointCount: 2048
    m_PVRFilteringMode: 1
    m_PVRDenoiserTypeDirect: 1
    m_PVRDenoiserTypeIndirect: 1
    m_PVRDenoiserTypeAO: 1
    m_PVRFilterTypeDirect: 0
    m_PVRFilterTypeIndirect: 0
    m_PVRFilterTypeAO: 0
    m_PVREnvironmentMIS: 1
    m_PVRCulling: 1
    m_PVRFilteringGaussRadiusDirect: 1
    m_PVRFilteringGaussRadiusIndirect: 5
    m_PVRFilteringGaussRadiusAO: 2
    m_PVRFilteringAtrousPositionSigmaDirect: 0.5
    m_PVRFilteringAtrousPositionSigmaIndirect: 2
    m_PVRFilteringAtrousPositionSigmaAO: 1
    m_ExportTrainingData: 0
    m_TrainingDataDestination: TrainingData
    m_LightProbeSampleCountMultiplier: 4
  m_LightingDataAsset: {fileID: 0}
  m_LightingSettings: {fileID: 0}
--- !u!196 &4
NavMeshSettings:
  serializedVersion: 2
  m_ObjectHideFlags: 0
  m_BuildSettings:
    serializedVersion: 2
    agentTypeID: 0
    agentRadius: 0.5
    agentHeight: 2
    agentSlope: 45
    agentClimb: 0.4
    ledgeDropHeight: 0
    maxJumpAcrossDistance: 0
    minRegionArea: 2
    manualCellSize: 0
    cellSize: 0.16666667
    manualTileSize: 0
    tileSize: 256
    accuratePlacement: 0
    maxJobWorkers: 0
    preserveTilesOutsideBounds: 0
    debug:
      m_Flags: 0
  m_NavMeshData: {fileID: 0}
--- !u!1 &12858917
GameObject:
  m_ObjectHideFlags: 0
  m_CorrespondingSourceObject: {fileID: 0}
  m_PrefabInstance: {fileID: 0}
  m_PrefabAsset: {fileID: 0}
  serializedVersion: 6
  m_Component:
  - component: {fileID: 12858919}
  - component: {fileID: 12858918}
  - component: {fileID: 12858920}
  - component: {fileID: 12858921}
  m_Layer: 0
  m_Name: Left Index Joint 2
  m_TagString: Untagged
  m_Icon: {fileID: 0}
  m_NavMeshLayer: 0
  m_StaticEditorFlags: 0
  m_IsActive: 1
--- !u!136 &12858918
CapsuleCollider:
  m_ObjectHideFlags: 0
  m_CorrespondingSourceObject: {fileID: 0}
  m_PrefabInstance: {fileID: 0}
  m_PrefabAsset: {fileID: 0}
  m_GameObject: {fileID: 12858917}
  m_Material: {fileID: 777712434}
  m_IsTrigger: 0
  m_Enabled: 1
  m_Radius: 0.004
  m_Height: 0.023820002
  m_Direction: 2
  m_Center: {x: 0, y: 0, z: 0.00791}
--- !u!4 &12858919
Transform:
  m_ObjectHideFlags: 0
  m_CorrespondingSourceObject: {fileID: 0}
  m_PrefabInstance: {fileID: 0}
  m_PrefabAsset: {fileID: 0}
  m_GameObject: {fileID: 12858917}
  m_LocalRotation: {x: -0, y: -0, z: -0, w: 1}
  m_LocalPosition: {x: 0, y: 0, z: 0.02238}
  m_LocalScale: {x: 1, y: 1.0000001, z: 1}
  m_Children: []
  m_Father: {fileID: 1336375398}
  m_RootOrder: 0
  m_LocalEulerAnglesHint: {x: 0, y: 0, z: 0}
--- !u!171741748 &12858920
ArticulationBody:
  m_ObjectHideFlags: 0
  m_CorrespondingSourceObject: {fileID: 0}
  m_PrefabInstance: {fileID: 0}
  m_PrefabAsset: {fileID: 0}
  m_GameObject: {fileID: 12858917}
  m_Enabled: 1
  serializedVersion: 3
  m_Mass: 0.6
  m_ParentAnchorPosition: {x: 0.0000000102445545, y: -0.000000020489109, z: 0.022380015}
  m_ParentAnchorRotation: {x: 0, y: 0, z: 0, w: 1.0000002}
  m_AnchorPosition: {x: 0, y: 0, z: 0}
  m_AnchorRotation: {x: 0, y: 0, z: 0, w: 1}
  m_ComputeParentAnchor: 0
  m_ArticulationJointType: 2
  m_LinearX: 2
  m_LinearY: 2
  m_LinearZ: 2
  m_SwingY: 2
  m_SwingZ: 2
  m_Twist: 2
  m_XDrive:
    lowerLimit: -10
    upperLimit: 89
    stiffness: 200
    damping: 3
    forceLimit: 100000
    target: 0
    targetVelocity: 0
  m_YDrive:
    lowerLimit: 0
    upperLimit: 0
    stiffness: 0
    damping: 0
    forceLimit: 3.4028235e+38
    target: 0
    targetVelocity: 0
  m_ZDrive:
    lowerLimit: 0
    upperLimit: 0
    stiffness: 0
    damping: 0
    forceLimit: 3.4028235e+38
    target: 0
    targetVelocity: 0
  m_LinearDamping: 0.05
  m_AngularDamping: 0.05
  m_JointFriction: 0.05
  m_Immovable: 0
  m_UseGravity: 0
  m_CollisionDetectionMode: 3
--- !u!114 &12858921
MonoBehaviour:
  m_ObjectHideFlags: 0
  m_CorrespondingSourceObject: {fileID: 0}
  m_PrefabInstance: {fileID: 0}
  m_PrefabAsset: {fileID: 0}
  m_GameObject: {fileID: 12858917}
  m_Enabled: 1
  m_EditorHideFlags: 0
  m_Script: {fileID: 11500000, guid: 3f55b708478cebe429cfce6531ca4cde, type: 3}
  m_Name: 
  m_EditorClassIdentifier: 
  _hand: {fileID: 91519998}
  _body: {fileID: 12858920}
  _origXDriveLimit: 0
  _currentXDriveLimit: 3.4028235e+38
  _finger: 1
  _joint: 2
--- !u!1 &22940881
GameObject:
  m_ObjectHideFlags: 0
  m_CorrespondingSourceObject: {fileID: 0}
  m_PrefabInstance: {fileID: 0}
  m_PrefabAsset: {fileID: 0}
  serializedVersion: 6
  m_Component:
  - component: {fileID: 22940882}
  - component: {fileID: 22940883}
  - component: {fileID: 22940884}
  - component: {fileID: 22940885}
  m_Layer: 0
  m_Name: Right Middle Joint 0
  m_TagString: Untagged
  m_Icon: {fileID: 0}
  m_NavMeshLayer: 0
  m_StaticEditorFlags: 0
  m_IsActive: 1
--- !u!4 &22940882
Transform:
  m_ObjectHideFlags: 0
  m_CorrespondingSourceObject: {fileID: 0}
  m_PrefabInstance: {fileID: 0}
  m_PrefabAsset: {fileID: 0}
  m_GameObject: {fileID: 22940881}
  m_LocalRotation: {x: 0.07527792, y: -0.009242235, z: -0.073994935, w: 0.99437046}
  m_LocalPosition: {x: -0.002788769, y: 0.0040000016, z: 0.023252115}
  m_LocalScale: {x: 0.99999964, y: 0.99999976, z: 1}
  m_Children:
  - {fileID: 2061266213}
  m_Father: {fileID: 915995029}
  m_RootOrder: 2
  m_LocalEulerAnglesHint: {x: 0, y: 0, z: 0}
--- !u!136 &22940883
CapsuleCollider:
  m_ObjectHideFlags: 0
  m_CorrespondingSourceObject: {fileID: 0}
  m_PrefabInstance: {fileID: 0}
  m_PrefabAsset: {fileID: 0}
  m_GameObject: {fileID: 22940881}
  m_Material: {fileID: 280979854}
  m_IsTrigger: 0
  m_Enabled: 1
  m_Radius: 0.004
  m_Height: 0.052630004
  m_Direction: 2
  m_Center: {x: 0, y: 0, z: 0.022315001}
--- !u!171741748 &22940884
ArticulationBody:
  m_ObjectHideFlags: 0
  m_CorrespondingSourceObject: {fileID: 0}
  m_PrefabInstance: {fileID: 0}
  m_PrefabAsset: {fileID: 0}
  m_GameObject: {fileID: 22940881}
  m_Enabled: 1
  serializedVersion: 3
  m_Mass: 0.6
  m_ParentAnchorPosition: {x: -0.002788769, y: 0.0040000016, z: 0.023252115}
  m_ParentAnchorRotation: {x: 0.075277954, y: -0.009242229, z: -0.07399494, w: 0.9943706}
  m_AnchorPosition: {x: 0, y: 0, z: 0}
  m_AnchorRotation: {x: 0, y: 0, z: 0, w: 1}
  m_ComputeParentAnchor: 0
  m_ArticulationJointType: 3
  m_LinearX: 2
  m_LinearY: 2
  m_LinearZ: 2
  m_SwingY: 1
  m_SwingZ: 1
  m_Twist: 1
  m_XDrive:
    lowerLimit: -15
    upperLimit: 80
    stiffness: 200
    damping: 3
    forceLimit: 100000
    target: 0
    targetVelocity: 0
  m_YDrive:
    lowerLimit: -15
    upperLimit: 15
    stiffness: 200
    damping: 6
    forceLimit: 100000
    target: 0
    targetVelocity: 0
  m_ZDrive:
    lowerLimit: -15
    upperLimit: 15
    stiffness: 200
    damping: 6
    forceLimit: 100000
    target: 0
    targetVelocity: 0
  m_LinearDamping: 0.05
  m_AngularDamping: 0.05
  m_JointFriction: 0.05
  m_Immovable: 0
  m_UseGravity: 0
  m_CollisionDetectionMode: 3
--- !u!114 &22940885
MonoBehaviour:
  m_ObjectHideFlags: 0
  m_CorrespondingSourceObject: {fileID: 0}
  m_PrefabInstance: {fileID: 0}
  m_PrefabAsset: {fileID: 0}
  m_GameObject: {fileID: 22940881}
  m_Enabled: 1
  m_EditorHideFlags: 0
  m_Script: {fileID: 11500000, guid: 3f55b708478cebe429cfce6531ca4cde, type: 3}
  m_Name: 
  m_EditorClassIdentifier: 
  _hand: {fileID: 1285172371}
  _body: {fileID: 22940884}
  _origXDriveLimit: 0
  _currentXDriveLimit: 3.4028235e+38
  _finger: 2
  _joint: 0
--- !u!1 &25869035
GameObject:
  m_ObjectHideFlags: 0
  m_CorrespondingSourceObject: {fileID: 0}
  m_PrefabInstance: {fileID: 0}
  m_PrefabAsset: {fileID: 0}
  serializedVersion: 6
  m_Component:
  - component: {fileID: 25869036}
  - component: {fileID: 25869040}
  - component: {fileID: 25869039}
  - component: {fileID: 25869038}
  - component: {fileID: 25869037}
  m_Layer: 0
  m_Name: Sphere (2)
  m_TagString: Untagged
  m_Icon: {fileID: 0}
  m_NavMeshLayer: 0
  m_StaticEditorFlags: 0
  m_IsActive: 1
--- !u!4 &25869036
Transform:
  m_ObjectHideFlags: 0
  m_CorrespondingSourceObject: {fileID: 0}
  m_PrefabInstance: {fileID: 0}
  m_PrefabAsset: {fileID: 0}
  m_GameObject: {fileID: 25869035}
  m_LocalRotation: {x: 0, y: 0, z: 0, w: 1}
  m_LocalPosition: {x: 0.424, y: 0, z: -0.691}
  m_LocalScale: {x: 0.7, y: 0.7, z: 0.7}
  m_Children: []
  m_Father: {fileID: 1571827757}
  m_RootOrder: 2
  m_LocalEulerAnglesHint: {x: 0, y: 0, z: 0}
--- !u!54 &25869037
Rigidbody:
  m_ObjectHideFlags: 0
  m_CorrespondingSourceObject: {fileID: 0}
  m_PrefabInstance: {fileID: 0}
  m_PrefabAsset: {fileID: 0}
  m_GameObject: {fileID: 25869035}
  serializedVersion: 2
  m_Mass: 0.3
  m_Drag: 0
  m_AngularDrag: 0.05
  m_UseGravity: 1
  m_IsKinematic: 0
  m_Interpolate: 0
  m_Constraints: 0
  m_CollisionDetection: 0
--- !u!135 &25869038
SphereCollider:
  m_ObjectHideFlags: 0
  m_CorrespondingSourceObject: {fileID: 0}
  m_PrefabInstance: {fileID: 0}
  m_PrefabAsset: {fileID: 0}
  m_GameObject: {fileID: 25869035}
  m_Material: {fileID: 0}
  m_IsTrigger: 0
  m_Enabled: 1
  serializedVersion: 2
  m_Radius: 0.5
  m_Center: {x: 0, y: 0, z: 0}
--- !u!23 &25869039
MeshRenderer:
  m_ObjectHideFlags: 0
  m_CorrespondingSourceObject: {fileID: 0}
  m_PrefabInstance: {fileID: 0}
  m_PrefabAsset: {fileID: 0}
  m_GameObject: {fileID: 25869035}
  m_Enabled: 1
  m_CastShadows: 1
  m_ReceiveShadows: 1
  m_DynamicOccludee: 1
  m_MotionVectors: 1
  m_LightProbeUsage: 1
  m_ReflectionProbeUsage: 1
  m_RayTracingMode: 2
  m_RayTraceProcedural: 0
  m_RenderingLayerMask: 257
  m_RendererPriority: 0
  m_Materials:
  - {fileID: 2100000, guid: 8cb233f56e8e9254bae25e262d165716, type: 2}
  m_StaticBatchInfo:
    firstSubMesh: 0
    subMeshCount: 0
  m_StaticBatchRoot: {fileID: 0}
  m_ProbeAnchor: {fileID: 0}
  m_LightProbeVolumeOverride: {fileID: 0}
  m_ScaleInLightmap: 1
  m_ReceiveGI: 1
  m_PreserveUVs: 0
  m_IgnoreNormalsForChartDetection: 0
  m_ImportantGI: 0
  m_StitchLightmapSeams: 1
  m_SelectedEditorRenderState: 3
  m_MinimumChartSize: 4
  m_AutoUVMaxDistance: 0.5
  m_AutoUVMaxAngle: 89
  m_LightmapParameters: {fileID: 0}
  m_SortingLayerID: 0
  m_SortingLayer: 0
  m_SortingOrder: 0
  m_AdditionalVertexStreams: {fileID: 0}
--- !u!33 &25869040
MeshFilter:
  m_ObjectHideFlags: 0
  m_CorrespondingSourceObject: {fileID: 0}
  m_PrefabInstance: {fileID: 0}
  m_PrefabAsset: {fileID: 0}
  m_GameObject: {fileID: 25869035}
  m_Mesh: {fileID: 10207, guid: 0000000000000000e000000000000000, type: 0}
--- !u!1 &48836609
GameObject:
  m_ObjectHideFlags: 0
  m_CorrespondingSourceObject: {fileID: 0}
  m_PrefabInstance: {fileID: 0}
  m_PrefabAsset: {fileID: 0}
  serializedVersion: 6
  m_Component:
  - component: {fileID: 48836610}
  - component: {fileID: 48836613}
  - component: {fileID: 48836612}
  - component: {fileID: 48836611}
  m_Layer: 0
  m_Name: Cube (1)
  m_TagString: Untagged
  m_Icon: {fileID: 0}
  m_NavMeshLayer: 0
  m_StaticEditorFlags: 0
  m_IsActive: 1
--- !u!4 &48836610
Transform:
  m_ObjectHideFlags: 0
  m_CorrespondingSourceObject: {fileID: 0}
  m_PrefabInstance: {fileID: 0}
  m_PrefabAsset: {fileID: 0}
  m_GameObject: {fileID: 48836609}
  m_LocalRotation: {x: -0, y: -0, z: -0, w: 1}
  m_LocalPosition: {x: 0, y: -0.54999995, z: -0.75}
  m_LocalScale: {x: 1, y: 0.10000001, z: 2.4999998}
  m_Children: []
  m_Father: {fileID: 135976653}
  m_RootOrder: 0
  m_LocalEulerAnglesHint: {x: 0, y: 0, z: 0}
--- !u!65 &48836611
BoxCollider:
  m_ObjectHideFlags: 0
  m_CorrespondingSourceObject: {fileID: 0}
  m_PrefabInstance: {fileID: 0}
  m_PrefabAsset: {fileID: 0}
  m_GameObject: {fileID: 48836609}
  m_Material: {fileID: 0}
  m_IsTrigger: 0
  m_Enabled: 1
  serializedVersion: 2
  m_Size: {x: 1, y: 1, z: 1}
  m_Center: {x: 0, y: 0, z: 0}
--- !u!23 &48836612
MeshRenderer:
  m_ObjectHideFlags: 0
  m_CorrespondingSourceObject: {fileID: 0}
  m_PrefabInstance: {fileID: 0}
  m_PrefabAsset: {fileID: 0}
  m_GameObject: {fileID: 48836609}
  m_Enabled: 1
  m_CastShadows: 1
  m_ReceiveShadows: 1
  m_DynamicOccludee: 1
  m_MotionVectors: 1
  m_LightProbeUsage: 1
  m_ReflectionProbeUsage: 1
  m_RayTracingMode: 2
  m_RayTraceProcedural: 0
  m_RenderingLayerMask: 257
  m_RendererPriority: 0
  m_Materials:
  - {fileID: 10303, guid: 0000000000000000f000000000000000, type: 0}
  m_StaticBatchInfo:
    firstSubMesh: 0
    subMeshCount: 0
  m_StaticBatchRoot: {fileID: 0}
  m_ProbeAnchor: {fileID: 0}
  m_LightProbeVolumeOverride: {fileID: 0}
  m_ScaleInLightmap: 1
  m_ReceiveGI: 1
  m_PreserveUVs: 0
  m_IgnoreNormalsForChartDetection: 0
  m_ImportantGI: 0
  m_StitchLightmapSeams: 1
  m_SelectedEditorRenderState: 3
  m_MinimumChartSize: 4
  m_AutoUVMaxDistance: 0.5
  m_AutoUVMaxAngle: 89
  m_LightmapParameters: {fileID: 0}
  m_SortingLayerID: 0
  m_SortingLayer: 0
  m_SortingOrder: 0
  m_AdditionalVertexStreams: {fileID: 0}
--- !u!33 &48836613
MeshFilter:
  m_ObjectHideFlags: 0
  m_CorrespondingSourceObject: {fileID: 0}
  m_PrefabInstance: {fileID: 0}
  m_PrefabAsset: {fileID: 0}
  m_GameObject: {fileID: 48836609}
  m_Mesh: {fileID: 10202, guid: 0000000000000000e000000000000000, type: 0}
--- !u!1 &77060052
GameObject:
  m_ObjectHideFlags: 0
  m_CorrespondingSourceObject: {fileID: 0}
  m_PrefabInstance: {fileID: 0}
  m_PrefabAsset: {fileID: 0}
  serializedVersion: 6
  m_Component:
  - component: {fileID: 77060053}
  - component: {fileID: 77060056}
  - component: {fileID: 77060055}
  - component: {fileID: 77060054}
  m_Layer: 0
  m_Name: Floor
  m_TagString: Untagged
  m_Icon: {fileID: 0}
  m_NavMeshLayer: 0
  m_StaticEditorFlags: 4294967295
  m_IsActive: 1
--- !u!4 &77060053
Transform:
  m_ObjectHideFlags: 0
  m_CorrespondingSourceObject: {fileID: 0}
  m_PrefabInstance: {fileID: 0}
  m_PrefabAsset: {fileID: 0}
  m_GameObject: {fileID: 77060052}
  m_LocalRotation: {x: -0, y: -0, z: -0, w: 1}
  m_LocalPosition: {x: 0, y: 0, z: 0}
  m_LocalScale: {x: 1, y: 1, z: 1}
  m_Children: []
  m_Father: {fileID: 85926700}
  m_RootOrder: 0
  m_LocalEulerAnglesHint: {x: 0, y: 0, z: 0}
--- !u!64 &77060054
MeshCollider:
  m_ObjectHideFlags: 0
  m_CorrespondingSourceObject: {fileID: 0}
  m_PrefabInstance: {fileID: 0}
  m_PrefabAsset: {fileID: 0}
  m_GameObject: {fileID: 77060052}
  m_Material: {fileID: 0}
  m_IsTrigger: 0
  m_Enabled: 1
  serializedVersion: 4
  m_Convex: 0
  m_CookingOptions: 30
  m_Mesh: {fileID: 10209, guid: 0000000000000000e000000000000000, type: 0}
--- !u!23 &77060055
MeshRenderer:
  m_ObjectHideFlags: 0
  m_CorrespondingSourceObject: {fileID: 0}
  m_PrefabInstance: {fileID: 0}
  m_PrefabAsset: {fileID: 0}
  m_GameObject: {fileID: 77060052}
  m_Enabled: 1
  m_CastShadows: 1
  m_ReceiveShadows: 1
  m_DynamicOccludee: 1
  m_MotionVectors: 1
  m_LightProbeUsage: 1
  m_ReflectionProbeUsage: 1
  m_RayTracingMode: 2
  m_RayTraceProcedural: 0
  m_RenderingLayerMask: 257
  m_RendererPriority: 0
  m_Materials:
  - {fileID: 10303, guid: 0000000000000000f000000000000000, type: 0}
  m_StaticBatchInfo:
    firstSubMesh: 0
    subMeshCount: 0
  m_StaticBatchRoot: {fileID: 0}
  m_ProbeAnchor: {fileID: 0}
  m_LightProbeVolumeOverride: {fileID: 0}
  m_ScaleInLightmap: 1
  m_ReceiveGI: 1
  m_PreserveUVs: 0
  m_IgnoreNormalsForChartDetection: 0
  m_ImportantGI: 0
  m_StitchLightmapSeams: 1
  m_SelectedEditorRenderState: 3
  m_MinimumChartSize: 4
  m_AutoUVMaxDistance: 0.5
  m_AutoUVMaxAngle: 89
  m_LightmapParameters: {fileID: 0}
  m_SortingLayerID: 0
  m_SortingLayer: 0
  m_SortingOrder: 0
  m_AdditionalVertexStreams: {fileID: 0}
--- !u!33 &77060056
MeshFilter:
  m_ObjectHideFlags: 0
  m_CorrespondingSourceObject: {fileID: 0}
  m_PrefabInstance: {fileID: 0}
  m_PrefabAsset: {fileID: 0}
  m_GameObject: {fileID: 77060052}
  m_Mesh: {fileID: 10209, guid: 0000000000000000e000000000000000, type: 0}
--- !u!1 &85926699
GameObject:
  m_ObjectHideFlags: 0
  m_CorrespondingSourceObject: {fileID: 0}
  m_PrefabInstance: {fileID: 0}
  m_PrefabAsset: {fileID: 0}
  serializedVersion: 6
  m_Component:
  - component: {fileID: 85926700}
  m_Layer: 0
  m_Name: World
  m_TagString: Untagged
  m_Icon: {fileID: 0}
  m_NavMeshLayer: 0
  m_StaticEditorFlags: 4294967295
  m_IsActive: 1
--- !u!4 &85926700
Transform:
  m_ObjectHideFlags: 0
  m_CorrespondingSourceObject: {fileID: 0}
  m_PrefabInstance: {fileID: 0}
  m_PrefabAsset: {fileID: 0}
  m_GameObject: {fileID: 85926699}
  m_LocalRotation: {x: 0, y: 0, z: 0, w: 1}
  m_LocalPosition: {x: 0, y: 0, z: 0}
  m_LocalScale: {x: 1, y: 1, z: 1}
  m_Children:
  - {fileID: 77060053}
  - {fileID: 513771342}
  m_Father: {fileID: 0}
  m_RootOrder: 2
  m_LocalEulerAnglesHint: {x: 0, y: 0, z: 0}
--- !u!1 &91519997
GameObject:
  m_ObjectHideFlags: 0
  m_CorrespondingSourceObject: {fileID: 0}
  m_PrefabInstance: {fileID: 0}
  m_PrefabAsset: {fileID: 0}
  serializedVersion: 6
  m_Component:
  - component: {fileID: 91519999}
  - component: {fileID: 91519998}
  m_Layer: 0
  m_Name: Left Hand
  m_TagString: Untagged
  m_Icon: {fileID: 0}
  m_NavMeshLayer: 0
  m_StaticEditorFlags: 0
  m_IsActive: 1
--- !u!114 &91519998
MonoBehaviour:
  m_ObjectHideFlags: 0
  m_CorrespondingSourceObject: {fileID: 0}
  m_PrefabInstance: {fileID: 0}
  m_PrefabAsset: {fileID: 0}
  m_GameObject: {fileID: 91519997}
  m_Enabled: 1
  m_EditorHideFlags: 0
  m_Script: {fileID: 11500000, guid: 445639c80127bbd44b6bd9d34463b470, type: 3}
  m_Name: 
  m_EditorClassIdentifier: 
  _physicsHand:
    triggerDistance: 0.004
    oldPosition: {x: 0, y: 0, z: 0}
    gameObject: {fileID: 505758164}
    rootObject: {fileID: 91519997}
    transform: {fileID: 505758168}
    palmBone: {fileID: 505758167}
    palmBody: {fileID: 505758166}
    palmCollider: {fileID: 505758165}
    jointBones:
    - {fileID: 411166319}
    - {fileID: 1804403127}
    - {fileID: 450909458}
    - {fileID: 1088478738}
    - {fileID: 1336375401}
    - {fileID: 12858921}
    - {fileID: 1704964782}
    - {fileID: 100793973}
    - {fileID: 1963623668}
    - {fileID: 513771954}
    - {fileID: 625429362}
    - {fileID: 120817475}
    - {fileID: 753807344}
    - {fileID: 728893067}
    - {fileID: 1952692359}
    jointBodies:
    - {fileID: 411166318}
    - {fileID: 1804403126}
    - {fileID: 450909457}
    - {fileID: 1088478737}
    - {fileID: 1336375400}
    - {fileID: 12858920}
    - {fileID: 1704964781}
    - {fileID: 100793972}
    - {fileID: 1963623667}
    - {fileID: 513771953}
    - {fileID: 625429361}
    - {fileID: 120817474}
    - {fileID: 753807343}
    - {fileID: 728893066}
    - {fileID: 1952692358}
    jointColliders:
    - {fileID: 411166317}
    - {fileID: 1804403125}
    - {fileID: 450909455}
    - {fileID: 1088478736}
    - {fileID: 1336375399}
    - {fileID: 12858918}
    - {fileID: 1704964780}
    - {fileID: 100793971}
    - {fileID: 1963623665}
    - {fileID: 513771952}
    - {fileID: 625429360}
    - {fileID: 120817472}
    - {fileID: 753807342}
    - {fileID: 728893065}
    - {fileID: 1952692356}
    defaultRotations:
    - {x: -0.66444665, y: 0.34441158, z: 0.56378216, w: 0.34934354}
    - {x: -0.1985088, y: 0.549382, z: 0.8101427, w: 0.04942208}
    - {x: -0.09523581, y: 0.55546176, z: 0.82590574, w: 0.01649454}
    - {x: -0.013266281, y: 0.54483914, z: 0.8380312, w: 0.026037559}
    - {x: 0.081206754, y: 0.50801295, z: 0.85746795, w: -0.008782235}
    - {x: -0.12940948, y: 0.4829629, z: 0.8627299, w: 0.07547908}
    strength: 2
    stiffness: 100
    forceLimit: 1000
    boneMass: 0.6
    physicMaterial: {fileID: 777712434}
  _handedness: 0
--- !u!4 &91519999
Transform:
  m_ObjectHideFlags: 0
  m_CorrespondingSourceObject: {fileID: 0}
  m_PrefabInstance: {fileID: 0}
  m_PrefabAsset: {fileID: 0}
  m_GameObject: {fileID: 91519997}
  m_LocalRotation: {x: -0, y: -0, z: -0, w: 1}
  m_LocalPosition: {x: 0, y: 0, z: 0}
  m_LocalScale: {x: 1, y: 1, z: 1}
  m_Children:
  - {fileID: 505758168}
  m_Father: {fileID: 1874090592}
  m_RootOrder: 0
  m_LocalEulerAnglesHint: {x: 0, y: 0, z: 0}
--- !u!1 &100141845
GameObject:
  m_ObjectHideFlags: 0
  m_CorrespondingSourceObject: {fileID: 0}
  m_PrefabInstance: {fileID: 0}
  m_PrefabAsset: {fileID: 0}
  serializedVersion: 6
  m_Component:
  - component: {fileID: 100141846}
  - component: {fileID: 100141849}
  - component: {fileID: 100141848}
  - component: {fileID: 100141847}
  m_Layer: 0
  m_Name: Cube (3)
  m_TagString: Untagged
  m_Icon: {fileID: 0}
  m_NavMeshLayer: 0
  m_StaticEditorFlags: 0
  m_IsActive: 1
--- !u!4 &100141846
Transform:
  m_ObjectHideFlags: 0
  m_CorrespondingSourceObject: {fileID: 0}
  m_PrefabInstance: {fileID: 0}
  m_PrefabAsset: {fileID: 0}
  m_GameObject: {fileID: 100141845}
  m_LocalRotation: {x: -0, y: -0.70710576, z: -0, w: 0.70710784}
  m_LocalPosition: {x: -0.0000010061567, y: 0.4, z: -0.45}
  m_LocalScale: {x: 0.1, y: 0.7, z: 1}
  m_Children: []
  m_Father: {fileID: 176742435}
  m_RootOrder: 3
  m_LocalEulerAnglesHint: {x: 0, y: -90, z: 0}
--- !u!65 &100141847
BoxCollider:
  m_ObjectHideFlags: 0
  m_CorrespondingSourceObject: {fileID: 0}
  m_PrefabInstance: {fileID: 0}
  m_PrefabAsset: {fileID: 0}
  m_GameObject: {fileID: 100141845}
  m_Material: {fileID: 0}
  m_IsTrigger: 0
  m_Enabled: 1
  serializedVersion: 2
  m_Size: {x: 1, y: 1, z: 1}
  m_Center: {x: 0, y: 0, z: 0}
--- !u!23 &100141848
MeshRenderer:
  m_ObjectHideFlags: 0
  m_CorrespondingSourceObject: {fileID: 0}
  m_PrefabInstance: {fileID: 0}
  m_PrefabAsset: {fileID: 0}
  m_GameObject: {fileID: 100141845}
  m_Enabled: 1
  m_CastShadows: 1
  m_ReceiveShadows: 1
  m_DynamicOccludee: 1
  m_MotionVectors: 1
  m_LightProbeUsage: 1
  m_ReflectionProbeUsage: 1
  m_RayTracingMode: 2
  m_RayTraceProcedural: 0
  m_RenderingLayerMask: 257
  m_RendererPriority: 0
  m_Materials:
  - {fileID: 10303, guid: 0000000000000000f000000000000000, type: 0}
  m_StaticBatchInfo:
    firstSubMesh: 0
    subMeshCount: 0
  m_StaticBatchRoot: {fileID: 0}
  m_ProbeAnchor: {fileID: 0}
  m_LightProbeVolumeOverride: {fileID: 0}
  m_ScaleInLightmap: 1
  m_ReceiveGI: 1
  m_PreserveUVs: 0
  m_IgnoreNormalsForChartDetection: 0
  m_ImportantGI: 0
  m_StitchLightmapSeams: 1
  m_SelectedEditorRenderState: 3
  m_MinimumChartSize: 4
  m_AutoUVMaxDistance: 0.5
  m_AutoUVMaxAngle: 89
  m_LightmapParameters: {fileID: 0}
  m_SortingLayerID: 0
  m_SortingLayer: 0
  m_SortingOrder: 0
  m_AdditionalVertexStreams: {fileID: 0}
--- !u!33 &100141849
MeshFilter:
  m_ObjectHideFlags: 0
  m_CorrespondingSourceObject: {fileID: 0}
  m_PrefabInstance: {fileID: 0}
  m_PrefabAsset: {fileID: 0}
  m_GameObject: {fileID: 100141845}
  m_Mesh: {fileID: 10202, guid: 0000000000000000e000000000000000, type: 0}
--- !u!1 &100793969
GameObject:
  m_ObjectHideFlags: 0
  m_CorrespondingSourceObject: {fileID: 0}
  m_PrefabInstance: {fileID: 0}
  m_PrefabAsset: {fileID: 0}
  serializedVersion: 6
  m_Component:
  - component: {fileID: 100793970}
  - component: {fileID: 100793971}
  - component: {fileID: 100793972}
  - component: {fileID: 100793973}
  m_Layer: 0
  m_Name: Left Middle Joint 1
  m_TagString: Untagged
  m_Icon: {fileID: 0}
  m_NavMeshLayer: 0
  m_StaticEditorFlags: 0
  m_IsActive: 1
--- !u!4 &100793970
Transform:
  m_ObjectHideFlags: 0
  m_CorrespondingSourceObject: {fileID: 0}
  m_PrefabInstance: {fileID: 0}
  m_PrefabAsset: {fileID: 0}
  m_GameObject: {fileID: 100793969}
  m_LocalRotation: {x: -0, y: -0, z: -0.000000001513399, w: 1}
  m_LocalPosition: {x: 0, y: 0, z: 0.044630002}
  m_LocalScale: {x: 0.9999995, y: 0.99999976, z: 0.9999999}
  m_Children:
  - {fileID: 1963623666}
  m_Father: {fileID: 1704964779}
  m_RootOrder: 0
  m_LocalEulerAnglesHint: {x: 0, y: 0, z: 0}
--- !u!136 &100793971
CapsuleCollider:
  m_ObjectHideFlags: 0
  m_CorrespondingSourceObject: {fileID: 0}
  m_PrefabInstance: {fileID: 0}
  m_PrefabAsset: {fileID: 0}
  m_GameObject: {fileID: 100793969}
  m_Material: {fileID: 777712434}
  m_IsTrigger: 0
  m_Enabled: 1
  m_Radius: 0.004
  m_Height: 0.034330003
  m_Direction: 2
  m_Center: {x: 0, y: 0, z: 0.013165001}
--- !u!171741748 &100793972
ArticulationBody:
  m_ObjectHideFlags: 0
  m_CorrespondingSourceObject: {fileID: 0}
  m_PrefabInstance: {fileID: 0}
  m_PrefabAsset: {fileID: 0}
  m_GameObject: {fileID: 100793969}
  m_Enabled: 1
  serializedVersion: 3
  m_Mass: 0.6
  m_ParentAnchorPosition: {x: 0.0000000047730295, y: -0.000000018160794, z: 0.044630006}
  m_ParentAnchorRotation: {x: 0, y: 0, z: 0, w: 1.0000002}
  m_AnchorPosition: {x: 0, y: 0, z: 0}
  m_AnchorRotation: {x: 0, y: 0, z: 0, w: 1}
  m_ComputeParentAnchor: 0
  m_ArticulationJointType: 2
  m_LinearX: 2
  m_LinearY: 2
  m_LinearZ: 2
  m_SwingY: 2
  m_SwingZ: 2
  m_Twist: 2
  m_XDrive:
    lowerLimit: -10
    upperLimit: 89
    stiffness: 200
    damping: 3
    forceLimit: 100000
    target: 0
    targetVelocity: 0
  m_YDrive:
    lowerLimit: 0
    upperLimit: 0
    stiffness: 0
    damping: 0
    forceLimit: 3.4028235e+38
    target: 0
    targetVelocity: 0
  m_ZDrive:
    lowerLimit: 0
    upperLimit: 0
    stiffness: 0
    damping: 0
    forceLimit: 3.4028235e+38
    target: 0
    targetVelocity: 0
  m_LinearDamping: 0.05
  m_AngularDamping: 0.05
  m_JointFriction: 0.05
  m_Immovable: 0
  m_UseGravity: 0
  m_CollisionDetectionMode: 3
--- !u!114 &100793973
MonoBehaviour:
  m_ObjectHideFlags: 0
  m_CorrespondingSourceObject: {fileID: 0}
  m_PrefabInstance: {fileID: 0}
  m_PrefabAsset: {fileID: 0}
  m_GameObject: {fileID: 100793969}
  m_Enabled: 1
  m_EditorHideFlags: 0
  m_Script: {fileID: 11500000, guid: 3f55b708478cebe429cfce6531ca4cde, type: 3}
  m_Name: 
  m_EditorClassIdentifier: 
  _hand: {fileID: 91519998}
  _body: {fileID: 100793972}
  _origXDriveLimit: 0
  _currentXDriveLimit: 3.4028235e+38
  _finger: 2
  _joint: 1
--- !u!1 &120817471
GameObject:
  m_ObjectHideFlags: 0
  m_CorrespondingSourceObject: {fileID: 0}
  m_PrefabInstance: {fileID: 0}
  m_PrefabAsset: {fileID: 0}
  serializedVersion: 6
  m_Component:
  - component: {fileID: 120817473}
  - component: {fileID: 120817472}
  - component: {fileID: 120817474}
  - component: {fileID: 120817475}
  m_Layer: 0
  m_Name: Left Ring Joint 2
  m_TagString: Untagged
  m_Icon: {fileID: 0}
  m_NavMeshLayer: 0
  m_StaticEditorFlags: 0
  m_IsActive: 1
--- !u!136 &120817472
CapsuleCollider:
  m_ObjectHideFlags: 0
  m_CorrespondingSourceObject: {fileID: 0}
  m_PrefabInstance: {fileID: 0}
  m_PrefabAsset: {fileID: 0}
  m_GameObject: {fileID: 120817471}
  m_Material: {fileID: 777712434}
  m_IsTrigger: 0
  m_Enabled: 1
  m_Radius: 0.004
  m_Height: 0.0253
  m_Direction: 2
  m_Center: {x: 0, y: 0, z: 0.00865}
--- !u!4 &120817473
Transform:
  m_ObjectHideFlags: 0
  m_CorrespondingSourceObject: {fileID: 0}
  m_PrefabInstance: {fileID: 0}
  m_PrefabAsset: {fileID: 0}
  m_GameObject: {fileID: 120817471}
  m_LocalRotation: {x: -0, y: -0, z: -0, w: 1}
  m_LocalPosition: {x: 0, y: 0, z: 0.02565}
  m_LocalScale: {x: 1, y: 1, z: 1}
  m_Children: []
  m_Father: {fileID: 625429359}
  m_RootOrder: 0
  m_LocalEulerAnglesHint: {x: 0, y: 0, z: 0}
--- !u!171741748 &120817474
ArticulationBody:
  m_ObjectHideFlags: 0
  m_CorrespondingSourceObject: {fileID: 0}
  m_PrefabInstance: {fileID: 0}
  m_PrefabAsset: {fileID: 0}
  m_GameObject: {fileID: 120817471}
  m_Enabled: 1
  serializedVersion: 3
  m_Mass: 0.6
  m_ParentAnchorPosition: {x: 9.31323e-10, y: -0.000000025145715, z: 0.02565002}
  m_ParentAnchorRotation: {x: 0, y: 0, z: 0, w: 1.0000001}
  m_AnchorPosition: {x: 0, y: 0, z: 0}
  m_AnchorRotation: {x: 0, y: 0, z: 0, w: 1}
  m_ComputeParentAnchor: 0
  m_ArticulationJointType: 2
  m_LinearX: 2
  m_LinearY: 2
  m_LinearZ: 2
  m_SwingY: 2
  m_SwingZ: 2
  m_Twist: 2
  m_XDrive:
    lowerLimit: -10
    upperLimit: 89
    stiffness: 200
    damping: 3
    forceLimit: 100000
    target: 0
    targetVelocity: 0
  m_YDrive:
    lowerLimit: 0
    upperLimit: 0
    stiffness: 0
    damping: 0
    forceLimit: 3.4028235e+38
    target: 0
    targetVelocity: 0
  m_ZDrive:
    lowerLimit: 0
    upperLimit: 0
    stiffness: 0
    damping: 0
    forceLimit: 3.4028235e+38
    target: 0
    targetVelocity: 0
  m_LinearDamping: 0.05
  m_AngularDamping: 0.05
  m_JointFriction: 0.05
  m_Immovable: 0
  m_UseGravity: 0
  m_CollisionDetectionMode: 3
--- !u!114 &120817475
MonoBehaviour:
  m_ObjectHideFlags: 0
  m_CorrespondingSourceObject: {fileID: 0}
  m_PrefabInstance: {fileID: 0}
  m_PrefabAsset: {fileID: 0}
  m_GameObject: {fileID: 120817471}
  m_Enabled: 1
  m_EditorHideFlags: 0
  m_Script: {fileID: 11500000, guid: 3f55b708478cebe429cfce6531ca4cde, type: 3}
  m_Name: 
  m_EditorClassIdentifier: 
  _hand: {fileID: 91519998}
  _body: {fileID: 120817474}
  _origXDriveLimit: 0
  _currentXDriveLimit: 3.4028235e+38
  _finger: 3
  _joint: 2
--- !u!1 &135976652
GameObject:
  m_ObjectHideFlags: 0
  m_CorrespondingSourceObject: {fileID: 0}
  m_PrefabInstance: {fileID: 0}
  m_PrefabAsset: {fileID: 0}
  serializedVersion: 6
  m_Component:
  - component: {fileID: 135976653}
  - component: {fileID: 135976656}
  - component: {fileID: 135976655}
  - component: {fileID: 135976654}
  m_Layer: 0
  m_Name: Cube
  m_TagString: Untagged
  m_Icon: {fileID: 0}
  m_NavMeshLayer: 0
  m_StaticEditorFlags: 0
  m_IsActive: 1
--- !u!4 &135976653
Transform:
  m_ObjectHideFlags: 0
  m_CorrespondingSourceObject: {fileID: 0}
  m_PrefabInstance: {fileID: 0}
  m_PrefabAsset: {fileID: 0}
  m_GameObject: {fileID: 135976652}
  m_LocalRotation: {x: 0, y: 0, z: 0, w: 1}
  m_LocalPosition: {x: 0.3, y: -1.27, z: 0.06}
  m_LocalScale: {x: 0.2, y: 2, z: 0.2}
  m_Children:
  - {fileID: 48836610}
  m_Father: {fileID: 1100450177}
  m_RootOrder: 2
  m_LocalEulerAnglesHint: {x: 0, y: 0, z: 0}
--- !u!65 &135976654
BoxCollider:
  m_ObjectHideFlags: 0
  m_CorrespondingSourceObject: {fileID: 0}
  m_PrefabInstance: {fileID: 0}
  m_PrefabAsset: {fileID: 0}
  m_GameObject: {fileID: 135976652}
  m_Material: {fileID: 0}
  m_IsTrigger: 0
  m_Enabled: 1
  serializedVersion: 2
  m_Size: {x: 1, y: 1, z: 1}
  m_Center: {x: 0, y: 0, z: 0}
--- !u!23 &135976655
MeshRenderer:
  m_ObjectHideFlags: 0
  m_CorrespondingSourceObject: {fileID: 0}
  m_PrefabInstance: {fileID: 0}
  m_PrefabAsset: {fileID: 0}
  m_GameObject: {fileID: 135976652}
  m_Enabled: 1
  m_CastShadows: 1
  m_ReceiveShadows: 1
  m_DynamicOccludee: 1
  m_MotionVectors: 1
  m_LightProbeUsage: 1
  m_ReflectionProbeUsage: 1
  m_RayTracingMode: 2
  m_RayTraceProcedural: 0
  m_RenderingLayerMask: 257
  m_RendererPriority: 0
  m_Materials:
  - {fileID: 10303, guid: 0000000000000000f000000000000000, type: 0}
  m_StaticBatchInfo:
    firstSubMesh: 0
    subMeshCount: 0
  m_StaticBatchRoot: {fileID: 0}
  m_ProbeAnchor: {fileID: 0}
  m_LightProbeVolumeOverride: {fileID: 0}
  m_ScaleInLightmap: 1
  m_ReceiveGI: 1
  m_PreserveUVs: 0
  m_IgnoreNormalsForChartDetection: 0
  m_ImportantGI: 0
  m_StitchLightmapSeams: 1
  m_SelectedEditorRenderState: 3
  m_MinimumChartSize: 4
  m_AutoUVMaxDistance: 0.5
  m_AutoUVMaxAngle: 89
  m_LightmapParameters: {fileID: 0}
  m_SortingLayerID: 0
  m_SortingLayer: 0
  m_SortingOrder: 0
  m_AdditionalVertexStreams: {fileID: 0}
--- !u!33 &135976656
MeshFilter:
  m_ObjectHideFlags: 0
  m_CorrespondingSourceObject: {fileID: 0}
  m_PrefabInstance: {fileID: 0}
  m_PrefabAsset: {fileID: 0}
  m_GameObject: {fileID: 135976652}
  m_Mesh: {fileID: 10202, guid: 0000000000000000e000000000000000, type: 0}
--- !u!1 &149014349
GameObject:
  m_ObjectHideFlags: 0
  m_CorrespondingSourceObject: {fileID: 0}
  m_PrefabInstance: {fileID: 0}
  m_PrefabAsset: {fileID: 0}
  serializedVersion: 6
  m_Component:
  - component: {fileID: 149014350}
  - component: {fileID: 149014351}
  m_Layer: 0
  m_Name: Handle
  m_TagString: Untagged
  m_Icon: {fileID: 0}
  m_NavMeshLayer: 0
  m_StaticEditorFlags: 0
  m_IsActive: 1
--- !u!4 &149014350
Transform:
  m_ObjectHideFlags: 0
  m_CorrespondingSourceObject: {fileID: 0}
  m_PrefabInstance: {fileID: 0}
  m_PrefabAsset: {fileID: 0}
  m_GameObject: {fileID: 149014349}
  m_LocalRotation: {x: 0, y: 0, z: 0, w: 1}
  m_LocalPosition: {x: -0.118, y: 0.141, z: -0.169}
  m_LocalScale: {x: 0.13, y: 0.13, z: 0.13}
  m_Children:
  - {fileID: 1825213262}
  - {fileID: 254592136}
  - {fileID: 221939408}
  - {fileID: 178749805}
  m_Father: {fileID: 461023104}
  m_RootOrder: 4
  m_LocalEulerAnglesHint: {x: 0, y: 0, z: 0}
--- !u!54 &149014351
Rigidbody:
  m_ObjectHideFlags: 0
  m_CorrespondingSourceObject: {fileID: 0}
  m_PrefabInstance: {fileID: 0}
  m_PrefabAsset: {fileID: 0}
  m_GameObject: {fileID: 149014349}
  serializedVersion: 2
  m_Mass: 1
  m_Drag: 0
  m_AngularDrag: 0.05
  m_UseGravity: 1
  m_IsKinematic: 0
  m_Interpolate: 0
  m_Constraints: 0
  m_CollisionDetection: 0
--- !u!1 &176742434
GameObject:
  m_ObjectHideFlags: 0
  m_CorrespondingSourceObject: {fileID: 0}
  m_PrefabInstance: {fileID: 0}
  m_PrefabAsset: {fileID: 0}
  serializedVersion: 6
  m_Component:
  - component: {fileID: 176742435}
  - component: {fileID: 176742436}
  m_Layer: 0
  m_Name: Basket
  m_TagString: Untagged
  m_Icon: {fileID: 0}
  m_NavMeshLayer: 0
  m_StaticEditorFlags: 0
  m_IsActive: 1
--- !u!4 &176742435
Transform:
  m_ObjectHideFlags: 0
  m_CorrespondingSourceObject: {fileID: 0}
  m_PrefabInstance: {fileID: 0}
  m_PrefabAsset: {fileID: 0}
  m_GameObject: {fileID: 176742434}
  m_LocalRotation: {x: 0, y: 0, z: 0, w: 1}
  m_LocalPosition: {x: 0.108, y: 0.067, z: -0.073}
  m_LocalScale: {x: 0.2, y: 0.2, z: 0.2}
  m_Children:
  - {fileID: 1739489008}
  - {fileID: 1989393196}
  - {fileID: 1092288547}
  - {fileID: 100141846}
  - {fileID: 1141051100}
  - {fileID: 1571827757}
  m_Father: {fileID: 461023104}
  m_RootOrder: 3
  m_LocalEulerAnglesHint: {x: 0, y: 0, z: 0}
--- !u!54 &176742436
Rigidbody:
  m_ObjectHideFlags: 0
  m_CorrespondingSourceObject: {fileID: 0}
  m_PrefabInstance: {fileID: 0}
  m_PrefabAsset: {fileID: 0}
  m_GameObject: {fileID: 176742434}
  serializedVersion: 2
  m_Mass: 5
  m_Drag: 0
  m_AngularDrag: 0.05
  m_UseGravity: 1
  m_IsKinematic: 0
  m_Interpolate: 0
  m_Constraints: 0
  m_CollisionDetection: 0
--- !u!1 &178749804
GameObject:
  m_ObjectHideFlags: 0
  m_CorrespondingSourceObject: {fileID: 0}
  m_PrefabInstance: {fileID: 0}
  m_PrefabAsset: {fileID: 0}
  serializedVersion: 6
  m_Component:
  - component: {fileID: 178749805}
  - component: {fileID: 178749808}
  - component: {fileID: 178749807}
  - component: {fileID: 178749806}
  m_Layer: 0
  m_Name: Cube (3)
  m_TagString: Untagged
  m_Icon: {fileID: 0}
  m_NavMeshLayer: 0
  m_StaticEditorFlags: 0
  m_IsActive: 1
--- !u!4 &178749805
Transform:
  m_ObjectHideFlags: 0
  m_CorrespondingSourceObject: {fileID: 0}
  m_PrefabInstance: {fileID: 0}
  m_PrefabAsset: {fileID: 0}
  m_GameObject: {fileID: 178749804}
  m_LocalRotation: {x: 0, y: 0, z: 0, w: 1}
  m_LocalPosition: {x: 0, y: -0.49999893, z: 0}
  m_LocalScale: {x: 1, y: 0.4, z: 0.4}
  m_Children: []
  m_Father: {fileID: 149014350}
  m_RootOrder: 3
  m_LocalEulerAnglesHint: {x: 0, y: 0, z: 0}
--- !u!65 &178749806
BoxCollider:
  m_ObjectHideFlags: 0
  m_CorrespondingSourceObject: {fileID: 0}
  m_PrefabInstance: {fileID: 0}
  m_PrefabAsset: {fileID: 0}
  m_GameObject: {fileID: 178749804}
  m_Material: {fileID: 0}
  m_IsTrigger: 0
  m_Enabled: 1
  serializedVersion: 2
  m_Size: {x: 1, y: 1, z: 1}
  m_Center: {x: 0, y: 0, z: 0}
--- !u!23 &178749807
MeshRenderer:
  m_ObjectHideFlags: 0
  m_CorrespondingSourceObject: {fileID: 0}
  m_PrefabInstance: {fileID: 0}
  m_PrefabAsset: {fileID: 0}
  m_GameObject: {fileID: 178749804}
  m_Enabled: 1
  m_CastShadows: 1
  m_ReceiveShadows: 1
  m_DynamicOccludee: 1
  m_MotionVectors: 1
  m_LightProbeUsage: 1
  m_ReflectionProbeUsage: 1
  m_RayTracingMode: 2
  m_RayTraceProcedural: 0
  m_RenderingLayerMask: 257
  m_RendererPriority: 0
  m_Materials:
  - {fileID: 10303, guid: 0000000000000000f000000000000000, type: 0}
  m_StaticBatchInfo:
    firstSubMesh: 0
    subMeshCount: 0
  m_StaticBatchRoot: {fileID: 0}
  m_ProbeAnchor: {fileID: 0}
  m_LightProbeVolumeOverride: {fileID: 0}
  m_ScaleInLightmap: 1
  m_ReceiveGI: 1
  m_PreserveUVs: 0
  m_IgnoreNormalsForChartDetection: 0
  m_ImportantGI: 0
  m_StitchLightmapSeams: 1
  m_SelectedEditorRenderState: 3
  m_MinimumChartSize: 4
  m_AutoUVMaxDistance: 0.5
  m_AutoUVMaxAngle: 89
  m_LightmapParameters: {fileID: 0}
  m_SortingLayerID: 0
  m_SortingLayer: 0
  m_SortingOrder: 0
  m_AdditionalVertexStreams: {fileID: 0}
--- !u!33 &178749808
MeshFilter:
  m_ObjectHideFlags: 0
  m_CorrespondingSourceObject: {fileID: 0}
  m_PrefabInstance: {fileID: 0}
  m_PrefabAsset: {fileID: 0}
  m_GameObject: {fileID: 178749804}
  m_Mesh: {fileID: 10202, guid: 0000000000000000e000000000000000, type: 0}
--- !u!1 &187038646
GameObject:
  m_ObjectHideFlags: 0
  m_CorrespondingSourceObject: {fileID: 0}
  m_PrefabInstance: {fileID: 0}
  m_PrefabAsset: {fileID: 0}
  serializedVersion: 6
  m_Component:
  - component: {fileID: 187038647}
  - component: {fileID: 187038651}
  - component: {fileID: 187038650}
  - component: {fileID: 187038649}
  - component: {fileID: 187038648}
  m_Layer: 0
  m_Name: Sphere (1)
  m_TagString: Untagged
  m_Icon: {fileID: 0}
  m_NavMeshLayer: 0
  m_StaticEditorFlags: 0
  m_IsActive: 1
--- !u!4 &187038647
Transform:
  m_ObjectHideFlags: 0
  m_CorrespondingSourceObject: {fileID: 0}
  m_PrefabInstance: {fileID: 0}
  m_PrefabAsset: {fileID: 0}
  m_GameObject: {fileID: 187038646}
  m_LocalRotation: {x: 0, y: 0, z: 0, w: 1}
  m_LocalPosition: {x: -0.555, y: 0, z: -0.591}
  m_LocalScale: {x: 0.7, y: 0.7, z: 0.7}
  m_Children: []
  m_Father: {fileID: 1571827757}
  m_RootOrder: 1
  m_LocalEulerAnglesHint: {x: 0, y: 0, z: 0}
--- !u!54 &187038648
Rigidbody:
  m_ObjectHideFlags: 0
  m_CorrespondingSourceObject: {fileID: 0}
  m_PrefabInstance: {fileID: 0}
  m_PrefabAsset: {fileID: 0}
  m_GameObject: {fileID: 187038646}
  serializedVersion: 2
  m_Mass: 0.3
  m_Drag: 0
  m_AngularDrag: 0.05
  m_UseGravity: 1
  m_IsKinematic: 0
  m_Interpolate: 0
  m_Constraints: 0
  m_CollisionDetection: 0
--- !u!135 &187038649
SphereCollider:
  m_ObjectHideFlags: 0
  m_CorrespondingSourceObject: {fileID: 0}
  m_PrefabInstance: {fileID: 0}
  m_PrefabAsset: {fileID: 0}
  m_GameObject: {fileID: 187038646}
  m_Material: {fileID: 0}
  m_IsTrigger: 0
  m_Enabled: 1
  serializedVersion: 2
  m_Radius: 0.5
  m_Center: {x: 0, y: 0, z: 0}
--- !u!23 &187038650
MeshRenderer:
  m_ObjectHideFlags: 0
  m_CorrespondingSourceObject: {fileID: 0}
  m_PrefabInstance: {fileID: 0}
  m_PrefabAsset: {fileID: 0}
  m_GameObject: {fileID: 187038646}
  m_Enabled: 1
  m_CastShadows: 1
  m_ReceiveShadows: 1
  m_DynamicOccludee: 1
  m_MotionVectors: 1
  m_LightProbeUsage: 1
  m_ReflectionProbeUsage: 1
  m_RayTracingMode: 2
  m_RayTraceProcedural: 0
  m_RenderingLayerMask: 257
  m_RendererPriority: 0
  m_Materials:
  - {fileID: 2100000, guid: 48e304f0beb52ec488103ff9cab09bde, type: 2}
  m_StaticBatchInfo:
    firstSubMesh: 0
    subMeshCount: 0
  m_StaticBatchRoot: {fileID: 0}
  m_ProbeAnchor: {fileID: 0}
  m_LightProbeVolumeOverride: {fileID: 0}
  m_ScaleInLightmap: 1
  m_ReceiveGI: 1
  m_PreserveUVs: 0
  m_IgnoreNormalsForChartDetection: 0
  m_ImportantGI: 0
  m_StitchLightmapSeams: 1
  m_SelectedEditorRenderState: 3
  m_MinimumChartSize: 4
  m_AutoUVMaxDistance: 0.5
  m_AutoUVMaxAngle: 89
  m_LightmapParameters: {fileID: 0}
  m_SortingLayerID: 0
  m_SortingLayer: 0
  m_SortingOrder: 0
  m_AdditionalVertexStreams: {fileID: 0}
--- !u!33 &187038651
MeshFilter:
  m_ObjectHideFlags: 0
  m_CorrespondingSourceObject: {fileID: 0}
  m_PrefabInstance: {fileID: 0}
  m_PrefabAsset: {fileID: 0}
  m_GameObject: {fileID: 187038646}
  m_Mesh: {fileID: 10207, guid: 0000000000000000e000000000000000, type: 0}
--- !u!1 &195425108
GameObject:
  m_ObjectHideFlags: 0
  m_CorrespondingSourceObject: {fileID: 0}
  m_PrefabInstance: {fileID: 0}
  m_PrefabAsset: {fileID: 0}
  serializedVersion: 6
  m_Component:
  - component: {fileID: 195425109}
  - component: {fileID: 195425112}
  - component: {fileID: 195425111}
  - component: {fileID: 195425110}
  m_Layer: 0
  m_Name: Cube (4)
  m_TagString: Untagged
  m_Icon: {fileID: 0}
  m_NavMeshLayer: 0
  m_StaticEditorFlags: 0
  m_IsActive: 1
--- !u!4 &195425109
Transform:
  m_ObjectHideFlags: 0
  m_CorrespondingSourceObject: {fileID: 0}
  m_PrefabInstance: {fileID: 0}
  m_PrefabAsset: {fileID: 0}
  m_GameObject: {fileID: 195425108}
  m_LocalRotation: {x: 0, y: 0, z: 0.38268343, w: 0.92387956}
  m_LocalPosition: {x: -0.735, y: 0.175, z: 0}
  m_LocalScale: {x: 1, y: 0.2, z: 0.2}
  m_Children: []
  m_Father: {fileID: 1100450177}
  m_RootOrder: 5
  m_LocalEulerAnglesHint: {x: 0, y: 0, z: 45}
--- !u!65 &195425110
BoxCollider:
  m_ObjectHideFlags: 0
  m_CorrespondingSourceObject: {fileID: 0}
  m_PrefabInstance: {fileID: 0}
  m_PrefabAsset: {fileID: 0}
  m_GameObject: {fileID: 195425108}
  m_Material: {fileID: 0}
  m_IsTrigger: 0
  m_Enabled: 1
  serializedVersion: 2
  m_Size: {x: 1, y: 1, z: 1}
  m_Center: {x: 0, y: 0, z: 0}
--- !u!23 &195425111
MeshRenderer:
  m_ObjectHideFlags: 0
  m_CorrespondingSourceObject: {fileID: 0}
  m_PrefabInstance: {fileID: 0}
  m_PrefabAsset: {fileID: 0}
  m_GameObject: {fileID: 195425108}
  m_Enabled: 1
  m_CastShadows: 1
  m_ReceiveShadows: 1
  m_DynamicOccludee: 1
  m_MotionVectors: 1
  m_LightProbeUsage: 1
  m_ReflectionProbeUsage: 1
  m_RayTracingMode: 2
  m_RayTraceProcedural: 0
  m_RenderingLayerMask: 257
  m_RendererPriority: 0
  m_Materials:
  - {fileID: 10303, guid: 0000000000000000f000000000000000, type: 0}
  m_StaticBatchInfo:
    firstSubMesh: 0
    subMeshCount: 0
  m_StaticBatchRoot: {fileID: 0}
  m_ProbeAnchor: {fileID: 0}
  m_LightProbeVolumeOverride: {fileID: 0}
  m_ScaleInLightmap: 1
  m_ReceiveGI: 1
  m_PreserveUVs: 0
  m_IgnoreNormalsForChartDetection: 0
  m_ImportantGI: 0
  m_StitchLightmapSeams: 1
  m_SelectedEditorRenderState: 3
  m_MinimumChartSize: 4
  m_AutoUVMaxDistance: 0.5
  m_AutoUVMaxAngle: 89
  m_LightmapParameters: {fileID: 0}
  m_SortingLayerID: 0
  m_SortingLayer: 0
  m_SortingOrder: 0
  m_AdditionalVertexStreams: {fileID: 0}
--- !u!33 &195425112
MeshFilter:
  m_ObjectHideFlags: 0
  m_CorrespondingSourceObject: {fileID: 0}
  m_PrefabInstance: {fileID: 0}
  m_PrefabAsset: {fileID: 0}
  m_GameObject: {fileID: 195425108}
  m_Mesh: {fileID: 10202, guid: 0000000000000000e000000000000000, type: 0}
--- !u!1 &207924400
GameObject:
  m_ObjectHideFlags: 0
  m_CorrespondingSourceObject: {fileID: 0}
  m_PrefabInstance: {fileID: 0}
  m_PrefabAsset: {fileID: 0}
  serializedVersion: 6
  m_Component:
  - component: {fileID: 207924401}
  m_Layer: 0
  m_Name: Cubes
  m_TagString: Untagged
  m_Icon: {fileID: 0}
  m_NavMeshLayer: 0
  m_StaticEditorFlags: 0
  m_IsActive: 1
--- !u!4 &207924401
Transform:
  m_ObjectHideFlags: 0
  m_CorrespondingSourceObject: {fileID: 0}
  m_PrefabInstance: {fileID: 0}
  m_PrefabAsset: {fileID: 0}
  m_GameObject: {fileID: 207924400}
  m_LocalRotation: {x: -0, y: -0, z: -0, w: 1}
  m_LocalPosition: {x: -0.391, y: 0.110000014, z: -0.251}
  m_LocalScale: {x: 1, y: 1, z: 1}
  m_Children:
  - {fileID: 976655190}
  - {fileID: 1414173480}
  - {fileID: 2144652011}
  - {fileID: 1152218873}
  m_Father: {fileID: 461023104}
  m_RootOrder: 0
  m_LocalEulerAnglesHint: {x: 0, y: 0, z: 0}
--- !u!1 &217433089
GameObject:
  m_ObjectHideFlags: 0
  m_CorrespondingSourceObject: {fileID: 0}
  m_PrefabInstance: {fileID: 0}
  m_PrefabAsset: {fileID: 0}
  serializedVersion: 6
  m_Component:
  - component: {fileID: 217433090}
  - component: {fileID: 217433095}
  - component: {fileID: 217433094}
  - component: {fileID: 217433093}
  - component: {fileID: 217433092}
  - component: {fileID: 217433091}
  m_Layer: 0
  m_Name: IsGrasped
  m_TagString: Untagged
  m_Icon: {fileID: 0}
  m_NavMeshLayer: 0
  m_StaticEditorFlags: 0
  m_IsActive: 1
--- !u!4 &217433090
Transform:
  m_ObjectHideFlags: 0
  m_CorrespondingSourceObject: {fileID: 0}
  m_PrefabInstance: {fileID: 0}
  m_PrefabAsset: {fileID: 0}
  m_GameObject: {fileID: 217433089}
  m_LocalRotation: {x: -0, y: -0, z: -0, w: 1}
  m_LocalPosition: {x: 0.41399997, y: 0.046000004, z: -0.09900001}
  m_LocalScale: {x: 0.075, y: 0.075, z: 0.075}
  m_Children:
  - {fileID: 964751603}
  m_Father: {fileID: 518429783}
  m_RootOrder: 1
  m_LocalEulerAnglesHint: {x: 0, y: 0, z: 0}
--- !u!114 &217433091
MonoBehaviour:
  m_ObjectHideFlags: 0
  m_CorrespondingSourceObject: {fileID: 0}
  m_PrefabInstance: {fileID: 0}
  m_PrefabAsset: {fileID: 0}
  m_GameObject: {fileID: 217433089}
  m_Enabled: 1
  m_EditorHideFlags: 0
  m_Script: {fileID: 11500000, guid: e285d0ead7ee6d24797a11e20c48b8d3, type: 3}
  m_Name: 
  m_EditorClassIdentifier: 
  _prefix: 'Object Grasped?

'
--- !u!54 &217433092
Rigidbody:
  m_ObjectHideFlags: 0
  m_CorrespondingSourceObject: {fileID: 0}
  m_PrefabInstance: {fileID: 0}
  m_PrefabAsset: {fileID: 0}
  m_GameObject: {fileID: 217433089}
  serializedVersion: 2
  m_Mass: 0.75
  m_Drag: 0
  m_AngularDrag: 0.05
  m_UseGravity: 1
  m_IsKinematic: 0
  m_Interpolate: 0
  m_Constraints: 0
  m_CollisionDetection: 0
--- !u!65 &217433093
BoxCollider:
  m_ObjectHideFlags: 0
  m_CorrespondingSourceObject: {fileID: 0}
  m_PrefabInstance: {fileID: 0}
  m_PrefabAsset: {fileID: 0}
  m_GameObject: {fileID: 217433089}
  m_Material: {fileID: 0}
  m_IsTrigger: 0
  m_Enabled: 1
  serializedVersion: 2
  m_Size: {x: 1, y: 1, z: 1}
  m_Center: {x: 0, y: 0, z: 0}
--- !u!23 &217433094
MeshRenderer:
  m_ObjectHideFlags: 0
  m_CorrespondingSourceObject: {fileID: 0}
  m_PrefabInstance: {fileID: 0}
  m_PrefabAsset: {fileID: 0}
  m_GameObject: {fileID: 217433089}
  m_Enabled: 1
  m_CastShadows: 1
  m_ReceiveShadows: 1
  m_DynamicOccludee: 1
  m_MotionVectors: 1
  m_LightProbeUsage: 1
  m_ReflectionProbeUsage: 1
  m_RayTracingMode: 2
  m_RayTraceProcedural: 0
  m_RenderingLayerMask: 257
  m_RendererPriority: 0
  m_Materials:
  - {fileID: 10303, guid: 0000000000000000f000000000000000, type: 0}
  m_StaticBatchInfo:
    firstSubMesh: 0
    subMeshCount: 0
  m_StaticBatchRoot: {fileID: 0}
  m_ProbeAnchor: {fileID: 0}
  m_LightProbeVolumeOverride: {fileID: 0}
  m_ScaleInLightmap: 1
  m_ReceiveGI: 1
  m_PreserveUVs: 0
  m_IgnoreNormalsForChartDetection: 0
  m_ImportantGI: 0
  m_StitchLightmapSeams: 1
  m_SelectedEditorRenderState: 3
  m_MinimumChartSize: 4
  m_AutoUVMaxDistance: 0.5
  m_AutoUVMaxAngle: 89
  m_LightmapParameters: {fileID: 0}
  m_SortingLayerID: 0
  m_SortingLayer: 0
  m_SortingOrder: 0
  m_AdditionalVertexStreams: {fileID: 0}
--- !u!33 &217433095
MeshFilter:
  m_ObjectHideFlags: 0
  m_CorrespondingSourceObject: {fileID: 0}
  m_PrefabInstance: {fileID: 0}
  m_PrefabAsset: {fileID: 0}
  m_GameObject: {fileID: 217433089}
  m_Mesh: {fileID: 10202, guid: 0000000000000000e000000000000000, type: 0}
--- !u!1 &221939407
GameObject:
  m_ObjectHideFlags: 0
  m_CorrespondingSourceObject: {fileID: 0}
  m_PrefabInstance: {fileID: 0}
  m_PrefabAsset: {fileID: 0}
  serializedVersion: 6
  m_Component:
  - component: {fileID: 221939408}
  - component: {fileID: 221939411}
  - component: {fileID: 221939410}
  - component: {fileID: 221939409}
  m_Layer: 0
  m_Name: Cube (2)
  m_TagString: Untagged
  m_Icon: {fileID: 0}
  m_NavMeshLayer: 0
  m_StaticEditorFlags: 0
  m_IsActive: 1
--- !u!4 &221939408
Transform:
  m_ObjectHideFlags: 0
  m_CorrespondingSourceObject: {fileID: 0}
  m_PrefabInstance: {fileID: 0}
  m_PrefabAsset: {fileID: 0}
  m_GameObject: {fileID: 221939407}
  m_LocalRotation: {x: 0, y: 0, z: 0, w: 1}
  m_LocalPosition: {x: 0.40000004, y: -0.099999726, z: 0}
  m_LocalScale: {x: 0.15, y: 0.4, z: 0.15}
  m_Children: []
  m_Father: {fileID: 149014350}
  m_RootOrder: 2
  m_LocalEulerAnglesHint: {x: 0, y: 0, z: 0}
--- !u!65 &221939409
BoxCollider:
  m_ObjectHideFlags: 0
  m_CorrespondingSourceObject: {fileID: 0}
  m_PrefabInstance: {fileID: 0}
  m_PrefabAsset: {fileID: 0}
  m_GameObject: {fileID: 221939407}
  m_Material: {fileID: 0}
  m_IsTrigger: 0
  m_Enabled: 1
  serializedVersion: 2
  m_Size: {x: 1, y: 1, z: 1}
  m_Center: {x: 0, y: 0, z: 0}
--- !u!23 &221939410
MeshRenderer:
  m_ObjectHideFlags: 0
  m_CorrespondingSourceObject: {fileID: 0}
  m_PrefabInstance: {fileID: 0}
  m_PrefabAsset: {fileID: 0}
  m_GameObject: {fileID: 221939407}
  m_Enabled: 1
  m_CastShadows: 1
  m_ReceiveShadows: 1
  m_DynamicOccludee: 1
  m_MotionVectors: 1
  m_LightProbeUsage: 1
  m_ReflectionProbeUsage: 1
  m_RayTracingMode: 2
  m_RayTraceProcedural: 0
  m_RenderingLayerMask: 257
  m_RendererPriority: 0
  m_Materials:
  - {fileID: 10303, guid: 0000000000000000f000000000000000, type: 0}
  m_StaticBatchInfo:
    firstSubMesh: 0
    subMeshCount: 0
  m_StaticBatchRoot: {fileID: 0}
  m_ProbeAnchor: {fileID: 0}
  m_LightProbeVolumeOverride: {fileID: 0}
  m_ScaleInLightmap: 1
  m_ReceiveGI: 1
  m_PreserveUVs: 0
  m_IgnoreNormalsForChartDetection: 0
  m_ImportantGI: 0
  m_StitchLightmapSeams: 1
  m_SelectedEditorRenderState: 3
  m_MinimumChartSize: 4
  m_AutoUVMaxDistance: 0.5
  m_AutoUVMaxAngle: 89
  m_LightmapParameters: {fileID: 0}
  m_SortingLayerID: 0
  m_SortingLayer: 0
  m_SortingOrder: 0
  m_AdditionalVertexStreams: {fileID: 0}
--- !u!33 &221939411
MeshFilter:
  m_ObjectHideFlags: 0
  m_CorrespondingSourceObject: {fileID: 0}
  m_PrefabInstance: {fileID: 0}
  m_PrefabAsset: {fileID: 0}
  m_GameObject: {fileID: 221939407}
  m_Mesh: {fileID: 10202, guid: 0000000000000000e000000000000000, type: 0}
--- !u!1 &239016654
GameObject:
  m_ObjectHideFlags: 0
  m_CorrespondingSourceObject: {fileID: 0}
  m_PrefabInstance: {fileID: 0}
  m_PrefabAsset: {fileID: 0}
  serializedVersion: 6
  m_Component:
  - component: {fileID: 239016655}
  - component: {fileID: 239016659}
  - component: {fileID: 239016658}
  - component: {fileID: 239016657}
  - component: {fileID: 239016656}
  m_Layer: 0
  m_Name: Sphere (5)
  m_TagString: Untagged
  m_Icon: {fileID: 0}
  m_NavMeshLayer: 0
  m_StaticEditorFlags: 0
  m_IsActive: 1
--- !u!4 &239016655
Transform:
  m_ObjectHideFlags: 0
  m_CorrespondingSourceObject: {fileID: 0}
  m_PrefabInstance: {fileID: 0}
  m_PrefabAsset: {fileID: 0}
  m_GameObject: {fileID: 239016654}
  m_LocalRotation: {x: 0, y: 0, z: 0, w: 1}
  m_LocalPosition: {x: 0.463, y: 0.5849993, z: -0.098}
  m_LocalScale: {x: 0.7, y: 0.7, z: 0.7}
  m_Children: []
  m_Father: {fileID: 1571827757}
  m_RootOrder: 5
  m_LocalEulerAnglesHint: {x: 0, y: 0, z: 0}
--- !u!54 &239016656
Rigidbody:
  m_ObjectHideFlags: 0
  m_CorrespondingSourceObject: {fileID: 0}
  m_PrefabInstance: {fileID: 0}
  m_PrefabAsset: {fileID: 0}
  m_GameObject: {fileID: 239016654}
  serializedVersion: 2
  m_Mass: 0.3
  m_Drag: 0
  m_AngularDrag: 0.05
  m_UseGravity: 1
  m_IsKinematic: 0
  m_Interpolate: 0
  m_Constraints: 0
  m_CollisionDetection: 0
--- !u!135 &239016657
SphereCollider:
  m_ObjectHideFlags: 0
  m_CorrespondingSourceObject: {fileID: 0}
  m_PrefabInstance: {fileID: 0}
  m_PrefabAsset: {fileID: 0}
  m_GameObject: {fileID: 239016654}
  m_Material: {fileID: 0}
  m_IsTrigger: 0
  m_Enabled: 1
  serializedVersion: 2
  m_Radius: 0.5
  m_Center: {x: 0, y: 0, z: 0}
--- !u!23 &239016658
MeshRenderer:
  m_ObjectHideFlags: 0
  m_CorrespondingSourceObject: {fileID: 0}
  m_PrefabInstance: {fileID: 0}
  m_PrefabAsset: {fileID: 0}
  m_GameObject: {fileID: 239016654}
  m_Enabled: 1
  m_CastShadows: 1
  m_ReceiveShadows: 1
  m_DynamicOccludee: 1
  m_MotionVectors: 1
  m_LightProbeUsage: 1
  m_ReflectionProbeUsage: 1
  m_RayTracingMode: 2
  m_RayTraceProcedural: 0
  m_RenderingLayerMask: 257
  m_RendererPriority: 0
  m_Materials:
  - {fileID: 2100000, guid: 8cb233f56e8e9254bae25e262d165716, type: 2}
  m_StaticBatchInfo:
    firstSubMesh: 0
    subMeshCount: 0
  m_StaticBatchRoot: {fileID: 0}
  m_ProbeAnchor: {fileID: 0}
  m_LightProbeVolumeOverride: {fileID: 0}
  m_ScaleInLightmap: 1
  m_ReceiveGI: 1
  m_PreserveUVs: 0
  m_IgnoreNormalsForChartDetection: 0
  m_ImportantGI: 0
  m_StitchLightmapSeams: 1
  m_SelectedEditorRenderState: 3
  m_MinimumChartSize: 4
  m_AutoUVMaxDistance: 0.5
  m_AutoUVMaxAngle: 89
  m_LightmapParameters: {fileID: 0}
  m_SortingLayerID: 0
  m_SortingLayer: 0
  m_SortingOrder: 0
  m_AdditionalVertexStreams: {fileID: 0}
--- !u!33 &239016659
MeshFilter:
  m_ObjectHideFlags: 0
  m_CorrespondingSourceObject: {fileID: 0}
  m_PrefabInstance: {fileID: 0}
  m_PrefabAsset: {fileID: 0}
  m_GameObject: {fileID: 239016654}
  m_Mesh: {fileID: 10207, guid: 0000000000000000e000000000000000, type: 0}
--- !u!1 &254592135
GameObject:
  m_ObjectHideFlags: 0
  m_CorrespondingSourceObject: {fileID: 0}
  m_PrefabInstance: {fileID: 0}
  m_PrefabAsset: {fileID: 0}
  serializedVersion: 6
  m_Component:
  - component: {fileID: 254592136}
  - component: {fileID: 254592139}
  - component: {fileID: 254592138}
  - component: {fileID: 254592137}
  m_Layer: 0
  m_Name: Cube (1)
  m_TagString: Untagged
  m_Icon: {fileID: 0}
  m_NavMeshLayer: 0
  m_StaticEditorFlags: 0
  m_IsActive: 1
--- !u!4 &254592136
Transform:
  m_ObjectHideFlags: 0
  m_CorrespondingSourceObject: {fileID: 0}
  m_PrefabInstance: {fileID: 0}
  m_PrefabAsset: {fileID: 0}
  m_GameObject: {fileID: 254592135}
  m_LocalRotation: {x: 0, y: 0, z: 0, w: 1}
  m_LocalPosition: {x: -0.40000004, y: -0.099999726, z: 0}
  m_LocalScale: {x: 0.15, y: 0.4, z: 0.15}
  m_Children: []
  m_Father: {fileID: 149014350}
  m_RootOrder: 1
  m_LocalEulerAnglesHint: {x: 0, y: 0, z: 0}
--- !u!65 &254592137
BoxCollider:
  m_ObjectHideFlags: 0
  m_CorrespondingSourceObject: {fileID: 0}
  m_PrefabInstance: {fileID: 0}
  m_PrefabAsset: {fileID: 0}
  m_GameObject: {fileID: 254592135}
  m_Material: {fileID: 0}
  m_IsTrigger: 0
  m_Enabled: 1
  serializedVersion: 2
  m_Size: {x: 1, y: 1, z: 1}
  m_Center: {x: 0, y: 0, z: 0}
--- !u!23 &254592138
MeshRenderer:
  m_ObjectHideFlags: 0
  m_CorrespondingSourceObject: {fileID: 0}
  m_PrefabInstance: {fileID: 0}
  m_PrefabAsset: {fileID: 0}
  m_GameObject: {fileID: 254592135}
  m_Enabled: 1
  m_CastShadows: 1
  m_ReceiveShadows: 1
  m_DynamicOccludee: 1
  m_MotionVectors: 1
  m_LightProbeUsage: 1
  m_ReflectionProbeUsage: 1
  m_RayTracingMode: 2
  m_RayTraceProcedural: 0
  m_RenderingLayerMask: 257
  m_RendererPriority: 0
  m_Materials:
  - {fileID: 10303, guid: 0000000000000000f000000000000000, type: 0}
  m_StaticBatchInfo:
    firstSubMesh: 0
    subMeshCount: 0
  m_StaticBatchRoot: {fileID: 0}
  m_ProbeAnchor: {fileID: 0}
  m_LightProbeVolumeOverride: {fileID: 0}
  m_ScaleInLightmap: 1
  m_ReceiveGI: 1
  m_PreserveUVs: 0
  m_IgnoreNormalsForChartDetection: 0
  m_ImportantGI: 0
  m_StitchLightmapSeams: 1
  m_SelectedEditorRenderState: 3
  m_MinimumChartSize: 4
  m_AutoUVMaxDistance: 0.5
  m_AutoUVMaxAngle: 89
  m_LightmapParameters: {fileID: 0}
  m_SortingLayerID: 0
  m_SortingLayer: 0
  m_SortingOrder: 0
  m_AdditionalVertexStreams: {fileID: 0}
--- !u!33 &254592139
MeshFilter:
  m_ObjectHideFlags: 0
  m_CorrespondingSourceObject: {fileID: 0}
  m_PrefabInstance: {fileID: 0}
  m_PrefabAsset: {fileID: 0}
  m_GameObject: {fileID: 254592135}
  m_Mesh: {fileID: 10202, guid: 0000000000000000e000000000000000, type: 0}
--- !u!1 &259186204
GameObject:
  m_ObjectHideFlags: 0
  m_CorrespondingSourceObject: {fileID: 0}
  m_PrefabInstance: {fileID: 0}
  m_PrefabAsset: {fileID: 0}
  serializedVersion: 6
  m_Component:
  - component: {fileID: 259186205}
  - component: {fileID: 259186209}
  - component: {fileID: 259186208}
  - component: {fileID: 259186207}
  - component: {fileID: 259186206}
  m_Layer: 0
  m_Name: Sphere
  m_TagString: Untagged
  m_Icon: {fileID: 0}
  m_NavMeshLayer: 0
  m_StaticEditorFlags: 0
  m_IsActive: 1
--- !u!4 &259186205
Transform:
  m_ObjectHideFlags: 0
  m_CorrespondingSourceObject: {fileID: 0}
  m_PrefabInstance: {fileID: 0}
  m_PrefabAsset: {fileID: 0}
  m_GameObject: {fileID: 259186204}
  m_LocalRotation: {x: 0, y: 0, z: 0, w: 1}
  m_LocalPosition: {x: 0, y: 0, z: 0}
  m_LocalScale: {x: 0.7, y: 0.7, z: 0.7}
  m_Children: []
  m_Father: {fileID: 1571827757}
  m_RootOrder: 0
  m_LocalEulerAnglesHint: {x: 0, y: 0, z: 0}
--- !u!54 &259186206
Rigidbody:
  m_ObjectHideFlags: 0
  m_CorrespondingSourceObject: {fileID: 0}
  m_PrefabInstance: {fileID: 0}
  m_PrefabAsset: {fileID: 0}
  m_GameObject: {fileID: 259186204}
  serializedVersion: 2
  m_Mass: 0.3
  m_Drag: 0
  m_AngularDrag: 0.05
  m_UseGravity: 1
  m_IsKinematic: 0
  m_Interpolate: 0
  m_Constraints: 0
  m_CollisionDetection: 0
--- !u!135 &259186207
SphereCollider:
  m_ObjectHideFlags: 0
  m_CorrespondingSourceObject: {fileID: 0}
  m_PrefabInstance: {fileID: 0}
  m_PrefabAsset: {fileID: 0}
  m_GameObject: {fileID: 259186204}
  m_Material: {fileID: 0}
  m_IsTrigger: 0
  m_Enabled: 1
  serializedVersion: 2
  m_Radius: 0.5
  m_Center: {x: 0, y: 0, z: 0}
--- !u!23 &259186208
MeshRenderer:
  m_ObjectHideFlags: 0
  m_CorrespondingSourceObject: {fileID: 0}
  m_PrefabInstance: {fileID: 0}
  m_PrefabAsset: {fileID: 0}
  m_GameObject: {fileID: 259186204}
  m_Enabled: 1
  m_CastShadows: 1
  m_ReceiveShadows: 1
  m_DynamicOccludee: 1
  m_MotionVectors: 1
  m_LightProbeUsage: 1
  m_ReflectionProbeUsage: 1
  m_RayTracingMode: 2
  m_RayTraceProcedural: 0
  m_RenderingLayerMask: 257
  m_RendererPriority: 0
  m_Materials:
  - {fileID: 2100000, guid: 99a373455609ca547a4caba100545cce, type: 2}
  m_StaticBatchInfo:
    firstSubMesh: 0
    subMeshCount: 0
  m_StaticBatchRoot: {fileID: 0}
  m_ProbeAnchor: {fileID: 0}
  m_LightProbeVolumeOverride: {fileID: 0}
  m_ScaleInLightmap: 1
  m_ReceiveGI: 1
  m_PreserveUVs: 0
  m_IgnoreNormalsForChartDetection: 0
  m_ImportantGI: 0
  m_StitchLightmapSeams: 1
  m_SelectedEditorRenderState: 3
  m_MinimumChartSize: 4
  m_AutoUVMaxDistance: 0.5
  m_AutoUVMaxAngle: 89
  m_LightmapParameters: {fileID: 0}
  m_SortingLayerID: 0
  m_SortingLayer: 0
  m_SortingOrder: 0
  m_AdditionalVertexStreams: {fileID: 0}
--- !u!33 &259186209
MeshFilter:
  m_ObjectHideFlags: 0
  m_CorrespondingSourceObject: {fileID: 0}
  m_PrefabInstance: {fileID: 0}
  m_PrefabAsset: {fileID: 0}
  m_GameObject: {fileID: 259186204}
  m_Mesh: {fileID: 10207, guid: 0000000000000000e000000000000000, type: 0}
--- !u!134 &280979854
PhysicMaterial:
  m_ObjectHideFlags: 0
  m_CorrespondingSourceObject: {fileID: 0}
  m_PrefabInstance: {fileID: 0}
  m_PrefabAsset: {fileID: 0}
  m_Name: HandPhysics
  dynamicFriction: 1
  staticFriction: 1
  bounciness: 0
  frictionCombine: 0
  bounceCombine: 1
--- !u!1 &320794400
GameObject:
  m_ObjectHideFlags: 0
  m_CorrespondingSourceObject: {fileID: 0}
  m_PrefabInstance: {fileID: 0}
  m_PrefabAsset: {fileID: 0}
  serializedVersion: 6
  m_Component:
  - component: {fileID: 320794401}
  - component: {fileID: 320794404}
  - component: {fileID: 320794403}
  - component: {fileID: 320794402}
  m_Layer: 0
  m_Name: Cube (1)
  m_TagString: Untagged
  m_Icon: {fileID: 0}
  m_NavMeshLayer: 0
  m_StaticEditorFlags: 0
  m_IsActive: 1
--- !u!4 &320794401
Transform:
  m_ObjectHideFlags: 0
  m_CorrespondingSourceObject: {fileID: 0}
  m_PrefabInstance: {fileID: 0}
  m_PrefabAsset: {fileID: 0}
  m_GameObject: {fileID: 320794400}
  m_LocalRotation: {x: -0, y: -0, z: -0, w: 1}
  m_LocalPosition: {x: 0, y: -0.54999995, z: -0.75}
  m_LocalScale: {x: 1, y: 0.10000001, z: 2.4999998}
  m_Children: []
  m_Father: {fileID: 2103061971}
  m_RootOrder: 0
  m_LocalEulerAnglesHint: {x: 0, y: 0, z: 0}
--- !u!65 &320794402
BoxCollider:
  m_ObjectHideFlags: 0
  m_CorrespondingSourceObject: {fileID: 0}
  m_PrefabInstance: {fileID: 0}
  m_PrefabAsset: {fileID: 0}
  m_GameObject: {fileID: 320794400}
  m_Material: {fileID: 0}
  m_IsTrigger: 0
  m_Enabled: 1
  serializedVersion: 2
  m_Size: {x: 1, y: 1, z: 1}
  m_Center: {x: 0, y: 0, z: 0}
--- !u!23 &320794403
MeshRenderer:
  m_ObjectHideFlags: 0
  m_CorrespondingSourceObject: {fileID: 0}
  m_PrefabInstance: {fileID: 0}
  m_PrefabAsset: {fileID: 0}
  m_GameObject: {fileID: 320794400}
  m_Enabled: 1
  m_CastShadows: 1
  m_ReceiveShadows: 1
  m_DynamicOccludee: 1
  m_MotionVectors: 1
  m_LightProbeUsage: 1
  m_ReflectionProbeUsage: 1
  m_RayTracingMode: 2
  m_RayTraceProcedural: 0
  m_RenderingLayerMask: 257
  m_RendererPriority: 0
  m_Materials:
  - {fileID: 10303, guid: 0000000000000000f000000000000000, type: 0}
  m_StaticBatchInfo:
    firstSubMesh: 0
    subMeshCount: 0
  m_StaticBatchRoot: {fileID: 0}
  m_ProbeAnchor: {fileID: 0}
  m_LightProbeVolumeOverride: {fileID: 0}
  m_ScaleInLightmap: 1
  m_ReceiveGI: 1
  m_PreserveUVs: 0
  m_IgnoreNormalsForChartDetection: 0
  m_ImportantGI: 0
  m_StitchLightmapSeams: 1
  m_SelectedEditorRenderState: 3
  m_MinimumChartSize: 4
  m_AutoUVMaxDistance: 0.5
  m_AutoUVMaxAngle: 89
  m_LightmapParameters: {fileID: 0}
  m_SortingLayerID: 0
  m_SortingLayer: 0
  m_SortingOrder: 0
  m_AdditionalVertexStreams: {fileID: 0}
--- !u!33 &320794404
MeshFilter:
  m_ObjectHideFlags: 0
  m_CorrespondingSourceObject: {fileID: 0}
  m_PrefabInstance: {fileID: 0}
  m_PrefabAsset: {fileID: 0}
  m_GameObject: {fileID: 320794400}
  m_Mesh: {fileID: 10202, guid: 0000000000000000e000000000000000, type: 0}
--- !u!1001 &395359349
PrefabInstance:
  m_ObjectHideFlags: 0
  serializedVersion: 2
<<<<<<< HEAD
  m_Size: {x: 1, y: 1, z: 1}
  m_Center: {x: 0, y: 0, z: 0}
--- !u!23 &416876780
MeshRenderer:
  m_ObjectHideFlags: 0
  m_CorrespondingSourceObject: {fileID: 0}
  m_PrefabInstance: {fileID: 0}
  m_PrefabAsset: {fileID: 0}
  m_GameObject: {fileID: 416876776}
  m_Enabled: 1
  m_CastShadows: 1
  m_ReceiveShadows: 1
  m_DynamicOccludee: 1
  m_MotionVectors: 1
  m_LightProbeUsage: 1
  m_ReflectionProbeUsage: 1
  m_RayTracingMode: 2
  m_RayTraceProcedural: 0
  m_RenderingLayerMask: 257
  m_RendererPriority: 0
  m_Materials:
  - {fileID: 10303, guid: 0000000000000000f000000000000000, type: 0}
  m_StaticBatchInfo:
    firstSubMesh: 0
    subMeshCount: 0
  m_StaticBatchRoot: {fileID: 0}
  m_ProbeAnchor: {fileID: 0}
  m_LightProbeVolumeOverride: {fileID: 0}
  m_ScaleInLightmap: 1
  m_ReceiveGI: 1
  m_PreserveUVs: 0
  m_IgnoreNormalsForChartDetection: 0
  m_ImportantGI: 0
  m_StitchLightmapSeams: 1
  m_SelectedEditorRenderState: 3
  m_MinimumChartSize: 4
  m_AutoUVMaxDistance: 0.5
  m_AutoUVMaxAngle: 89
  m_LightmapParameters: {fileID: 0}
  m_SortingLayerID: 0
  m_SortingLayer: 0
  m_SortingOrder: 0
  m_AdditionalVertexStreams: {fileID: 0}
--- !u!33 &416876781
MeshFilter:
  m_ObjectHideFlags: 0
  m_CorrespondingSourceObject: {fileID: 0}
  m_PrefabInstance: {fileID: 0}
  m_PrefabAsset: {fileID: 0}
  m_GameObject: {fileID: 416876776}
  m_Mesh: {fileID: 10202, guid: 0000000000000000e000000000000000, type: 0}
--- !u!1 &417227618
GameObject:
  m_ObjectHideFlags: 0
  m_CorrespondingSourceObject: {fileID: 0}
  m_PrefabInstance: {fileID: 0}
  m_PrefabAsset: {fileID: 0}
  serializedVersion: 6
  m_Component:
  - component: {fileID: 417227619}
  - component: {fileID: 417227622}
  - component: {fileID: 417227621}
  - component: {fileID: 417227620}
  m_Layer: 0
  m_Name: Capsule
  m_TagString: Untagged
  m_Icon: {fileID: 0}
  m_NavMeshLayer: 0
  m_StaticEditorFlags: 0
  m_IsActive: 1
--- !u!4 &417227619
Transform:
  m_ObjectHideFlags: 0
  m_CorrespondingSourceObject: {fileID: 0}
  m_PrefabInstance: {fileID: 0}
  m_PrefabAsset: {fileID: 0}
  m_GameObject: {fileID: 417227618}
  m_LocalRotation: {x: -0, y: -0, z: -0, w: 1}
  m_LocalPosition: {x: 0, y: 0, z: 0}
  m_LocalScale: {x: 1, y: 1, z: 1}
  m_Children: []
  m_Father: {fileID: 1100450177}
  m_RootOrder: 0
  m_LocalEulerAnglesHint: {x: 0, y: 0, z: 0}
--- !u!136 &417227620
CapsuleCollider:
  m_ObjectHideFlags: 0
  m_CorrespondingSourceObject: {fileID: 0}
  m_PrefabInstance: {fileID: 0}
  m_PrefabAsset: {fileID: 0}
  m_GameObject: {fileID: 417227618}
  m_Material: {fileID: 0}
  m_IsTrigger: 0
  m_Enabled: 1
  m_Radius: 0.5
  m_Height: 2
  m_Direction: 1
  m_Center: {x: 0, y: 0, z: 0}
--- !u!23 &417227621
MeshRenderer:
  m_ObjectHideFlags: 0
  m_CorrespondingSourceObject: {fileID: 0}
  m_PrefabInstance: {fileID: 0}
  m_PrefabAsset: {fileID: 0}
  m_GameObject: {fileID: 417227618}
  m_Enabled: 1
  m_CastShadows: 1
  m_ReceiveShadows: 1
  m_DynamicOccludee: 1
  m_MotionVectors: 1
  m_LightProbeUsage: 1
  m_ReflectionProbeUsage: 1
  m_RayTracingMode: 2
  m_RayTraceProcedural: 0
  m_RenderingLayerMask: 257
  m_RendererPriority: 0
  m_Materials:
  - {fileID: 10303, guid: 0000000000000000f000000000000000, type: 0}
  m_StaticBatchInfo:
    firstSubMesh: 0
    subMeshCount: 0
  m_StaticBatchRoot: {fileID: 0}
  m_ProbeAnchor: {fileID: 0}
  m_LightProbeVolumeOverride: {fileID: 0}
  m_ScaleInLightmap: 1
  m_ReceiveGI: 1
  m_PreserveUVs: 0
  m_IgnoreNormalsForChartDetection: 0
  m_ImportantGI: 0
  m_StitchLightmapSeams: 1
  m_SelectedEditorRenderState: 3
  m_MinimumChartSize: 4
  m_AutoUVMaxDistance: 0.5
  m_AutoUVMaxAngle: 89
  m_LightmapParameters: {fileID: 0}
  m_SortingLayerID: 0
  m_SortingLayer: 0
  m_SortingOrder: 0
  m_AdditionalVertexStreams: {fileID: 0}
--- !u!33 &417227622
MeshFilter:
  m_ObjectHideFlags: 0
  m_CorrespondingSourceObject: {fileID: 0}
  m_PrefabInstance: {fileID: 0}
  m_PrefabAsset: {fileID: 0}
  m_GameObject: {fileID: 417227618}
  m_Mesh: {fileID: 10208, guid: 0000000000000000e000000000000000, type: 0}
--- !u!1 &453983197
GameObject:
  m_ObjectHideFlags: 0
  m_CorrespondingSourceObject: {fileID: 0}
  m_PrefabInstance: {fileID: 0}
  m_PrefabAsset: {fileID: 0}
  serializedVersion: 6
  m_Component:
  - component: {fileID: 453983199}
  - component: {fileID: 453983198}
  - component: {fileID: 453983200}
  - component: {fileID: 453983201}
  m_Layer: 0
  m_Name: Right Pinky Joint 2
  m_TagString: Untagged
  m_Icon: {fileID: 0}
  m_NavMeshLayer: 0
  m_StaticEditorFlags: 0
  m_IsActive: 1
--- !u!136 &453983198
CapsuleCollider:
  m_ObjectHideFlags: 0
  m_CorrespondingSourceObject: {fileID: 0}
  m_PrefabInstance: {fileID: 0}
  m_PrefabAsset: {fileID: 0}
  m_GameObject: {fileID: 453983197}
  m_Material: {fileID: 1137393251}
  m_IsTrigger: 0
  m_Enabled: 1
  m_Radius: 0.004
  m_Height: 0.023960002
  m_Direction: 2
  m_Center: {x: 0, y: 0, z: 0.00798}
--- !u!4 &453983199
Transform:
  m_ObjectHideFlags: 0
  m_CorrespondingSourceObject: {fileID: 0}
  m_PrefabInstance: {fileID: 0}
  m_PrefabAsset: {fileID: 0}
  m_GameObject: {fileID: 453983197}
  m_LocalRotation: {x: -0, y: -0, z: -0, w: 1}
  m_LocalPosition: {x: 0, y: 0, z: 0.018110001}
  m_LocalScale: {x: 1.0000001, y: 0.9999999, z: 1}
  m_Children: []
  m_Father: {fileID: 593131388}
  m_RootOrder: 0
  m_LocalEulerAnglesHint: {x: 0, y: 0, z: 0}
--- !u!171741748 &453983200
ArticulationBody:
  m_ObjectHideFlags: 0
  m_CorrespondingSourceObject: {fileID: 0}
  m_PrefabInstance: {fileID: 0}
  m_PrefabAsset: {fileID: 0}
  m_GameObject: {fileID: 453983197}
  m_Enabled: 1
  serializedVersion: 3
  m_Mass: 0.6
  m_ParentAnchorPosition: {x: 0.000000015832498, y: 0.00000000884757, z: 0.018110014}
  m_ParentAnchorRotation: {x: 0, y: 0, z: 0, w: 1.0000004}
  m_AnchorPosition: {x: 0, y: 0, z: 0}
  m_AnchorRotation: {x: 0, y: 0, z: 0, w: 1}
  m_ComputeParentAnchor: 0
  m_ArticulationJointType: 2
  m_LinearX: 2
  m_LinearY: 2
  m_LinearZ: 2
  m_SwingY: 2
  m_SwingZ: 2
  m_Twist: 2
  m_XDrive:
    lowerLimit: -10
    upperLimit: 89
    stiffness: 200
    damping: 3
    forceLimit: 180001.81
    target: 0
    targetVelocity: 0
  m_YDrive:
    lowerLimit: 0
    upperLimit: 0
    stiffness: 0
    damping: 0
    forceLimit: 3.4028235e+38
    target: 0
    targetVelocity: 0
  m_ZDrive:
    lowerLimit: 0
    upperLimit: 0
    stiffness: 0
    damping: 0
    forceLimit: 3.4028235e+38
    target: 0
    targetVelocity: 0
  m_LinearDamping: 0.05
  m_AngularDamping: 0.05
  m_JointFriction: 0.05
  m_Immovable: 0
  m_UseGravity: 0
  m_CollisionDetectionMode: 2
--- !u!114 &453983201
MonoBehaviour:
  m_ObjectHideFlags: 0
  m_CorrespondingSourceObject: {fileID: 0}
  m_PrefabInstance: {fileID: 0}
  m_PrefabAsset: {fileID: 0}
  m_GameObject: {fileID: 453983197}
  m_Enabled: 1
  m_EditorHideFlags: 0
  m_Script: {fileID: 11500000, guid: 3f55b708478cebe429cfce6531ca4cde, type: 3}
  m_Name: 
  m_EditorClassIdentifier: 
  _hand: {fileID: 1242878883}
  _body: {fileID: 453983200}
  _origXDriveLimit: 0
  _currentXDriveLimit: 3.4028235e+38
  _finger: 4
  _joint: 2
--- !u!1 &461023103
GameObject:
  m_ObjectHideFlags: 0
  m_CorrespondingSourceObject: {fileID: 0}
  m_PrefabInstance: {fileID: 0}
  m_PrefabAsset: {fileID: 0}
  serializedVersion: 6
  m_Component:
  - component: {fileID: 461023104}
  m_Layer: 0
  m_Name: Objects
  m_TagString: Untagged
  m_Icon: {fileID: 0}
  m_NavMeshLayer: 0
  m_StaticEditorFlags: 0
  m_IsActive: 1
--- !u!4 &461023104
Transform:
  m_ObjectHideFlags: 0
  m_CorrespondingSourceObject: {fileID: 0}
  m_PrefabInstance: {fileID: 0}
  m_PrefabAsset: {fileID: 0}
  m_GameObject: {fileID: 461023103}
  m_LocalRotation: {x: -0, y: -0, z: -0, w: 1}
  m_LocalPosition: {x: 0, y: 0.8, z: -0.143}
  m_LocalScale: {x: 1, y: 1, z: 1}
  m_Children:
  - {fileID: 207924401}
  - {fileID: 1031752491}
  - {fileID: 1100450177}
  - {fileID: 176742435}
  - {fileID: 149014350}
  - {fileID: 1265756911}
  m_Father: {fileID: 0}
  m_RootOrder: 3
  m_LocalEulerAnglesHint: {x: 0, y: 0, z: 0}
--- !u!1 &463914037
GameObject:
  m_ObjectHideFlags: 0
  m_CorrespondingSourceObject: {fileID: 0}
  m_PrefabInstance: {fileID: 0}
  m_PrefabAsset: {fileID: 0}
  serializedVersion: 6
  m_Component:
  - component: {fileID: 463914042}
  - component: {fileID: 463914041}
  - component: {fileID: 463914040}
  - component: {fileID: 463914039}
  - component: {fileID: 463914038}
  m_Layer: 0
  m_Name: Main Camera
  m_TagString: MainCamera
  m_Icon: {fileID: 0}
  m_NavMeshLayer: 0
  m_StaticEditorFlags: 0
  m_IsActive: 1
--- !u!114 &463914038
MonoBehaviour:
  m_ObjectHideFlags: 0
  m_CorrespondingSourceObject: {fileID: 0}
  m_PrefabInstance: {fileID: 0}
  m_PrefabAsset: {fileID: 0}
  m_GameObject: {fileID: 463914037}
  m_Enabled: 1
  m_EditorHideFlags: 0
  m_Script: {fileID: 11500000, guid: abb0e8dd6c809854f8fea5e0976884f8, type: 3}
  m_Name: 
  m_EditorClassIdentifier: 
  editTimePose: 1
  _interactionVolumeVisualization: 0
  FOV_Visualization: 0
  OptimalFOV_Visualization: 1
  MaxFOV_Visualization: 1
  _frameOptimization: 0
  _physicsExtrapolation: 1
  _physicsExtrapolationTime: 0.011111111
  _multipleDeviceMode: 0
  _specificSerialNumber: 
  _trackingOptimization: 2
  _preventInitializingTrackingMode: 0
  _serverNameSpace: Leap Service
  _deviceOffsetMode: 0
  _deviceOffsetYAxis: 0
  _deviceOffsetZAxis: 0.12
  _deviceTiltXAxis: 5
  _deviceOrigin: {fileID: 0}
  _mainCamera: {fileID: 463914041}
  _temporalWarpingMode: 0
  _customWarpAdjustment: 17
  _updateHandInPrecull: 0
--- !u!114 &463914039
MonoBehaviour:
  m_ObjectHideFlags: 0
  m_CorrespondingSourceObject: {fileID: 0}
  m_PrefabInstance: {fileID: 0}
  m_PrefabAsset: {fileID: 0}
  m_GameObject: {fileID: 463914037}
  m_Enabled: 1
  m_EditorHideFlags: 0
  m_Script: {fileID: 11500000, guid: 5a2a9c34df4095f47b9ca8f975175f5b, type: 3}
  m_Name: 
  m_EditorClassIdentifier: 
  m_Device: 0
  m_PoseSource: 2
  m_PoseProviderComponent: {fileID: 0}
  m_TrackingType: 0
  m_UpdateType: 0
  m_UseRelativeTransform: 0
--- !u!81 &463914040
AudioListener:
  m_ObjectHideFlags: 0
  m_CorrespondingSourceObject: {fileID: 0}
  m_PrefabInstance: {fileID: 0}
  m_PrefabAsset: {fileID: 0}
  m_GameObject: {fileID: 463914037}
  m_Enabled: 1
--- !u!20 &463914041
Camera:
  m_ObjectHideFlags: 0
  m_CorrespondingSourceObject: {fileID: 0}
  m_PrefabInstance: {fileID: 0}
  m_PrefabAsset: {fileID: 0}
  m_GameObject: {fileID: 463914037}
  m_Enabled: 1
  serializedVersion: 2
  m_ClearFlags: 1
  m_BackGroundColor: {r: 0.19215687, g: 0.3019608, b: 0.4745098, a: 0}
  m_projectionMatrixMode: 1
  m_GateFitMode: 2
  m_FOVAxisMode: 0
  m_SensorSize: {x: 36, y: 24}
  m_LensShift: {x: 0, y: 0}
  m_FocalLength: 50
  m_NormalizedViewPortRect:
    serializedVersion: 2
    x: 0
    y: 0
    width: 1
    height: 1
  near clip plane: 0.01
  far clip plane: 1000
  field of view: 60
  orthographic: 0
  orthographic size: 5
  m_Depth: 0
  m_CullingMask:
    serializedVersion: 2
    m_Bits: 4294967295
  m_RenderingPath: -1
  m_TargetTexture: {fileID: 0}
  m_TargetDisplay: 0
  m_TargetEye: 3
  m_HDR: 1
  m_AllowMSAA: 1
  m_AllowDynamicResolution: 0
  m_ForceIntoRT: 0
  m_OcclusionCulling: 1
  m_StereoConvergence: 10
  m_StereoSeparation: 0.022
--- !u!4 &463914042
Transform:
  m_ObjectHideFlags: 0
  m_CorrespondingSourceObject: {fileID: 0}
  m_PrefabInstance: {fileID: 0}
  m_PrefabAsset: {fileID: 0}
  m_GameObject: {fileID: 463914037}
  m_LocalRotation: {x: 0, y: 0, z: 0, w: 1}
  m_LocalPosition: {x: 0, y: 0, z: 0}
  m_LocalScale: {x: 1, y: 1, z: 1}
  m_Children: []
  m_Father: {fileID: 1681750756}
  m_RootOrder: 0
  m_LocalEulerAnglesHint: {x: 0, y: 0, z: 0}
--- !u!1 &513771341
GameObject:
  m_ObjectHideFlags: 0
  m_CorrespondingSourceObject: {fileID: 0}
  m_PrefabInstance: {fileID: 0}
  m_PrefabAsset: {fileID: 0}
  serializedVersion: 6
  m_Component:
  - component: {fileID: 513771342}
  - component: {fileID: 513771345}
  - component: {fileID: 513771344}
  - component: {fileID: 513771343}
  m_Layer: 0
  m_Name: Table
  m_TagString: Untagged
  m_Icon: {fileID: 0}
  m_NavMeshLayer: 0
  m_StaticEditorFlags: 4294967295
  m_IsActive: 1
--- !u!4 &513771342
Transform:
  m_ObjectHideFlags: 0
  m_CorrespondingSourceObject: {fileID: 0}
  m_PrefabInstance: {fileID: 0}
  m_PrefabAsset: {fileID: 0}
  m_GameObject: {fileID: 513771341}
  m_LocalRotation: {x: 0, y: 0, z: 0, w: 1}
  m_LocalPosition: {x: 0, y: 0.3, z: 0}
  m_LocalScale: {x: 2, y: 1, z: 1}
  m_Children: []
  m_Father: {fileID: 85926700}
  m_RootOrder: 1
  m_LocalEulerAnglesHint: {x: 0, y: 0, z: 0}
--- !u!65 &513771343
BoxCollider:
  m_ObjectHideFlags: 0
  m_CorrespondingSourceObject: {fileID: 0}
  m_PrefabInstance: {fileID: 0}
  m_PrefabAsset: {fileID: 0}
  m_GameObject: {fileID: 513771341}
  m_Material: {fileID: 0}
  m_IsTrigger: 0
  m_Enabled: 1
  serializedVersion: 2
  m_Size: {x: 1, y: 1, z: 1}
  m_Center: {x: 0, y: 0, z: 0}
--- !u!23 &513771344
MeshRenderer:
  m_ObjectHideFlags: 0
  m_CorrespondingSourceObject: {fileID: 0}
  m_PrefabInstance: {fileID: 0}
  m_PrefabAsset: {fileID: 0}
  m_GameObject: {fileID: 513771341}
  m_Enabled: 1
  m_CastShadows: 1
  m_ReceiveShadows: 1
  m_DynamicOccludee: 1
  m_MotionVectors: 1
  m_LightProbeUsage: 1
  m_ReflectionProbeUsage: 1
  m_RayTracingMode: 2
  m_RayTraceProcedural: 0
  m_RenderingLayerMask: 257
  m_RendererPriority: 0
  m_Materials:
  - {fileID: 2100000, guid: eb39aad69a1859d4787c4fb6e4464d36, type: 2}
  m_StaticBatchInfo:
    firstSubMesh: 0
    subMeshCount: 0
  m_StaticBatchRoot: {fileID: 0}
  m_ProbeAnchor: {fileID: 0}
  m_LightProbeVolumeOverride: {fileID: 0}
  m_ScaleInLightmap: 1
  m_ReceiveGI: 1
  m_PreserveUVs: 0
  m_IgnoreNormalsForChartDetection: 0
  m_ImportantGI: 0
  m_StitchLightmapSeams: 1
  m_SelectedEditorRenderState: 3
  m_MinimumChartSize: 4
  m_AutoUVMaxDistance: 0.5
  m_AutoUVMaxAngle: 89
  m_LightmapParameters: {fileID: 0}
  m_SortingLayerID: 0
  m_SortingLayer: 0
  m_SortingOrder: 0
  m_AdditionalVertexStreams: {fileID: 0}
--- !u!33 &513771345
MeshFilter:
  m_ObjectHideFlags: 0
  m_CorrespondingSourceObject: {fileID: 0}
  m_PrefabInstance: {fileID: 0}
  m_PrefabAsset: {fileID: 0}
  m_GameObject: {fileID: 513771341}
  m_Mesh: {fileID: 10202, guid: 0000000000000000e000000000000000, type: 0}
--- !u!1 &547670442
GameObject:
  m_ObjectHideFlags: 0
  m_CorrespondingSourceObject: {fileID: 0}
  m_PrefabInstance: {fileID: 0}
  m_PrefabAsset: {fileID: 0}
  serializedVersion: 6
  m_Component:
  - component: {fileID: 547670443}
  - component: {fileID: 547670445}
  - component: {fileID: 547670444}
  m_Layer: 0
  m_Name: Text (TMP) (3)
  m_TagString: Untagged
  m_Icon: {fileID: 0}
  m_NavMeshLayer: 0
  m_StaticEditorFlags: 0
  m_IsActive: 1
--- !u!224 &547670443
RectTransform:
  m_ObjectHideFlags: 0
  m_CorrespondingSourceObject: {fileID: 0}
  m_PrefabInstance: {fileID: 0}
  m_PrefabAsset: {fileID: 0}
  m_GameObject: {fileID: 547670442}
  m_LocalRotation: {x: 0.7071068, y: -0, z: -0, w: 0.7071068}
  m_LocalPosition: {x: 0, y: 0, z: 0}
  m_LocalScale: {x: 0.06666666, y: 0.06666665, z: 0.06666665}
  m_Children: []
  m_Father: {fileID: 416876777}
  m_RootOrder: 0
  m_LocalEulerAnglesHint: {x: 90, y: 0, z: 0}
  m_AnchorMin: {x: 0.5, y: 0.5}
  m_AnchorMax: {x: 0.5, y: 0.5}
  m_AnchoredPosition: {x: 0, y: 0.51}
  m_SizeDelta: {x: 14, y: 14}
  m_Pivot: {x: 0.5, y: 0.5}
--- !u!114 &547670444
MonoBehaviour:
  m_ObjectHideFlags: 0
  m_CorrespondingSourceObject: {fileID: 0}
  m_PrefabInstance: {fileID: 0}
  m_PrefabAsset: {fileID: 0}
  m_GameObject: {fileID: 547670442}
  m_Enabled: 1
  m_EditorHideFlags: 0
  m_Script: {fileID: 11500000, guid: 9541d86e2fd84c1d9990edf0852d74ab, type: 3}
  m_Name: 
  m_EditorClassIdentifier: 
  m_Material: {fileID: 0}
  m_Color: {r: 1, g: 1, b: 1, a: 1}
  m_RaycastTarget: 1
  m_RaycastPadding: {x: 0, y: 0, z: 0, w: 0}
  m_Maskable: 1
  m_OnCullStateChanged:
    m_PersistentCalls:
      m_Calls: []
  m_text: 'Physics

    With Helpers'
  m_isRightToLeft: 0
  m_fontAsset: {fileID: 11400000, guid: 8f586378b4e144a9851e7b34d9b748ee, type: 2}
  m_sharedMaterial: {fileID: 2180264, guid: 8f586378b4e144a9851e7b34d9b748ee, type: 2}
  m_fontSharedMaterials: []
  m_fontMaterial: {fileID: 0}
  m_fontMaterials: []
  m_fontColor32:
    serializedVersion: 2
    rgba: 4278190080
  m_fontColor: {r: 0, g: 0, b: 0, a: 1}
  m_enableVertexGradient: 0
  m_colorMode: 3
  m_fontColorGradient:
    topLeft: {r: 1, g: 1, b: 1, a: 1}
    topRight: {r: 1, g: 1, b: 1, a: 1}
    bottomLeft: {r: 1, g: 1, b: 1, a: 1}
    bottomRight: {r: 1, g: 1, b: 1, a: 1}
  m_fontColorGradientPreset: {fileID: 0}
  m_spriteAsset: {fileID: 0}
  m_tintAllSprites: 0
  m_StyleSheet: {fileID: 0}
  m_TextStyleHashCode: -1183493901
  m_overrideHtmlColors: 0
  m_faceColor:
    serializedVersion: 2
    rgba: 4294967295
  m_fontSize: 24
  m_fontSizeBase: 24
  m_fontWeight: 400
  m_enableAutoSizing: 0
  m_fontSizeMin: 18
  m_fontSizeMax: 72
  m_fontStyle: 0
  m_HorizontalAlignment: 2
  m_VerticalAlignment: 512
  m_textAlignment: 65535
  m_characterSpacing: 0
  m_wordSpacing: 0
  m_lineSpacing: 0
  m_lineSpacingMax: 0
  m_paragraphSpacing: 0
  m_charWidthMaxAdj: 0
  m_enableWordWrapping: 1
  m_wordWrappingRatios: 0.4
  m_overflowMode: 0
  m_linkedTextComponent: {fileID: 0}
  parentLinkedComponent: {fileID: 0}
  m_enableKerning: 1
  m_enableExtraPadding: 0
  checkPaddingRequired: 0
  m_isRichText: 1
  m_parseCtrlCharacters: 1
  m_isOrthographic: 0
  m_isCullingEnabled: 0
  m_horizontalMapping: 0
  m_verticalMapping: 0
  m_uvLineOffset: 0
  m_geometrySortingOrder: 0
  m_IsTextObjectScaleStatic: 0
  m_VertexBufferAutoSizeReduction: 0
  m_useMaxVisibleDescender: 1
  m_pageToDisplay: 1
  m_margin: {x: 0, y: 0, z: 0, w: 0}
  m_isUsingLegacyAnimationComponent: 0
  m_isVolumetricText: 0
  m_hasFontAssetChanged: 0
  m_renderer: {fileID: 547670445}
  m_maskType: 0
  _SortingLayer: 0
  _SortingLayerID: 0
  _SortingOrder: 0
--- !u!23 &547670445
MeshRenderer:
  m_ObjectHideFlags: 0
  m_CorrespondingSourceObject: {fileID: 0}
  m_PrefabInstance: {fileID: 0}
  m_PrefabAsset: {fileID: 0}
  m_GameObject: {fileID: 547670442}
  m_Enabled: 1
  m_CastShadows: 0
  m_ReceiveShadows: 0
  m_DynamicOccludee: 1
  m_MotionVectors: 1
  m_LightProbeUsage: 1
  m_ReflectionProbeUsage: 1
  m_RayTracingMode: 2
  m_RayTraceProcedural: 0
  m_RenderingLayerMask: 257
  m_RendererPriority: 0
  m_Materials:
  - {fileID: 2180264, guid: 8f586378b4e144a9851e7b34d9b748ee, type: 2}
  m_StaticBatchInfo:
    firstSubMesh: 0
    subMeshCount: 0
  m_StaticBatchRoot: {fileID: 0}
  m_ProbeAnchor: {fileID: 0}
  m_LightProbeVolumeOverride: {fileID: 0}
  m_ScaleInLightmap: 1
  m_ReceiveGI: 1
  m_PreserveUVs: 0
  m_IgnoreNormalsForChartDetection: 0
  m_ImportantGI: 0
  m_StitchLightmapSeams: 1
  m_SelectedEditorRenderState: 3
  m_MinimumChartSize: 4
  m_AutoUVMaxDistance: 0.5
  m_AutoUVMaxAngle: 89
  m_LightmapParameters: {fileID: 0}
  m_SortingLayerID: 0
  m_SortingLayer: 0
  m_SortingOrder: 0
  m_AdditionalVertexStreams: {fileID: 0}
--- !u!1 &593131387
GameObject:
  m_ObjectHideFlags: 0
  m_CorrespondingSourceObject: {fileID: 0}
  m_PrefabInstance: {fileID: 0}
  m_PrefabAsset: {fileID: 0}
  serializedVersion: 6
  m_Component:
  - component: {fileID: 593131388}
  - component: {fileID: 593131389}
  - component: {fileID: 593131390}
  - component: {fileID: 593131391}
  m_Layer: 0
  m_Name: Right Pinky Joint 1
  m_TagString: Untagged
  m_Icon: {fileID: 0}
  m_NavMeshLayer: 0
  m_StaticEditorFlags: 0
  m_IsActive: 1
--- !u!4 &593131388
Transform:
  m_ObjectHideFlags: 0
  m_CorrespondingSourceObject: {fileID: 0}
  m_PrefabInstance: {fileID: 0}
  m_PrefabAsset: {fileID: 0}
  m_GameObject: {fileID: 593131387}
  m_LocalRotation: {x: -0, y: -0, z: 4.6566123e-10, w: 1}
  m_LocalPosition: {x: 0, y: 0, z: 0.032740004}
  m_LocalScale: {x: 0.9999994, y: 0.99999964, z: 0.99999976}
  m_Children:
  - {fileID: 453983199}
  m_Father: {fileID: 993010200}
  m_RootOrder: 0
  m_LocalEulerAnglesHint: {x: 0, y: 0, z: 0}
--- !u!136 &593131389
CapsuleCollider:
  m_ObjectHideFlags: 0
  m_CorrespondingSourceObject: {fileID: 0}
  m_PrefabInstance: {fileID: 0}
  m_PrefabAsset: {fileID: 0}
  m_GameObject: {fileID: 593131387}
  m_Material: {fileID: 1137393251}
  m_IsTrigger: 0
  m_Enabled: 1
  m_Radius: 0.004
  m_Height: 0.02611
  m_Direction: 2
  m_Center: {x: 0, y: 0, z: 0.009055001}
--- !u!171741748 &593131390
ArticulationBody:
  m_ObjectHideFlags: 0
  m_CorrespondingSourceObject: {fileID: 0}
  m_PrefabInstance: {fileID: 0}
  m_PrefabAsset: {fileID: 0}
  m_GameObject: {fileID: 593131387}
  m_Enabled: 1
  serializedVersion: 3
  m_Mass: 0.6
  m_ParentAnchorPosition: {x: 0.000000022817412, y: -0.000000010069928, z: 0.03274001}
  m_ParentAnchorRotation: {x: 0, y: 0, z: 0, w: 1.0000004}
  m_AnchorPosition: {x: 0, y: 0, z: 0}
  m_AnchorRotation: {x: 0, y: 0, z: 0, w: 1}
  m_ComputeParentAnchor: 0
  m_ArticulationJointType: 2
  m_LinearX: 2
  m_LinearY: 2
  m_LinearZ: 2
  m_SwingY: 2
  m_SwingZ: 2
  m_Twist: 2
  m_XDrive:
    lowerLimit: -10
    upperLimit: 89
    stiffness: 200
    damping: 3
    forceLimit: 180001.81
    target: 0
    targetVelocity: 0
  m_YDrive:
    lowerLimit: 0
    upperLimit: 0
    stiffness: 0
    damping: 0
    forceLimit: 3.4028235e+38
    target: 0
    targetVelocity: 0
  m_ZDrive:
    lowerLimit: 0
    upperLimit: 0
    stiffness: 0
    damping: 0
    forceLimit: 3.4028235e+38
    target: 0
    targetVelocity: 0
  m_LinearDamping: 0.05
  m_AngularDamping: 0.05
  m_JointFriction: 0.05
  m_Immovable: 0
  m_UseGravity: 0
  m_CollisionDetectionMode: 2
--- !u!114 &593131391
MonoBehaviour:
  m_ObjectHideFlags: 0
  m_CorrespondingSourceObject: {fileID: 0}
  m_PrefabInstance: {fileID: 0}
  m_PrefabAsset: {fileID: 0}
  m_GameObject: {fileID: 593131387}
  m_Enabled: 1
  m_EditorHideFlags: 0
  m_Script: {fileID: 11500000, guid: 3f55b708478cebe429cfce6531ca4cde, type: 3}
  m_Name: 
  m_EditorClassIdentifier: 
  _hand: {fileID: 1242878883}
  _body: {fileID: 593131390}
  _origXDriveLimit: 0
  _currentXDriveLimit: 3.4028235e+38
  _finger: 4
  _joint: 1
--- !u!1 &634069364
GameObject:
  m_ObjectHideFlags: 0
  m_CorrespondingSourceObject: {fileID: 0}
  m_PrefabInstance: {fileID: 0}
  m_PrefabAsset: {fileID: 0}
  serializedVersion: 6
  m_Component:
  - component: {fileID: 634069365}
  - component: {fileID: 634069366}
  - component: {fileID: 634069367}
  - component: {fileID: 634069368}
  m_Layer: 0
  m_Name: Right Index Joint 0
  m_TagString: Untagged
  m_Icon: {fileID: 0}
  m_NavMeshLayer: 0
  m_StaticEditorFlags: 0
  m_IsActive: 1
--- !u!4 &634069365
Transform:
  m_ObjectHideFlags: 0
  m_CorrespondingSourceObject: {fileID: 0}
  m_PrefabInstance: {fileID: 0}
  m_PrefabAsset: {fileID: 0}
  m_GameObject: {fileID: 634069364}
  m_LocalRotation: {x: 0.07411184, y: -0.08401716, z: 0.0062662363, w: 0.99368477}
  m_LocalPosition: {x: -0.023181278, y: 0.0020000078, z: 0.023149364}
  m_LocalScale: {x: 0.99999964, y: 0.99999976, z: 1}
  m_Children:
  - {fileID: 852406278}
  m_Father: {fileID: 1793765636}
  m_RootOrder: 1
  m_LocalEulerAnglesHint: {x: 0, y: 0, z: 0}
--- !u!136 &634069366
CapsuleCollider:
  m_ObjectHideFlags: 0
  m_CorrespondingSourceObject: {fileID: 0}
  m_PrefabInstance: {fileID: 0}
  m_PrefabAsset: {fileID: 0}
  m_GameObject: {fileID: 634069364}
  m_Material: {fileID: 1137393251}
  m_IsTrigger: 0
  m_Enabled: 1
  m_Radius: 0.004
  m_Height: 0.047780003
  m_Direction: 2
  m_Center: {x: 0, y: 0, z: 0.019890001}
--- !u!171741748 &634069367
ArticulationBody:
  m_ObjectHideFlags: 0
  m_CorrespondingSourceObject: {fileID: 0}
  m_PrefabInstance: {fileID: 0}
  m_PrefabAsset: {fileID: 0}
  m_GameObject: {fileID: 634069364}
  m_Enabled: 1
  serializedVersion: 3
  m_Mass: 0.6
  m_ParentAnchorPosition: {x: -0.023181293, y: 0.0020000115, z: 0.023149366}
  m_ParentAnchorRotation: {x: 0.07411185, y: -0.08401715, z: 0.0062662363, w: 0.9936849}
  m_AnchorPosition: {x: 0, y: 0, z: 0}
  m_AnchorRotation: {x: 0, y: 0, z: 0, w: 1}
  m_ComputeParentAnchor: 0
  m_ArticulationJointType: 3
  m_LinearX: 2
  m_LinearY: 2
  m_LinearZ: 2
  m_SwingY: 1
  m_SwingZ: 1
  m_Twist: 1
  m_XDrive:
    lowerLimit: -15
    upperLimit: 80
    stiffness: 200
    damping: 3
    forceLimit: 180001.81
    target: 0
    targetVelocity: 0
  m_YDrive:
    lowerLimit: -15
    upperLimit: 15
    stiffness: 200
    damping: 6
    forceLimit: 180001.81
    target: 0
    targetVelocity: 0
  m_ZDrive:
    lowerLimit: -15
    upperLimit: 15
    stiffness: 200
    damping: 6
    forceLimit: 180001.81
    target: 0
    targetVelocity: 0
  m_LinearDamping: 0.05
  m_AngularDamping: 0.05
  m_JointFriction: 0.05
  m_Immovable: 0
  m_UseGravity: 0
  m_CollisionDetectionMode: 2
--- !u!114 &634069368
MonoBehaviour:
  m_ObjectHideFlags: 0
  m_CorrespondingSourceObject: {fileID: 0}
  m_PrefabInstance: {fileID: 0}
  m_PrefabAsset: {fileID: 0}
  m_GameObject: {fileID: 634069364}
  m_Enabled: 1
  m_EditorHideFlags: 0
  m_Script: {fileID: 11500000, guid: 3f55b708478cebe429cfce6531ca4cde, type: 3}
  m_Name: 
  m_EditorClassIdentifier: 
  _hand: {fileID: 1242878883}
  _body: {fileID: 634069367}
  _origXDriveLimit: 0
  _currentXDriveLimit: 3.4028235e+38
  _finger: 1
  _joint: 0
--- !u!1001 &688815170
PrefabInstance:
  m_ObjectHideFlags: 0
  serializedVersion: 2
  m_Modification:
    m_TransformParent: {fileID: 1543569618}
    m_Modifications:
    - target: {fileID: 156364588004832645, guid: 1b43d6eb40db60b419700fd2677e79c4, type: 3}
      propertyPath: m_LocalScale.x
      value: 1.1738297
      objectReference: {fileID: 0}
    - target: {fileID: 156364588004832645, guid: 1b43d6eb40db60b419700fd2677e79c4, type: 3}
      propertyPath: m_LocalScale.y
      value: 1.0000001
      objectReference: {fileID: 0}
    - target: {fileID: 156364588004832645, guid: 1b43d6eb40db60b419700fd2677e79c4, type: 3}
      propertyPath: m_LocalScale.z
      value: 1.0000001
      objectReference: {fileID: 0}
    - target: {fileID: 156364588004832645, guid: 1b43d6eb40db60b419700fd2677e79c4, type: 3}
      propertyPath: m_LocalPosition.x
      value: -0.02819933
      objectReference: {fileID: 0}
    - target: {fileID: 156364588004832645, guid: 1b43d6eb40db60b419700fd2677e79c4, type: 3}
      propertyPath: m_LocalPosition.y
      value: 0.000000013878921
      objectReference: {fileID: 0}
    - target: {fileID: 156364588004832645, guid: 1b43d6eb40db60b419700fd2677e79c4, type: 3}
      propertyPath: m_LocalPosition.z
      value: -0.000000024214387
      objectReference: {fileID: 0}
    - target: {fileID: 369465886481600252, guid: 1b43d6eb40db60b419700fd2677e79c4, type: 3}
      propertyPath: m_LocalScale.x
      value: 1.1407824
      objectReference: {fileID: 0}
    - target: {fileID: 369465886481600252, guid: 1b43d6eb40db60b419700fd2677e79c4, type: 3}
      propertyPath: m_LocalScale.y
      value: 1
      objectReference: {fileID: 0}
    - target: {fileID: 369465886481600252, guid: 1b43d6eb40db60b419700fd2677e79c4, type: 3}
      propertyPath: m_LocalScale.z
      value: 1
      objectReference: {fileID: 0}
    - target: {fileID: 369465886481600252, guid: 1b43d6eb40db60b419700fd2677e79c4, type: 3}
      propertyPath: m_LocalPosition.x
      value: -0.019990541
      objectReference: {fileID: 0}
    - target: {fileID: 369465886481600252, guid: 1b43d6eb40db60b419700fd2677e79c4, type: 3}
      propertyPath: m_LocalPosition.y
      value: -0.00000000973927
      objectReference: {fileID: 0}
    - target: {fileID: 369465886481600252, guid: 1b43d6eb40db60b419700fd2677e79c4, type: 3}
      propertyPath: m_LocalPosition.z
      value: -0.000000017680577
      objectReference: {fileID: 0}
    - target: {fileID: 900501605465388645, guid: 1b43d6eb40db60b419700fd2677e79c4, type: 3}
      propertyPath: m_LocalPosition.x
      value: -0.051807545
      objectReference: {fileID: 0}
    - target: {fileID: 900501605465388645, guid: 1b43d6eb40db60b419700fd2677e79c4, type: 3}
      propertyPath: m_LocalPosition.y
      value: -0.000000011990778
      objectReference: {fileID: 0}
    - target: {fileID: 900501605465388645, guid: 1b43d6eb40db60b419700fd2677e79c4, type: 3}
      propertyPath: m_LocalPosition.z
      value: 0.000000018044375
      objectReference: {fileID: 0}
    - target: {fileID: 900501605465388645, guid: 1b43d6eb40db60b419700fd2677e79c4, type: 3}
      propertyPath: m_LocalRotation.z
      value: 0.0000000013969839
      objectReference: {fileID: 0}
    - target: {fileID: 982273793453877819, guid: 1b43d6eb40db60b419700fd2677e79c4, type: 3}
      propertyPath: m_LocalPosition.x
      value: -0.040618956
      objectReference: {fileID: 0}
    - target: {fileID: 982273793453877819, guid: 1b43d6eb40db60b419700fd2677e79c4, type: 3}
      propertyPath: m_LocalPosition.y
      value: -0.011704706
      objectReference: {fileID: 0}
    - target: {fileID: 982273793453877819, guid: 1b43d6eb40db60b419700fd2677e79c4, type: 3}
      propertyPath: m_LocalPosition.z
      value: 0.0013762489
      objectReference: {fileID: 0}
    - target: {fileID: 982273793453877819, guid: 1b43d6eb40db60b419700fd2677e79c4, type: 3}
      propertyPath: m_LocalRotation.w
      value: 0.9898138
      objectReference: {fileID: 0}
    - target: {fileID: 982273793453877819, guid: 1b43d6eb40db60b419700fd2677e79c4, type: 3}
      propertyPath: m_LocalRotation.x
      value: -0.10489068
      objectReference: {fileID: 0}
    - target: {fileID: 982273793453877819, guid: 1b43d6eb40db60b419700fd2677e79c4, type: 3}
      propertyPath: m_LocalRotation.y
      value: 0.06845523
      objectReference: {fileID: 0}
    - target: {fileID: 982273793453877819, guid: 1b43d6eb40db60b419700fd2677e79c4, type: 3}
      propertyPath: m_LocalRotation.z
      value: -0.06767922
      objectReference: {fileID: 0}
    - target: {fileID: 985327982100911501, guid: 1b43d6eb40db60b419700fd2677e79c4, type: 3}
      propertyPath: m_LocalPosition.x
      value: -0.047957703
      objectReference: {fileID: 0}
    - target: {fileID: 985327982100911501, guid: 1b43d6eb40db60b419700fd2677e79c4, type: 3}
      propertyPath: m_LocalPosition.y
      value: -0.000000016298145
      objectReference: {fileID: 0}
    - target: {fileID: 985327982100911501, guid: 1b43d6eb40db60b419700fd2677e79c4, type: 3}
      propertyPath: m_LocalPosition.z
      value: -0.000000029802322
      objectReference: {fileID: 0}
    - target: {fileID: 985327982100911501, guid: 1b43d6eb40db60b419700fd2677e79c4, type: 3}
      propertyPath: m_LocalRotation.x
      value: -0
      objectReference: {fileID: 0}
    - target: {fileID: 985327982100911501, guid: 1b43d6eb40db60b419700fd2677e79c4, type: 3}
      propertyPath: m_LocalRotation.z
      value: 0.0000000018626449
      objectReference: {fileID: 0}
    - target: {fileID: 1224919784555392553, guid: 1b43d6eb40db60b419700fd2677e79c4, type: 3}
      propertyPath: m_LocalPosition.x
      value: -0.03868403
      objectReference: {fileID: 0}
    - target: {fileID: 1224919784555392553, guid: 1b43d6eb40db60b419700fd2677e79c4, type: 3}
      propertyPath: m_LocalPosition.y
      value: -0.0055230055
      objectReference: {fileID: 0}
    - target: {fileID: 1224919784555392553, guid: 1b43d6eb40db60b419700fd2677e79c4, type: 3}
      propertyPath: m_LocalPosition.z
      value: 0.011204785
      objectReference: {fileID: 0}
    - target: {fileID: 1224919784555392553, guid: 1b43d6eb40db60b419700fd2677e79c4, type: 3}
      propertyPath: m_LocalRotation.w
      value: 0.9739429
      objectReference: {fileID: 0}
    - target: {fileID: 1224919784555392553, guid: 1b43d6eb40db60b419700fd2677e79c4, type: 3}
      propertyPath: m_LocalRotation.x
      value: -0.17725912
      objectReference: {fileID: 0}
    - target: {fileID: 1224919784555392553, guid: 1b43d6eb40db60b419700fd2677e79c4, type: 3}
      propertyPath: m_LocalRotation.y
      value: 0.1384381
      objectReference: {fileID: 0}
    - target: {fileID: 1224919784555392553, guid: 1b43d6eb40db60b419700fd2677e79c4, type: 3}
      propertyPath: m_LocalRotation.z
      value: -0.029145643
      objectReference: {fileID: 0}
    - target: {fileID: 1311250824410602103, guid: 1b43d6eb40db60b419700fd2677e79c4, type: 3}
      propertyPath: m_LocalPosition.x
      value: -0.060847025
      objectReference: {fileID: 0}
    - target: {fileID: 1311250824410602103, guid: 1b43d6eb40db60b419700fd2677e79c4, type: 3}
      propertyPath: m_LocalPosition.y
      value: -0.000000026950147
      objectReference: {fileID: 0}
    - target: {fileID: 1311250824410602103, guid: 1b43d6eb40db60b419700fd2677e79c4, type: 3}
      propertyPath: m_LocalPosition.z
      value: -0.0000000050204108
      objectReference: {fileID: 0}
    - target: {fileID: 1311250824410602103, guid: 1b43d6eb40db60b419700fd2677e79c4, type: 3}
      propertyPath: m_LocalRotation.z
      value: -6.984919e-10
      objectReference: {fileID: 0}
    - target: {fileID: 1394413225787566799, guid: 1b43d6eb40db60b419700fd2677e79c4, type: 3}
      propertyPath: m_LocalPosition.x
      value: -0.041285187
      objectReference: {fileID: 0}
    - target: {fileID: 1394413225787566799, guid: 1b43d6eb40db60b419700fd2677e79c4, type: 3}
      propertyPath: m_LocalPosition.y
      value: -0.000000052154064
      objectReference: {fileID: 0}
    - target: {fileID: 1394413225787566799, guid: 1b43d6eb40db60b419700fd2677e79c4, type: 3}
      propertyPath: m_LocalPosition.z
      value: -0.000000009313226
      objectReference: {fileID: 0}
    - target: {fileID: 1394413225787566799, guid: 1b43d6eb40db60b419700fd2677e79c4, type: 3}
      propertyPath: m_LocalRotation.x
      value: -0
      objectReference: {fileID: 0}
    - target: {fileID: 1394413225787566799, guid: 1b43d6eb40db60b419700fd2677e79c4, type: 3}
      propertyPath: m_LocalRotation.y
      value: -0
      objectReference: {fileID: 0}
    - target: {fileID: 1394413225787566799, guid: 1b43d6eb40db60b419700fd2677e79c4, type: 3}
      propertyPath: m_LocalRotation.z
      value: -0
      objectReference: {fileID: 0}
    - target: {fileID: 1571317609119407848, guid: 1b43d6eb40db60b419700fd2677e79c4, type: 3}
      propertyPath: m_LocalPosition.x
      value: -0.17739606
      objectReference: {fileID: 0}
    - target: {fileID: 1571317609119407848, guid: 1b43d6eb40db60b419700fd2677e79c4, type: 3}
      propertyPath: m_LocalPosition.y
      value: 1.0353096
      objectReference: {fileID: 0}
    - target: {fileID: 1571317609119407848, guid: 1b43d6eb40db60b419700fd2677e79c4, type: 3}
      propertyPath: m_LocalPosition.z
      value: -0.39868546
      objectReference: {fileID: 0}
    - target: {fileID: 1571317609119407848, guid: 1b43d6eb40db60b419700fd2677e79c4, type: 3}
      propertyPath: m_LocalRotation.w
      value: -0.7015485
      objectReference: {fileID: 0}
    - target: {fileID: 1571317609119407848, guid: 1b43d6eb40db60b419700fd2677e79c4, type: 3}
      propertyPath: m_LocalRotation.x
      value: 0.28813466
      objectReference: {fileID: 0}
    - target: {fileID: 1571317609119407848, guid: 1b43d6eb40db60b419700fd2677e79c4, type: 3}
      propertyPath: m_LocalRotation.y
      value: -0.5185358
      objectReference: {fileID: 0}
    - target: {fileID: 1571317609119407848, guid: 1b43d6eb40db60b419700fd2677e79c4, type: 3}
      propertyPath: m_LocalRotation.z
      value: 0.39487815
      objectReference: {fileID: 0}
    - target: {fileID: 1603250566574141398, guid: 1b43d6eb40db60b419700fd2677e79c4, type: 3}
      propertyPath: m_LocalPosition.x
      value: -0.035532806
      objectReference: {fileID: 0}
    - target: {fileID: 1603250566574141398, guid: 1b43d6eb40db60b419700fd2677e79c4, type: 3}
      propertyPath: m_LocalPosition.y
      value: 0.00000002436892
      objectReference: {fileID: 0}
    - target: {fileID: 1603250566574141398, guid: 1b43d6eb40db60b419700fd2677e79c4, type: 3}
      propertyPath: m_LocalPosition.z
      value: 6.8394e-10
      objectReference: {fileID: 0}
    - target: {fileID: 2182935335142892868, guid: 1b43d6eb40db60b419700fd2677e79c4, type: 3}
      propertyPath: m_LocalPosition.x
      value: -0.037390217
      objectReference: {fileID: 0}
    - target: {fileID: 2182935335142892868, guid: 1b43d6eb40db60b419700fd2677e79c4, type: 3}
      propertyPath: m_LocalPosition.y
      value: -0.011259144
      objectReference: {fileID: 0}
    - target: {fileID: 2182935335142892868, guid: 1b43d6eb40db60b419700fd2677e79c4, type: 3}
      propertyPath: m_LocalPosition.z
      value: -0.018525958
      objectReference: {fileID: 0}
    - target: {fileID: 2182935335142892868, guid: 1b43d6eb40db60b419700fd2677e79c4, type: 3}
      propertyPath: m_LocalRotation.w
      value: 0.9936847
      objectReference: {fileID: 0}
    - target: {fileID: 2182935335142892868, guid: 1b43d6eb40db60b419700fd2677e79c4, type: 3}
      propertyPath: m_LocalRotation.x
      value: 0.0062662363
      objectReference: {fileID: 0}
    - target: {fileID: 2182935335142892868, guid: 1b43d6eb40db60b419700fd2677e79c4, type: 3}
      propertyPath: m_LocalRotation.y
      value: -0.0840171
      objectReference: {fileID: 0}
    - target: {fileID: 2182935335142892868, guid: 1b43d6eb40db60b419700fd2677e79c4, type: 3}
      propertyPath: m_LocalRotation.z
      value: -0.07411184
      objectReference: {fileID: 0}
    - target: {fileID: 2454011645194327716, guid: 1b43d6eb40db60b419700fd2677e79c4, type: 3}
      propertyPath: FineTuning
      value: 1
      objectReference: {fileID: 0}
    - target: {fileID: 2454011645194327716, guid: 1b43d6eb40db60b419700fd2677e79c4, type: 3}
      propertyPath: _leapProvider
      value: 
      objectReference: {fileID: 1874090591}
    - target: {fileID: 2454011645194327716, guid: 1b43d6eb40db60b419700fd2677e79c4, type: 3}
      propertyPath: BoundHand.fingers.Array.data[0].fingerTipScaleOffset
      value: 1
      objectReference: {fileID: 0}
    - target: {fileID: 2454011645194327716, guid: 1b43d6eb40db60b419700fd2677e79c4, type: 3}
      propertyPath: BoundHand.fingers.Array.data[1].fingerTipScaleOffset
      value: 1
      objectReference: {fileID: 0}
    - target: {fileID: 2454011645194327716, guid: 1b43d6eb40db60b419700fd2677e79c4, type: 3}
      propertyPath: BoundHand.fingers.Array.data[2].fingerTipScaleOffset
      value: 1
      objectReference: {fileID: 0}
    - target: {fileID: 2454011645194327716, guid: 1b43d6eb40db60b419700fd2677e79c4, type: 3}
      propertyPath: BoundHand.fingers.Array.data[3].fingerTipScaleOffset
      value: 1
      objectReference: {fileID: 0}
    - target: {fileID: 2454011645194327716, guid: 1b43d6eb40db60b419700fd2677e79c4, type: 3}
      propertyPath: BoundHand.fingers.Array.data[4].fingerTipScaleOffset
      value: 1
      objectReference: {fileID: 0}
    - target: {fileID: 2625696199908417246, guid: 1b43d6eb40db60b419700fd2677e79c4, type: 3}
      propertyPath: m_LocalScale.x
      value: 1.1195284
      objectReference: {fileID: 0}
    - target: {fileID: 2625696199908417246, guid: 1b43d6eb40db60b419700fd2677e79c4, type: 3}
      propertyPath: m_LocalScale.y
      value: 1.1195284
      objectReference: {fileID: 0}
    - target: {fileID: 2625696199908417246, guid: 1b43d6eb40db60b419700fd2677e79c4, type: 3}
      propertyPath: m_LocalScale.z
      value: 1.1195284
      objectReference: {fileID: 0}
    - target: {fileID: 3097134008238498034, guid: 1b43d6eb40db60b419700fd2677e79c4, type: 3}
      propertyPath: m_LocalPosition.x
      value: -0.03695312
      objectReference: {fileID: 0}
    - target: {fileID: 3097134008238498034, guid: 1b43d6eb40db60b419700fd2677e79c4, type: 3}
      propertyPath: m_LocalPosition.y
      value: 0.00000004026653
      objectReference: {fileID: 0}
    - target: {fileID: 3097134008238498034, guid: 1b43d6eb40db60b419700fd2677e79c4, type: 3}
      propertyPath: m_LocalPosition.z
      value: -0.000000016647391
      objectReference: {fileID: 0}
    - target: {fileID: 3620868148920353184, guid: 1b43d6eb40db60b419700fd2677e79c4, type: 3}
      propertyPath: m_Materials.Array.data[0]
      value: 
      objectReference: {fileID: 2100000, guid: e321a46cb1b13ff4496d161f209ef2ef, type: 2}
    - target: {fileID: 3648151112113200300, guid: 1b43d6eb40db60b419700fd2677e79c4, type: 3}
      propertyPath: m_LocalPosition.x
      value: -0.028540233
      objectReference: {fileID: 0}
    - target: {fileID: 3648151112113200300, guid: 1b43d6eb40db60b419700fd2677e79c4, type: 3}
      propertyPath: m_LocalPosition.y
      value: 0.0049128216
      objectReference: {fileID: 0}
    - target: {fileID: 3648151112113200300, guid: 1b43d6eb40db60b419700fd2677e79c4, type: 3}
      propertyPath: m_LocalPosition.z
      value: -0.025196549
      objectReference: {fileID: 0}
    - target: {fileID: 3648151112113200300, guid: 1b43d6eb40db60b419700fd2677e79c4, type: 3}
      propertyPath: m_LocalRotation.w
      value: 0.7650836
      objectReference: {fileID: 0}
    - target: {fileID: 3648151112113200300, guid: 1b43d6eb40db60b419700fd2677e79c4, type: 3}
      propertyPath: m_LocalRotation.x
      value: 0.5351684
      objectReference: {fileID: 0}
    - target: {fileID: 3648151112113200300, guid: 1b43d6eb40db60b419700fd2677e79c4, type: 3}
      propertyPath: m_LocalRotation.y
      value: -0.3575551
      objectReference: {fileID: 0}
    - target: {fileID: 3648151112113200300, guid: 1b43d6eb40db60b419700fd2677e79c4, type: 3}
      propertyPath: m_LocalRotation.z
      value: -0.019904876
      objectReference: {fileID: 0}
    - target: {fileID: 3764015723240962162, guid: 1b43d6eb40db60b419700fd2677e79c4, type: 3}
      propertyPath: m_LocalScale.x
      value: 1.1291406
      objectReference: {fileID: 0}
    - target: {fileID: 3764015723240962162, guid: 1b43d6eb40db60b419700fd2677e79c4, type: 3}
      propertyPath: m_LocalScale.y
      value: 0.9999998
      objectReference: {fileID: 0}
    - target: {fileID: 3764015723240962162, guid: 1b43d6eb40db60b419700fd2677e79c4, type: 3}
      propertyPath: m_LocalScale.z
      value: 0.9999999
      objectReference: {fileID: 0}
    - target: {fileID: 3764015723240962162, guid: 1b43d6eb40db60b419700fd2677e79c4, type: 3}
      propertyPath: m_LocalPosition.x
      value: -0.023518901
      objectReference: {fileID: 0}
    - target: {fileID: 3764015723240962162, guid: 1b43d6eb40db60b419700fd2677e79c4, type: 3}
      propertyPath: m_LocalPosition.y
      value: 0.000000041212445
      objectReference: {fileID: 0}
    - target: {fileID: 3764015723240962162, guid: 1b43d6eb40db60b419700fd2677e79c4, type: 3}
      propertyPath: m_LocalPosition.z
      value: 0.000000026077032
      objectReference: {fileID: 0}
    - target: {fileID: 3786634073052504766, guid: 1b43d6eb40db60b419700fd2677e79c4, type: 3}
      propertyPath: m_LocalScale.x
      value: 1.3437861
      objectReference: {fileID: 0}
    - target: {fileID: 3786634073052504766, guid: 1b43d6eb40db60b419700fd2677e79c4, type: 3}
      propertyPath: m_LocalScale.y
      value: 1.0000002
      objectReference: {fileID: 0}
    - target: {fileID: 3786634073052504766, guid: 1b43d6eb40db60b419700fd2677e79c4, type: 3}
      propertyPath: m_LocalScale.z
      value: 1.0000001
      objectReference: {fileID: 0}
    - target: {fileID: 3786634073052504766, guid: 1b43d6eb40db60b419700fd2677e79c4, type: 3}
      propertyPath: m_LocalPosition.x
      value: -0.01617647
      objectReference: {fileID: 0}
    - target: {fileID: 3786634073052504766, guid: 1b43d6eb40db60b419700fd2677e79c4, type: 3}
      propertyPath: m_LocalPosition.y
      value: -0.000000008787303
      objectReference: {fileID: 0}
    - target: {fileID: 3786634073052504766, guid: 1b43d6eb40db60b419700fd2677e79c4, type: 3}
      propertyPath: m_LocalPosition.z
      value: 0.0000000048894435
      objectReference: {fileID: 0}
    - target: {fileID: 4004357699977641678, guid: 1b43d6eb40db60b419700fd2677e79c4, type: 3}
      propertyPath: m_LocalPosition.x
      value: -0.039865043
      objectReference: {fileID: 0}
    - target: {fileID: 4004357699977641678, guid: 1b43d6eb40db60b419700fd2677e79c4, type: 3}
      propertyPath: m_LocalPosition.y
      value: 0.000000026712202
      objectReference: {fileID: 0}
    - target: {fileID: 4004357699977641678, guid: 1b43d6eb40db60b419700fd2677e79c4, type: 3}
      propertyPath: m_LocalPosition.z
      value: -0.0000000081490725
      objectReference: {fileID: 0}
    - target: {fileID: 4069502397648336642, guid: 1b43d6eb40db60b419700fd2677e79c4, type: 3}
      propertyPath: m_LocalPosition.x
      value: -0.05770283
      objectReference: {fileID: 0}
    - target: {fileID: 4069502397648336642, guid: 1b43d6eb40db60b419700fd2677e79c4, type: 3}
      propertyPath: m_LocalPosition.y
      value: -0.000000021245796
      objectReference: {fileID: 0}
    - target: {fileID: 4069502397648336642, guid: 1b43d6eb40db60b419700fd2677e79c4, type: 3}
      propertyPath: m_LocalPosition.z
      value: 0.000000014901161
      objectReference: {fileID: 0}
    - target: {fileID: 4069502397648336642, guid: 1b43d6eb40db60b419700fd2677e79c4, type: 3}
      propertyPath: m_LocalRotation.z
      value: -0.0000000026193447
      objectReference: {fileID: 0}
    - target: {fileID: 4104340998506250245, guid: 1b43d6eb40db60b419700fd2677e79c4, type: 3}
      propertyPath: FineTuning
      value: 1
      objectReference: {fileID: 0}
    - target: {fileID: 4104340998506250245, guid: 1b43d6eb40db60b419700fd2677e79c4, type: 3}
      propertyPath: DebugOptions
      value: 1
      objectReference: {fileID: 0}
    - target: {fileID: 4104340998506250245, guid: 1b43d6eb40db60b419700fd2677e79c4, type: 3}
      propertyPath: _leapProvider
      value: 
      objectReference: {fileID: 1874090591}
    - target: {fileID: 4104340998506250245, guid: 1b43d6eb40db60b419700fd2677e79c4, type: 3}
      propertyPath: BoundHand.fingers.Array.data[0].fingerTipScaleOffset
      value: 1
      objectReference: {fileID: 0}
    - target: {fileID: 4104340998506250245, guid: 1b43d6eb40db60b419700fd2677e79c4, type: 3}
      propertyPath: BoundHand.fingers.Array.data[1].fingerTipScaleOffset
      value: 1
      objectReference: {fileID: 0}
    - target: {fileID: 4104340998506250245, guid: 1b43d6eb40db60b419700fd2677e79c4, type: 3}
      propertyPath: BoundHand.fingers.Array.data[2].fingerTipScaleOffset
      value: 1
      objectReference: {fileID: 0}
    - target: {fileID: 4104340998506250245, guid: 1b43d6eb40db60b419700fd2677e79c4, type: 3}
      propertyPath: BoundHand.fingers.Array.data[3].fingerTipScaleOffset
      value: 1
      objectReference: {fileID: 0}
    - target: {fileID: 4104340998506250245, guid: 1b43d6eb40db60b419700fd2677e79c4, type: 3}
      propertyPath: BoundHand.fingers.Array.data[4].fingerTipScaleOffset
      value: 1
      objectReference: {fileID: 0}
    - target: {fileID: 4117212588111460185, guid: 1b43d6eb40db60b419700fd2677e79c4, type: 3}
      propertyPath: m_LocalScale.x
      value: 1.147907
      objectReference: {fileID: 0}
    - target: {fileID: 4117212588111460185, guid: 1b43d6eb40db60b419700fd2677e79c4, type: 3}
      propertyPath: m_LocalScale.y
      value: 0.9999998
      objectReference: {fileID: 0}
    - target: {fileID: 4117212588111460185, guid: 1b43d6eb40db60b419700fd2677e79c4, type: 3}
      propertyPath: m_LocalScale.z
      value: 0.99999994
      objectReference: {fileID: 0}
    - target: {fileID: 4117212588111460185, guid: 1b43d6eb40db60b419700fd2677e79c4, type: 3}
      propertyPath: m_LocalPosition.x
      value: -0.022911392
      objectReference: {fileID: 0}
    - target: {fileID: 4117212588111460185, guid: 1b43d6eb40db60b419700fd2677e79c4, type: 3}
      propertyPath: m_LocalPosition.y
      value: 6.4012795e-11
      objectReference: {fileID: 0}
    - target: {fileID: 4117212588111460185, guid: 1b43d6eb40db60b419700fd2677e79c4, type: 3}
      propertyPath: m_LocalPosition.z
      value: -0.0000000020954758
      objectReference: {fileID: 0}
    - target: {fileID: 4263765940439961849, guid: 1b43d6eb40db60b419700fd2677e79c4, type: 3}
      propertyPath: m_LocalPosition.x
      value: -0.039762653
      objectReference: {fileID: 0}
    - target: {fileID: 4263765940439961849, guid: 1b43d6eb40db60b419700fd2677e79c4, type: 3}
      propertyPath: m_LocalPosition.y
      value: -0.0125791505
      objectReference: {fileID: 0}
    - target: {fileID: 4263765940439961849, guid: 1b43d6eb40db60b419700fd2677e79c4, type: 3}
      propertyPath: m_LocalPosition.z
      value: -0.008710565
      objectReference: {fileID: 0}
    - target: {fileID: 4263765940439961849, guid: 1b43d6eb40db60b419700fd2677e79c4, type: 3}
      propertyPath: m_LocalRotation.w
      value: 0.99437046
      objectReference: {fileID: 0}
    - target: {fileID: 4263765940439961849, guid: 1b43d6eb40db60b419700fd2677e79c4, type: 3}
      propertyPath: m_LocalRotation.x
      value: -0.07399492
      objectReference: {fileID: 0}
    - target: {fileID: 4263765940439961849, guid: 1b43d6eb40db60b419700fd2677e79c4, type: 3}
      propertyPath: m_LocalRotation.y
      value: -0.009242207
      objectReference: {fileID: 0}
    - target: {fileID: 4263765940439961849, guid: 1b43d6eb40db60b419700fd2677e79c4, type: 3}
      propertyPath: m_LocalRotation.z
      value: -0.07527782
      objectReference: {fileID: 0}
    - target: {fileID: 4264100358623825635, guid: 1b43d6eb40db60b419700fd2677e79c4, type: 3}
      propertyPath: m_LocalPosition.x
      value: -0.029244427
      objectReference: {fileID: 0}
    - target: {fileID: 4264100358623825635, guid: 1b43d6eb40db60b419700fd2677e79c4, type: 3}
      propertyPath: m_LocalPosition.y
      value: 9.313226e-10
      objectReference: {fileID: 0}
    - target: {fileID: 4264100358623825635, guid: 1b43d6eb40db60b419700fd2677e79c4, type: 3}
      propertyPath: m_LocalPosition.z
      value: 0.0000000023283064
      objectReference: {fileID: 0}
    - target: {fileID: 4756413710029136320, guid: 1b43d6eb40db60b419700fd2677e79c4, type: 3}
      propertyPath: m_Name
      value: VisualHands
      objectReference: {fileID: 0}
    - target: {fileID: 4756413710029136320, guid: 1b43d6eb40db60b419700fd2677e79c4, type: 3}
      propertyPath: m_IsActive
      value: 1
      objectReference: {fileID: 0}
    - target: {fileID: 4877511693351618658, guid: 1b43d6eb40db60b419700fd2677e79c4, type: 3}
      propertyPath: m_LocalScale.x
      value: -1.1195283
      objectReference: {fileID: 0}
    - target: {fileID: 4877511693351618658, guid: 1b43d6eb40db60b419700fd2677e79c4, type: 3}
      propertyPath: m_LocalScale.y
      value: 1.1195283
      objectReference: {fileID: 0}
    - target: {fileID: 4877511693351618658, guid: 1b43d6eb40db60b419700fd2677e79c4, type: 3}
      propertyPath: m_LocalScale.z
      value: 1.1195283
      objectReference: {fileID: 0}
    - target: {fileID: 5539325652059363028, guid: 1b43d6eb40db60b419700fd2677e79c4, type: 3}
      propertyPath: m_RootOrder
      value: 0
      objectReference: {fileID: 0}
    - target: {fileID: 5539325652059363028, guid: 1b43d6eb40db60b419700fd2677e79c4, type: 3}
      propertyPath: m_LocalPosition.x
      value: 0
      objectReference: {fileID: 0}
    - target: {fileID: 5539325652059363028, guid: 1b43d6eb40db60b419700fd2677e79c4, type: 3}
      propertyPath: m_LocalPosition.y
      value: 0
      objectReference: {fileID: 0}
    - target: {fileID: 5539325652059363028, guid: 1b43d6eb40db60b419700fd2677e79c4, type: 3}
      propertyPath: m_LocalPosition.z
      value: 0
      objectReference: {fileID: 0}
    - target: {fileID: 5539325652059363028, guid: 1b43d6eb40db60b419700fd2677e79c4, type: 3}
      propertyPath: m_LocalRotation.w
      value: 1
      objectReference: {fileID: 0}
    - target: {fileID: 5539325652059363028, guid: 1b43d6eb40db60b419700fd2677e79c4, type: 3}
      propertyPath: m_LocalRotation.x
      value: 0
      objectReference: {fileID: 0}
    - target: {fileID: 5539325652059363028, guid: 1b43d6eb40db60b419700fd2677e79c4, type: 3}
      propertyPath: m_LocalRotation.y
      value: 0
      objectReference: {fileID: 0}
    - target: {fileID: 5539325652059363028, guid: 1b43d6eb40db60b419700fd2677e79c4, type: 3}
      propertyPath: m_LocalRotation.z
      value: 0
      objectReference: {fileID: 0}
    - target: {fileID: 5539325652059363028, guid: 1b43d6eb40db60b419700fd2677e79c4, type: 3}
      propertyPath: m_LocalEulerAnglesHint.x
      value: 0
      objectReference: {fileID: 0}
    - target: {fileID: 5539325652059363028, guid: 1b43d6eb40db60b419700fd2677e79c4, type: 3}
      propertyPath: m_LocalEulerAnglesHint.y
      value: 0
      objectReference: {fileID: 0}
    - target: {fileID: 5539325652059363028, guid: 1b43d6eb40db60b419700fd2677e79c4, type: 3}
      propertyPath: m_LocalEulerAnglesHint.z
      value: 0
      objectReference: {fileID: 0}
    - target: {fileID: 5565047511808063054, guid: 1b43d6eb40db60b419700fd2677e79c4, type: 3}
      propertyPath: m_LocalPosition.x
      value: -0.036953133
      objectReference: {fileID: 0}
    - target: {fileID: 5565047511808063054, guid: 1b43d6eb40db60b419700fd2677e79c4, type: 3}
      propertyPath: m_LocalPosition.y
      value: 0.0000000087736405
      objectReference: {fileID: 0}
    - target: {fileID: 5565047511808063054, guid: 1b43d6eb40db60b419700fd2677e79c4, type: 3}
      propertyPath: m_LocalPosition.z
      value: -0.000000003873138
      objectReference: {fileID: 0}
    - target: {fileID: 5787804873486477426, guid: 1b43d6eb40db60b419700fd2677e79c4, type: 3}
      propertyPath: m_LocalPosition.x
      value: -0.039864946
      objectReference: {fileID: 0}
    - target: {fileID: 5787804873486477426, guid: 1b43d6eb40db60b419700fd2677e79c4, type: 3}
      propertyPath: m_LocalPosition.y
      value: -0.000000021295195
      objectReference: {fileID: 0}
    - target: {fileID: 5787804873486477426, guid: 1b43d6eb40db60b419700fd2677e79c4, type: 3}
      propertyPath: m_LocalPosition.z
      value: -0.000000016298145
      objectReference: {fileID: 0}
    - target: {fileID: 6002432310086251522, guid: 1b43d6eb40db60b419700fd2677e79c4, type: 3}
      propertyPath: m_LocalScale.x
      value: 1.3437866
      objectReference: {fileID: 0}
    - target: {fileID: 6002432310086251522, guid: 1b43d6eb40db60b419700fd2677e79c4, type: 3}
      propertyPath: m_LocalScale.y
      value: 1.0000002
      objectReference: {fileID: 0}
    - target: {fileID: 6002432310086251522, guid: 1b43d6eb40db60b419700fd2677e79c4, type: 3}
      propertyPath: m_LocalScale.z
      value: 1.0000002
      objectReference: {fileID: 0}
    - target: {fileID: 6002432310086251522, guid: 1b43d6eb40db60b419700fd2677e79c4, type: 3}
      propertyPath: m_LocalPosition.x
      value: -0.016176477
      objectReference: {fileID: 0}
    - target: {fileID: 6002432310086251522, guid: 1b43d6eb40db60b419700fd2677e79c4, type: 3}
      propertyPath: m_LocalPosition.y
      value: -0.0000000027939677
      objectReference: {fileID: 0}
    - target: {fileID: 6002432310086251522, guid: 1b43d6eb40db60b419700fd2677e79c4, type: 3}
      propertyPath: m_LocalPosition.z
      value: 0.000000009313226
      objectReference: {fileID: 0}
    - target: {fileID: 6051790722496523982, guid: 1b43d6eb40db60b419700fd2677e79c4, type: 3}
      propertyPath: m_LocalScale.x
      value: 1.1291404
      objectReference: {fileID: 0}
    - target: {fileID: 6051790722496523982, guid: 1b43d6eb40db60b419700fd2677e79c4, type: 3}
      propertyPath: m_LocalScale.y
      value: 1.0000001
      objectReference: {fileID: 0}
    - target: {fileID: 6051790722496523982, guid: 1b43d6eb40db60b419700fd2677e79c4, type: 3}
      propertyPath: m_LocalScale.z
      value: 0.9999999
      objectReference: {fileID: 0}
    - target: {fileID: 6051790722496523982, guid: 1b43d6eb40db60b419700fd2677e79c4, type: 3}
      propertyPath: m_LocalPosition.x
      value: -0.023518804
      objectReference: {fileID: 0}
    - target: {fileID: 6051790722496523982, guid: 1b43d6eb40db60b419700fd2677e79c4, type: 3}
      propertyPath: m_LocalPosition.y
      value: -0.000000036939554
      objectReference: {fileID: 0}
    - target: {fileID: 6051790722496523982, guid: 1b43d6eb40db60b419700fd2677e79c4, type: 3}
      propertyPath: m_LocalPosition.z
      value: 0.000000012340024
      objectReference: {fileID: 0}
    - target: {fileID: 6152174209907804688, guid: 1b43d6eb40db60b419700fd2677e79c4, type: 3}
      propertyPath: m_LocalPosition.x
      value: -0.028540226
      objectReference: {fileID: 0}
    - target: {fileID: 6152174209907804688, guid: 1b43d6eb40db60b419700fd2677e79c4, type: 3}
      propertyPath: m_LocalPosition.y
      value: 0.004912831
      objectReference: {fileID: 0}
    - target: {fileID: 6152174209907804688, guid: 1b43d6eb40db60b419700fd2677e79c4, type: 3}
      propertyPath: m_LocalPosition.z
      value: -0.025196554
      objectReference: {fileID: 0}
    - target: {fileID: 6152174209907804688, guid: 1b43d6eb40db60b419700fd2677e79c4, type: 3}
      propertyPath: m_LocalRotation.w
      value: 0.7650837
      objectReference: {fileID: 0}
    - target: {fileID: 6152174209907804688, guid: 1b43d6eb40db60b419700fd2677e79c4, type: 3}
      propertyPath: m_LocalRotation.x
      value: 0.53516835
      objectReference: {fileID: 0}
    - target: {fileID: 6152174209907804688, guid: 1b43d6eb40db60b419700fd2677e79c4, type: 3}
      propertyPath: m_LocalRotation.y
      value: -0.35755518
      objectReference: {fileID: 0}
    - target: {fileID: 6152174209907804688, guid: 1b43d6eb40db60b419700fd2677e79c4, type: 3}
      propertyPath: m_LocalRotation.z
      value: -0.019904912
      objectReference: {fileID: 0}
    - target: {fileID: 6196908724800935708, guid: 1b43d6eb40db60b419700fd2677e79c4, type: 3}
      propertyPath: m_Materials.Array.data[0]
      value: 
      objectReference: {fileID: 2100000, guid: e321a46cb1b13ff4496d161f209ef2ef, type: 2}
    - target: {fileID: 6695673191794116165, guid: 1b43d6eb40db60b419700fd2677e79c4, type: 3}
      propertyPath: m_LocalPosition.x
      value: -0.039762557
      objectReference: {fileID: 0}
    - target: {fileID: 6695673191794116165, guid: 1b43d6eb40db60b419700fd2677e79c4, type: 3}
      propertyPath: m_LocalPosition.y
      value: -0.012579203
      objectReference: {fileID: 0}
    - target: {fileID: 6695673191794116165, guid: 1b43d6eb40db60b419700fd2677e79c4, type: 3}
      propertyPath: m_LocalPosition.z
      value: -0.008710574
      objectReference: {fileID: 0}
    - target: {fileID: 6695673191794116165, guid: 1b43d6eb40db60b419700fd2677e79c4, type: 3}
      propertyPath: m_LocalRotation.w
      value: 0.99437046
      objectReference: {fileID: 0}
    - target: {fileID: 6695673191794116165, guid: 1b43d6eb40db60b419700fd2677e79c4, type: 3}
      propertyPath: m_LocalRotation.x
      value: -0.073994935
      objectReference: {fileID: 0}
    - target: {fileID: 6695673191794116165, guid: 1b43d6eb40db60b419700fd2677e79c4, type: 3}
      propertyPath: m_LocalRotation.y
      value: -0.009242207
      objectReference: {fileID: 0}
    - target: {fileID: 6695673191794116165, guid: 1b43d6eb40db60b419700fd2677e79c4, type: 3}
      propertyPath: m_LocalRotation.z
      value: -0.07527788
      objectReference: {fileID: 0}
    - target: {fileID: 6696042776796616799, guid: 1b43d6eb40db60b419700fd2677e79c4, type: 3}
      propertyPath: m_LocalPosition.x
      value: -0.029244415
      objectReference: {fileID: 0}
    - target: {fileID: 6696042776796616799, guid: 1b43d6eb40db60b419700fd2677e79c4, type: 3}
      propertyPath: m_LocalPosition.y
      value: -0.0000000073416366
      objectReference: {fileID: 0}
    - target: {fileID: 6696042776796616799, guid: 1b43d6eb40db60b419700fd2677e79c4, type: 3}
      propertyPath: m_LocalPosition.z
      value: 0.000000006519258
      objectReference: {fileID: 0}
    - target: {fileID: 6837441469575176677, guid: 1b43d6eb40db60b419700fd2677e79c4, type: 3}
      propertyPath: m_LocalScale.x
      value: 1.147907
      objectReference: {fileID: 0}
    - target: {fileID: 6837441469575176677, guid: 1b43d6eb40db60b419700fd2677e79c4, type: 3}
      propertyPath: m_LocalScale.y
      value: 0.99999994
      objectReference: {fileID: 0}
    - target: {fileID: 6837441469575176677, guid: 1b43d6eb40db60b419700fd2677e79c4, type: 3}
      propertyPath: m_LocalScale.z
      value: 1
      objectReference: {fileID: 0}
    - target: {fileID: 6837441469575176677, guid: 1b43d6eb40db60b419700fd2677e79c4, type: 3}
      propertyPath: m_LocalPosition.x
      value: -0.0229114
      objectReference: {fileID: 0}
    - target: {fileID: 6837441469575176677, guid: 1b43d6eb40db60b419700fd2677e79c4, type: 3}
      propertyPath: m_LocalPosition.y
      value: 0.000000018098664
      objectReference: {fileID: 0}
    - target: {fileID: 6837441469575176677, guid: 1b43d6eb40db60b419700fd2677e79c4, type: 3}
      propertyPath: m_LocalPosition.z
      value: 0.000000004532358
      objectReference: {fileID: 0}
    - target: {fileID: 6897818203582767550, guid: 1b43d6eb40db60b419700fd2677e79c4, type: 3}
      propertyPath: m_LocalPosition.x
      value: -0.05770283
      objectReference: {fileID: 0}
    - target: {fileID: 6897818203582767550, guid: 1b43d6eb40db60b419700fd2677e79c4, type: 3}
      propertyPath: m_LocalPosition.y
      value: -0.000000039406586
      objectReference: {fileID: 0}
    - target: {fileID: 6897818203582767550, guid: 1b43d6eb40db60b419700fd2677e79c4, type: 3}
      propertyPath: m_LocalPosition.z
      value: -0.000000018859282
      objectReference: {fileID: 0}
    - target: {fileID: 6897818203582767550, guid: 1b43d6eb40db60b419700fd2677e79c4, type: 3}
      propertyPath: m_LocalRotation.z
      value: -0.0000000024447218
      objectReference: {fileID: 0}
    - target: {fileID: 7124875508448729152, guid: 1b43d6eb40db60b419700fd2677e79c4, type: 3}
      propertyPath: m_LocalScale.x
      value: 1.1407828
      objectReference: {fileID: 0}
    - target: {fileID: 7124875508448729152, guid: 1b43d6eb40db60b419700fd2677e79c4, type: 3}
      propertyPath: m_LocalScale.y
      value: 1
      objectReference: {fileID: 0}
    - target: {fileID: 7124875508448729152, guid: 1b43d6eb40db60b419700fd2677e79c4, type: 3}
      propertyPath: m_LocalScale.z
      value: 1
      objectReference: {fileID: 0}
    - target: {fileID: 7124875508448729152, guid: 1b43d6eb40db60b419700fd2677e79c4, type: 3}
      propertyPath: m_LocalPosition.x
      value: -0.019990541
      objectReference: {fileID: 0}
    - target: {fileID: 7124875508448729152, guid: 1b43d6eb40db60b419700fd2677e79c4, type: 3}
      propertyPath: m_LocalPosition.y
      value: -0.000000015220126
      objectReference: {fileID: 0}
    - target: {fileID: 7124875508448729152, guid: 1b43d6eb40db60b419700fd2677e79c4, type: 3}
      propertyPath: m_LocalPosition.z
      value: -0.000000015948899
      objectReference: {fileID: 0}
    - target: {fileID: 7344169230709924665, guid: 1b43d6eb40db60b419700fd2677e79c4, type: 3}
      propertyPath: m_LocalScale.x
      value: 1.1738296
      objectReference: {fileID: 0}
    - target: {fileID: 7344169230709924665, guid: 1b43d6eb40db60b419700fd2677e79c4, type: 3}
      propertyPath: m_LocalScale.y
      value: 0.99999964
      objectReference: {fileID: 0}
    - target: {fileID: 7344169230709924665, guid: 1b43d6eb40db60b419700fd2677e79c4, type: 3}
      propertyPath: m_LocalScale.z
      value: 0.9999998
      objectReference: {fileID: 0}
    - target: {fileID: 7344169230709924665, guid: 1b43d6eb40db60b419700fd2677e79c4, type: 3}
      propertyPath: m_LocalPosition.x
      value: -0.028199434
      objectReference: {fileID: 0}
    - target: {fileID: 7344169230709924665, guid: 1b43d6eb40db60b419700fd2677e79c4, type: 3}
      propertyPath: m_LocalPosition.y
      value: 0.000000055879354
      objectReference: {fileID: 0}
    - target: {fileID: 7344169230709924665, guid: 1b43d6eb40db60b419700fd2677e79c4, type: 3}
      propertyPath: m_LocalPosition.z
      value: 0.000000020489097
      objectReference: {fileID: 0}
    - target: {fileID: 7665552133413256327, guid: 1b43d6eb40db60b419700fd2677e79c4, type: 3}
      propertyPath: m_LocalPosition.x
      value: -0.040618956
      objectReference: {fileID: 0}
    - target: {fileID: 7665552133413256327, guid: 1b43d6eb40db60b419700fd2677e79c4, type: 3}
      propertyPath: m_LocalPosition.y
      value: -0.011704721
      objectReference: {fileID: 0}
    - target: {fileID: 7665552133413256327, guid: 1b43d6eb40db60b419700fd2677e79c4, type: 3}
      propertyPath: m_LocalPosition.z
      value: 0.0013762303
      objectReference: {fileID: 0}
    - target: {fileID: 7665552133413256327, guid: 1b43d6eb40db60b419700fd2677e79c4, type: 3}
      propertyPath: m_LocalRotation.w
      value: 0.9898138
      objectReference: {fileID: 0}
    - target: {fileID: 7665552133413256327, guid: 1b43d6eb40db60b419700fd2677e79c4, type: 3}
      propertyPath: m_LocalRotation.x
      value: -0.10489069
      objectReference: {fileID: 0}
    - target: {fileID: 7665552133413256327, guid: 1b43d6eb40db60b419700fd2677e79c4, type: 3}
      propertyPath: m_LocalRotation.y
      value: 0.06845519
      objectReference: {fileID: 0}
    - target: {fileID: 7665552133413256327, guid: 1b43d6eb40db60b419700fd2677e79c4, type: 3}
      propertyPath: m_LocalRotation.z
      value: -0.06767917
      objectReference: {fileID: 0}
    - target: {fileID: 7668690456461132593, guid: 1b43d6eb40db60b419700fd2677e79c4, type: 3}
      propertyPath: m_LocalPosition.x
      value: -0.04795781
      objectReference: {fileID: 0}
    - target: {fileID: 7668690456461132593, guid: 1b43d6eb40db60b419700fd2677e79c4, type: 3}
      propertyPath: m_LocalPosition.y
      value: 0.000000044703484
      objectReference: {fileID: 0}
    - target: {fileID: 7668690456461132593, guid: 1b43d6eb40db60b419700fd2677e79c4, type: 3}
      propertyPath: m_LocalPosition.z
      value: -0.000000005820766
      objectReference: {fileID: 0}
    - target: {fileID: 7668690456461132593, guid: 1b43d6eb40db60b419700fd2677e79c4, type: 3}
      propertyPath: m_LocalRotation.x
      value: -0
      objectReference: {fileID: 0}
    - target: {fileID: 7668690456461132593, guid: 1b43d6eb40db60b419700fd2677e79c4, type: 3}
      propertyPath: m_LocalRotation.z
      value: -0
      objectReference: {fileID: 0}
    - target: {fileID: 7763931647753658585, guid: 1b43d6eb40db60b419700fd2677e79c4, type: 3}
      propertyPath: m_LocalPosition.x
      value: -0.05180755
      objectReference: {fileID: 0}
    - target: {fileID: 7763931647753658585, guid: 1b43d6eb40db60b419700fd2677e79c4, type: 3}
      propertyPath: m_LocalPosition.y
      value: 0.000000006868504
      objectReference: {fileID: 0}
    - target: {fileID: 7763931647753658585, guid: 1b43d6eb40db60b419700fd2677e79c4, type: 3}
      propertyPath: m_LocalPosition.z
      value: 0.0000000067520887
      objectReference: {fileID: 0}
    - target: {fileID: 7763931647753658585, guid: 1b43d6eb40db60b419700fd2677e79c4, type: 3}
      propertyPath: m_LocalRotation.y
      value: -0.000000007450581
      objectReference: {fileID: 0}
    - target: {fileID: 7763931647753658585, guid: 1b43d6eb40db60b419700fd2677e79c4, type: 3}
      propertyPath: m_LocalRotation.z
      value: 0.0000000037252903
      objectReference: {fileID: 0}
    - target: {fileID: 8214526309287836010, guid: 1b43d6eb40db60b419700fd2677e79c4, type: 3}
      propertyPath: m_LocalPosition.x
      value: -0.035532814
      objectReference: {fileID: 0}
    - target: {fileID: 8214526309287836010, guid: 1b43d6eb40db60b419700fd2677e79c4, type: 3}
      propertyPath: m_LocalPosition.y
      value: 0.000000011359063
      objectReference: {fileID: 0}
    - target: {fileID: 8214526309287836010, guid: 1b43d6eb40db60b419700fd2677e79c4, type: 3}
      propertyPath: m_LocalPosition.z
      value: -0.0000000059226295
      objectReference: {fileID: 0}
    - target: {fileID: 8218592994879277140, guid: 1b43d6eb40db60b419700fd2677e79c4, type: 3}
      propertyPath: m_LocalPosition.x
      value: -0.17739601
      objectReference: {fileID: 0}
    - target: {fileID: 8218592994879277140, guid: 1b43d6eb40db60b419700fd2677e79c4, type: 3}
      propertyPath: m_LocalPosition.y
      value: 1.0353094
      objectReference: {fileID: 0}
    - target: {fileID: 8218592994879277140, guid: 1b43d6eb40db60b419700fd2677e79c4, type: 3}
      propertyPath: m_LocalPosition.z
      value: -0.39868537
      objectReference: {fileID: 0}
    - target: {fileID: 8218592994879277140, guid: 1b43d6eb40db60b419700fd2677e79c4, type: 3}
      propertyPath: m_LocalRotation.w
      value: -0.7015485
      objectReference: {fileID: 0}
    - target: {fileID: 8218592994879277140, guid: 1b43d6eb40db60b419700fd2677e79c4, type: 3}
      propertyPath: m_LocalRotation.x
      value: 0.28813463
      objectReference: {fileID: 0}
    - target: {fileID: 8218592994879277140, guid: 1b43d6eb40db60b419700fd2677e79c4, type: 3}
      propertyPath: m_LocalRotation.y
      value: -0.5185359
      objectReference: {fileID: 0}
    - target: {fileID: 8218592994879277140, guid: 1b43d6eb40db60b419700fd2677e79c4, type: 3}
      propertyPath: m_LocalRotation.z
      value: 0.39487806
      objectReference: {fileID: 0}
    - target: {fileID: 8401971646264999027, guid: 1b43d6eb40db60b419700fd2677e79c4, type: 3}
      propertyPath: m_LocalPosition.x
      value: -0.041285172
      objectReference: {fileID: 0}
    - target: {fileID: 8401971646264999027, guid: 1b43d6eb40db60b419700fd2677e79c4, type: 3}
      propertyPath: m_LocalPosition.y
      value: -0.000000035390258
      objectReference: {fileID: 0}
    - target: {fileID: 8401971646264999027, guid: 1b43d6eb40db60b419700fd2677e79c4, type: 3}
      propertyPath: m_LocalPosition.z
      value: 0.000000014901161
      objectReference: {fileID: 0}
    - target: {fileID: 8401971646264999027, guid: 1b43d6eb40db60b419700fd2677e79c4, type: 3}
      propertyPath: m_LocalRotation.x
      value: -0
      objectReference: {fileID: 0}
    - target: {fileID: 8401971646264999027, guid: 1b43d6eb40db60b419700fd2677e79c4, type: 3}
      propertyPath: m_LocalRotation.y
      value: -0
      objectReference: {fileID: 0}
    - target: {fileID: 8401971646264999027, guid: 1b43d6eb40db60b419700fd2677e79c4, type: 3}
      propertyPath: m_LocalRotation.z
      value: 0.000000014901161
      objectReference: {fileID: 0}
    - target: {fileID: 8498926295739354315, guid: 1b43d6eb40db60b419700fd2677e79c4, type: 3}
      propertyPath: m_LocalPosition.x
      value: -0.060847025
      objectReference: {fileID: 0}
    - target: {fileID: 8498926295739354315, guid: 1b43d6eb40db60b419700fd2677e79c4, type: 3}
      propertyPath: m_LocalPosition.y
      value: -0.000000017636921
      objectReference: {fileID: 0}
    - target: {fileID: 8498926295739354315, guid: 1b43d6eb40db60b419700fd2677e79c4, type: 3}
      propertyPath: m_LocalPosition.z
      value: -0.0000000019208528
      objectReference: {fileID: 0}
    - target: {fileID: 8498926295739354315, guid: 1b43d6eb40db60b419700fd2677e79c4, type: 3}
      propertyPath: m_LocalRotation.x
      value: -0
      objectReference: {fileID: 0}
    - target: {fileID: 8498926295739354315, guid: 1b43d6eb40db60b419700fd2677e79c4, type: 3}
      propertyPath: m_LocalRotation.z
      value: -0.0000000019208528
      objectReference: {fileID: 0}
    - target: {fileID: 8592856885087860885, guid: 1b43d6eb40db60b419700fd2677e79c4, type: 3}
      propertyPath: m_LocalPosition.x
      value: -0.038684126
      objectReference: {fileID: 0}
    - target: {fileID: 8592856885087860885, guid: 1b43d6eb40db60b419700fd2677e79c4, type: 3}
      propertyPath: m_LocalPosition.y
      value: -0.0055229515
      objectReference: {fileID: 0}
    - target: {fileID: 8592856885087860885, guid: 1b43d6eb40db60b419700fd2677e79c4, type: 3}
      propertyPath: m_LocalPosition.z
      value: 0.011204792
      objectReference: {fileID: 0}
    - target: {fileID: 8592856885087860885, guid: 1b43d6eb40db60b419700fd2677e79c4, type: 3}
      propertyPath: m_LocalRotation.w
      value: 0.9739429
      objectReference: {fileID: 0}
    - target: {fileID: 8592856885087860885, guid: 1b43d6eb40db60b419700fd2677e79c4, type: 3}
      propertyPath: m_LocalRotation.x
      value: -0.17725916
      objectReference: {fileID: 0}
    - target: {fileID: 8592856885087860885, guid: 1b43d6eb40db60b419700fd2677e79c4, type: 3}
      propertyPath: m_LocalRotation.y
      value: 0.13843817
      objectReference: {fileID: 0}
    - target: {fileID: 8592856885087860885, guid: 1b43d6eb40db60b419700fd2677e79c4, type: 3}
      propertyPath: m_LocalRotation.z
      value: -0.029145628
      objectReference: {fileID: 0}
    - target: {fileID: 8758208101913261048, guid: 1b43d6eb40db60b419700fd2677e79c4, type: 3}
      propertyPath: m_LocalPosition.x
      value: -0.037390225
      objectReference: {fileID: 0}
    - target: {fileID: 8758208101913261048, guid: 1b43d6eb40db60b419700fd2677e79c4, type: 3}
      propertyPath: m_LocalPosition.y
      value: -0.011259159
      objectReference: {fileID: 0}
    - target: {fileID: 8758208101913261048, guid: 1b43d6eb40db60b419700fd2677e79c4, type: 3}
      propertyPath: m_LocalPosition.z
      value: -0.018525962
      objectReference: {fileID: 0}
    - target: {fileID: 8758208101913261048, guid: 1b43d6eb40db60b419700fd2677e79c4, type: 3}
      propertyPath: m_LocalRotation.w
      value: 0.99368477
      objectReference: {fileID: 0}
    - target: {fileID: 8758208101913261048, guid: 1b43d6eb40db60b419700fd2677e79c4, type: 3}
      propertyPath: m_LocalRotation.x
      value: 0.006266251
      objectReference: {fileID: 0}
    - target: {fileID: 8758208101913261048, guid: 1b43d6eb40db60b419700fd2677e79c4, type: 3}
      propertyPath: m_LocalRotation.y
      value: -0.0840171
      objectReference: {fileID: 0}
    - target: {fileID: 8758208101913261048, guid: 1b43d6eb40db60b419700fd2677e79c4, type: 3}
      propertyPath: m_LocalRotation.z
      value: -0.07411179
      objectReference: {fileID: 0}
    m_RemovedComponents: []
  m_SourcePrefab: {fileID: 100100000, guid: 1b43d6eb40db60b419700fd2677e79c4, type: 3}
--- !u!4 &688815171 stripped
Transform:
  m_CorrespondingSourceObject: {fileID: 5539325652059363028, guid: 1b43d6eb40db60b419700fd2677e79c4, type: 3}
  m_PrefabInstance: {fileID: 688815170}
  m_PrefabAsset: {fileID: 0}
--- !u!1 &690041506
GameObject:
  m_ObjectHideFlags: 0
  m_CorrespondingSourceObject: {fileID: 0}
  m_PrefabInstance: {fileID: 0}
  m_PrefabAsset: {fileID: 0}
  serializedVersion: 6
  m_Component:
  - component: {fileID: 690041508}
  - component: {fileID: 690041507}
  - component: {fileID: 690041509}
  - component: {fileID: 690041510}
  m_Layer: 0
  m_Name: Right Ring Joint 2
  m_TagString: Untagged
  m_Icon: {fileID: 0}
  m_NavMeshLayer: 0
  m_StaticEditorFlags: 0
  m_IsActive: 1
--- !u!136 &690041507
CapsuleCollider:
  m_ObjectHideFlags: 0
  m_CorrespondingSourceObject: {fileID: 0}
  m_PrefabInstance: {fileID: 0}
  m_PrefabAsset: {fileID: 0}
  m_GameObject: {fileID: 690041506}
  m_Material: {fileID: 1137393251}
  m_IsTrigger: 0
  m_Enabled: 1
  m_Radius: 0.004
  m_Height: 0.0253
  m_Direction: 2
  m_Center: {x: 0, y: 0, z: 0.00865}
--- !u!4 &690041508
Transform:
  m_ObjectHideFlags: 0
  m_CorrespondingSourceObject: {fileID: 0}
  m_PrefabInstance: {fileID: 0}
  m_PrefabAsset: {fileID: 0}
  m_GameObject: {fileID: 690041506}
  m_LocalRotation: {x: -0, y: -0, z: -0, w: 1}
  m_LocalPosition: {x: 0, y: 0, z: 0.02565}
  m_LocalScale: {x: 1, y: 1, z: 1}
  m_Children: []
  m_Father: {fileID: 1007382325}
  m_RootOrder: 0
  m_LocalEulerAnglesHint: {x: 0, y: 0, z: 0}
--- !u!171741748 &690041509
ArticulationBody:
  m_ObjectHideFlags: 0
  m_CorrespondingSourceObject: {fileID: 0}
  m_PrefabInstance: {fileID: 0}
  m_PrefabAsset: {fileID: 0}
  m_GameObject: {fileID: 690041506}
  m_Enabled: 1
  serializedVersion: 3
  m_Mass: 0.6
  m_ParentAnchorPosition: {x: 0.000000005587938, y: -0.000000020489102, z: 0.02565001}
  m_ParentAnchorRotation: {x: 0, y: 0, z: 0, w: 1.0000001}
  m_AnchorPosition: {x: 0, y: 0, z: 0}
  m_AnchorRotation: {x: 0, y: 0, z: 0, w: 1}
  m_ComputeParentAnchor: 0
  m_ArticulationJointType: 2
  m_LinearX: 2
  m_LinearY: 2
  m_LinearZ: 2
  m_SwingY: 2
  m_SwingZ: 2
  m_Twist: 2
  m_XDrive:
    lowerLimit: -10
    upperLimit: 89
    stiffness: 200
    damping: 3
    forceLimit: 180001.81
    target: 0
    targetVelocity: 0
  m_YDrive:
    lowerLimit: 0
    upperLimit: 0
    stiffness: 0
    damping: 0
    forceLimit: 3.4028235e+38
    target: 0
    targetVelocity: 0
  m_ZDrive:
    lowerLimit: 0
    upperLimit: 0
    stiffness: 0
    damping: 0
    forceLimit: 3.4028235e+38
    target: 0
    targetVelocity: 0
  m_LinearDamping: 0.05
  m_AngularDamping: 0.05
  m_JointFriction: 0.05
  m_Immovable: 0
  m_UseGravity: 0
  m_CollisionDetectionMode: 2
--- !u!114 &690041510
MonoBehaviour:
  m_ObjectHideFlags: 0
  m_CorrespondingSourceObject: {fileID: 0}
  m_PrefabInstance: {fileID: 0}
  m_PrefabAsset: {fileID: 0}
  m_GameObject: {fileID: 690041506}
  m_Enabled: 1
  m_EditorHideFlags: 0
  m_Script: {fileID: 11500000, guid: 3f55b708478cebe429cfce6531ca4cde, type: 3}
  m_Name: 
  m_EditorClassIdentifier: 
  _hand: {fileID: 1242878883}
  _body: {fileID: 690041509}
  _origXDriveLimit: 0
  _currentXDriveLimit: 3.4028235e+38
  _finger: 3
  _joint: 2
--- !u!1 &747139382
GameObject:
  m_ObjectHideFlags: 0
  m_CorrespondingSourceObject: {fileID: 0}
  m_PrefabInstance: {fileID: 0}
  m_PrefabAsset: {fileID: 0}
  serializedVersion: 6
  m_Component:
  - component: {fileID: 747139384}
  - component: {fileID: 747139383}
  - component: {fileID: 747139385}
  - component: {fileID: 747139386}
  m_Layer: 0
  m_Name: Left Thumb Joint 2
  m_TagString: Untagged
  m_Icon: {fileID: 0}
  m_NavMeshLayer: 0
  m_StaticEditorFlags: 0
  m_IsActive: 1
--- !u!136 &747139383
CapsuleCollider:
  m_ObjectHideFlags: 0
  m_CorrespondingSourceObject: {fileID: 0}
  m_PrefabInstance: {fileID: 0}
  m_PrefabAsset: {fileID: 0}
  m_GameObject: {fileID: 747139382}
  m_Material: {fileID: 1221702}
  m_IsTrigger: 0
  m_Enabled: 1
  m_Radius: 0.004
  m_Height: 0.02967
  m_Direction: 2
  m_Center: {x: 0, y: 0, z: 0.010835}
--- !u!4 &747139384
Transform:
  m_ObjectHideFlags: 0
  m_CorrespondingSourceObject: {fileID: 0}
  m_PrefabInstance: {fileID: 0}
  m_PrefabAsset: {fileID: 0}
  m_GameObject: {fileID: 747139382}
  m_LocalRotation: {x: -0, y: -0, z: -0, w: 1}
  m_LocalPosition: {x: 0, y: 0, z: 0.031570002}
  m_LocalScale: {x: 0.9999999, y: 1, z: 1}
  m_Children: []
  m_Father: {fileID: 1494877840}
  m_RootOrder: 0
  m_LocalEulerAnglesHint: {x: 0, y: 0, z: 0}
--- !u!171741748 &747139385
ArticulationBody:
  m_ObjectHideFlags: 0
  m_CorrespondingSourceObject: {fileID: 0}
  m_PrefabInstance: {fileID: 0}
  m_PrefabAsset: {fileID: 0}
  m_GameObject: {fileID: 747139382}
  m_Enabled: 1
  serializedVersion: 3
  m_Mass: 0.6
  m_ParentAnchorPosition: {x: 0.0000000055879363, y: 0.000000022351752, z: 0.031570025}
  m_ParentAnchorRotation: {x: 0, y: 0, z: 0, w: 1.0000002}
  m_AnchorPosition: {x: 0, y: 0, z: 0}
  m_AnchorRotation: {x: 0, y: 0, z: 0, w: 1}
  m_ComputeParentAnchor: 0
  m_ArticulationJointType: 2
  m_LinearX: 2
  m_LinearY: 2
  m_LinearZ: 2
  m_SwingY: 2
  m_SwingZ: 2
  m_Twist: 2
  m_XDrive:
    lowerLimit: -10
    upperLimit: 89
    stiffness: 200
    damping: 3
    forceLimit: 180001.81
    target: 0
    targetVelocity: 0
  m_YDrive:
    lowerLimit: 0
    upperLimit: 0
    stiffness: 0
    damping: 0
    forceLimit: 3.4028235e+38
    target: 0
    targetVelocity: 0
  m_ZDrive:
    lowerLimit: 0
    upperLimit: 0
    stiffness: 0
    damping: 0
    forceLimit: 3.4028235e+38
    target: 0
    targetVelocity: 0
  m_LinearDamping: 0.05
  m_AngularDamping: 0.05
  m_JointFriction: 0.05
  m_Immovable: 0
  m_UseGravity: 0
  m_CollisionDetectionMode: 2
--- !u!114 &747139386
MonoBehaviour:
  m_ObjectHideFlags: 0
  m_CorrespondingSourceObject: {fileID: 0}
  m_PrefabInstance: {fileID: 0}
  m_PrefabAsset: {fileID: 0}
  m_GameObject: {fileID: 747139382}
  m_Enabled: 1
  m_EditorHideFlags: 0
  m_Script: {fileID: 11500000, guid: 3f55b708478cebe429cfce6531ca4cde, type: 3}
  m_Name: 
  m_EditorClassIdentifier: 
  _hand: {fileID: 791410185}
  _body: {fileID: 747139385}
  _origXDriveLimit: 0
  _currentXDriveLimit: 3.4028235e+38
  _finger: 0
  _joint: 2
--- !u!1 &760591202
GameObject:
  m_ObjectHideFlags: 0
  m_CorrespondingSourceObject: {fileID: 0}
  m_PrefabInstance: {fileID: 0}
  m_PrefabAsset: {fileID: 0}
  serializedVersion: 6
  m_Component:
  - component: {fileID: 760591204}
  - component: {fileID: 760591203}
  - component: {fileID: 760591205}
  - component: {fileID: 760591206}
  m_Layer: 0
  m_Name: Left Middle Joint 2
  m_TagString: Untagged
  m_Icon: {fileID: 0}
  m_NavMeshLayer: 0
  m_StaticEditorFlags: 0
  m_IsActive: 1
--- !u!136 &760591203
CapsuleCollider:
  m_ObjectHideFlags: 0
  m_CorrespondingSourceObject: {fileID: 0}
  m_PrefabInstance: {fileID: 0}
  m_PrefabAsset: {fileID: 0}
  m_GameObject: {fileID: 760591202}
  m_Material: {fileID: 1221702}
  m_IsTrigger: 0
  m_Enabled: 1
  m_Radius: 0.004
  m_Height: 0.025400002
  m_Direction: 2
  m_Center: {x: 0, y: 0, z: 0.0087}
--- !u!4 &760591204
Transform:
  m_ObjectHideFlags: 0
  m_CorrespondingSourceObject: {fileID: 0}
  m_PrefabInstance: {fileID: 0}
  m_PrefabAsset: {fileID: 0}
  m_GameObject: {fileID: 760591202}
  m_LocalRotation: {x: -0, y: -0, z: -0, w: 1}
  m_LocalPosition: {x: 0, y: 0, z: 0.026330002}
  m_LocalScale: {x: 1, y: 0.9999999, z: 0.9999999}
  m_Children: []
  m_Father: {fileID: 2145161340}
  m_RootOrder: 0
  m_LocalEulerAnglesHint: {x: 0, y: 0, z: 0}
--- !u!171741748 &760591205
ArticulationBody:
  m_ObjectHideFlags: 0
  m_CorrespondingSourceObject: {fileID: 0}
  m_PrefabInstance: {fileID: 0}
  m_PrefabAsset: {fileID: 0}
  m_GameObject: {fileID: 760591202}
  m_Enabled: 1
  serializedVersion: 3
  m_Mass: 0.6
  m_ParentAnchorPosition: {x: 4.656617e-10, y: -0.00000000931323, z: 0.026330002}
  m_ParentAnchorRotation: {x: 0, y: 0, z: 0, w: 1.0000002}
  m_AnchorPosition: {x: 0, y: 0, z: 0}
  m_AnchorRotation: {x: 0, y: 0, z: 0, w: 1}
  m_ComputeParentAnchor: 0
  m_ArticulationJointType: 2
  m_LinearX: 2
  m_LinearY: 2
  m_LinearZ: 2
  m_SwingY: 2
  m_SwingZ: 2
  m_Twist: 2
  m_XDrive:
    lowerLimit: -10
    upperLimit: 89
    stiffness: 200
    damping: 3
    forceLimit: 180001.81
    target: 0
    targetVelocity: 0
  m_YDrive:
    lowerLimit: 0
    upperLimit: 0
    stiffness: 0
    damping: 0
    forceLimit: 3.4028235e+38
    target: 0
    targetVelocity: 0
  m_ZDrive:
    lowerLimit: 0
    upperLimit: 0
    stiffness: 0
    damping: 0
    forceLimit: 3.4028235e+38
    target: 0
    targetVelocity: 0
  m_LinearDamping: 0.05
  m_AngularDamping: 0.05
  m_JointFriction: 0.05
  m_Immovable: 0
  m_UseGravity: 0
  m_CollisionDetectionMode: 2
--- !u!114 &760591206
MonoBehaviour:
  m_ObjectHideFlags: 0
  m_CorrespondingSourceObject: {fileID: 0}
  m_PrefabInstance: {fileID: 0}
  m_PrefabAsset: {fileID: 0}
  m_GameObject: {fileID: 760591202}
  m_Enabled: 1
  m_EditorHideFlags: 0
  m_Script: {fileID: 11500000, guid: 3f55b708478cebe429cfce6531ca4cde, type: 3}
  m_Name: 
  m_EditorClassIdentifier: 
  _hand: {fileID: 791410185}
  _body: {fileID: 760591205}
  _origXDriveLimit: 0
  _currentXDriveLimit: 3.4028235e+38
  _finger: 2
  _joint: 2
--- !u!1 &790405157
GameObject:
  m_ObjectHideFlags: 0
  m_CorrespondingSourceObject: {fileID: 0}
  m_PrefabInstance: {fileID: 0}
  m_PrefabAsset: {fileID: 0}
  serializedVersion: 6
  m_Component:
  - component: {fileID: 790405158}
  - component: {fileID: 790405159}
  - component: {fileID: 790405160}
  - component: {fileID: 790405161}
  m_Layer: 0
  m_Name: Left Index Joint 0
  m_TagString: Untagged
  m_Icon: {fileID: 0}
  m_NavMeshLayer: 0
  m_StaticEditorFlags: 0
  m_IsActive: 1
--- !u!4 &790405158
Transform:
  m_ObjectHideFlags: 0
  m_CorrespondingSourceObject: {fileID: 0}
  m_PrefabInstance: {fileID: 0}
  m_PrefabAsset: {fileID: 0}
  m_GameObject: {fileID: 790405157}
  m_LocalRotation: {x: 0.074111804, y: 0.08401716, z: -0.006266229, w: 0.99368477}
  m_LocalPosition: {x: 0.023181278, y: 0.0020000078, z: 0.023149362}
  m_LocalScale: {x: 0.99999976, y: 0.99999976, z: 0.9999999}
  m_Children:
  - {fileID: 393901948}
  m_Father: {fileID: 921515319}
  m_RootOrder: 1
  m_LocalEulerAnglesHint: {x: 0, y: 0, z: 0}
--- !u!136 &790405159
CapsuleCollider:
  m_ObjectHideFlags: 0
  m_CorrespondingSourceObject: {fileID: 0}
  m_PrefabInstance: {fileID: 0}
  m_PrefabAsset: {fileID: 0}
  m_GameObject: {fileID: 790405157}
  m_Material: {fileID: 1221702}
  m_IsTrigger: 0
  m_Enabled: 1
  m_Radius: 0.004
  m_Height: 0.047780003
  m_Direction: 2
  m_Center: {x: 0, y: 0, z: 0.019890001}
--- !u!171741748 &790405160
ArticulationBody:
  m_ObjectHideFlags: 0
  m_CorrespondingSourceObject: {fileID: 0}
  m_PrefabInstance: {fileID: 0}
  m_PrefabAsset: {fileID: 0}
  m_GameObject: {fileID: 790405157}
  m_Enabled: 1
  serializedVersion: 3
  m_Mass: 0.6
  m_ParentAnchorPosition: {x: 0.023181278, y: 0.0020000078, z: 0.023149362}
  m_ParentAnchorRotation: {x: 0.07411182, y: 0.08401718, z: -0.006266229, w: 0.9936849}
  m_AnchorPosition: {x: 0, y: 0, z: 0}
  m_AnchorRotation: {x: 0, y: 0, z: 0, w: 1}
  m_ComputeParentAnchor: 0
  m_ArticulationJointType: 3
  m_LinearX: 2
  m_LinearY: 2
  m_LinearZ: 2
  m_SwingY: 1
  m_SwingZ: 1
  m_Twist: 1
  m_XDrive:
    lowerLimit: -15
    upperLimit: 80
    stiffness: 200
    damping: 3
    forceLimit: 180001.81
    target: 0
    targetVelocity: 0
  m_YDrive:
    lowerLimit: -15
    upperLimit: 15
    stiffness: 200
    damping: 6
    forceLimit: 180001.81
    target: 0
    targetVelocity: 0
  m_ZDrive:
    lowerLimit: -15
    upperLimit: 15
    stiffness: 200
    damping: 6
    forceLimit: 180001.81
    target: 0
    targetVelocity: 0
  m_LinearDamping: 0.05
  m_AngularDamping: 0.05
  m_JointFriction: 0.05
  m_Immovable: 0
  m_UseGravity: 0
  m_CollisionDetectionMode: 2
--- !u!114 &790405161
MonoBehaviour:
  m_ObjectHideFlags: 0
  m_CorrespondingSourceObject: {fileID: 0}
  m_PrefabInstance: {fileID: 0}
  m_PrefabAsset: {fileID: 0}
  m_GameObject: {fileID: 790405157}
  m_Enabled: 1
  m_EditorHideFlags: 0
  m_Script: {fileID: 11500000, guid: 3f55b708478cebe429cfce6531ca4cde, type: 3}
  m_Name: 
  m_EditorClassIdentifier: 
  _hand: {fileID: 791410185}
  _body: {fileID: 790405160}
  _origXDriveLimit: 0
  _currentXDriveLimit: 3.4028235e+38
  _finger: 1
  _joint: 0
--- !u!1 &791410184
GameObject:
  m_ObjectHideFlags: 0
  m_CorrespondingSourceObject: {fileID: 0}
  m_PrefabInstance: {fileID: 0}
  m_PrefabAsset: {fileID: 0}
  serializedVersion: 6
  m_Component:
  - component: {fileID: 791410186}
  - component: {fileID: 791410185}
  m_Layer: 0
  m_Name: Left Hand
  m_TagString: Untagged
  m_Icon: {fileID: 0}
  m_NavMeshLayer: 0
  m_StaticEditorFlags: 0
  m_IsActive: 1
--- !u!114 &791410185
MonoBehaviour:
  m_ObjectHideFlags: 0
  m_CorrespondingSourceObject: {fileID: 0}
  m_PrefabInstance: {fileID: 0}
  m_PrefabAsset: {fileID: 0}
  m_GameObject: {fileID: 791410184}
  m_Enabled: 1
  m_EditorHideFlags: 0
  m_Script: {fileID: 11500000, guid: 445639c80127bbd44b6bd9d34463b470, type: 3}
  m_Name: 
  m_EditorClassIdentifier: 
  _physicsHand:
    triggerDistance: 0.004
    oldPosition: {x: 0, y: 0, z: 0}
    gameObject: {fileID: 921515315}
    rootObject: {fileID: 791410184}
    transform: {fileID: 921515319}
    palmBone: {fileID: 921515318}
    palmBody: {fileID: 921515317}
    palmCollider: {fileID: 921515316}
    jointBones:
    - {fileID: 804266084}
    - {fileID: 1494877843}
    - {fileID: 747139386}
    - {fileID: 790405161}
    - {fileID: 393901951}
    - {fileID: 1546688613}
    - {fileID: 966831523}
    - {fileID: 2145161343}
    - {fileID: 760591206}
    - {fileID: 1229062936}
    - {fileID: 2104620325}
    - {fileID: 1781533876}
    - {fileID: 341016975}
    - {fileID: 1384832137}
    - {fileID: 1165845082}
    jointBodies:
    - {fileID: 804266083}
    - {fileID: 1494877842}
    - {fileID: 747139385}
    - {fileID: 790405160}
    - {fileID: 393901950}
    - {fileID: 1546688612}
    - {fileID: 966831522}
    - {fileID: 2145161342}
    - {fileID: 760591205}
    - {fileID: 1229062935}
    - {fileID: 2104620324}
    - {fileID: 1781533875}
    - {fileID: 341016974}
    - {fileID: 1384832136}
    - {fileID: 1165845081}
    jointColliders:
    - {fileID: 804266082}
    - {fileID: 1494877841}
    - {fileID: 747139383}
    - {fileID: 790405159}
    - {fileID: 393901949}
    - {fileID: 1546688610}
    - {fileID: 966831521}
    - {fileID: 2145161341}
    - {fileID: 760591203}
    - {fileID: 1229062934}
    - {fileID: 2104620323}
    - {fileID: 1781533873}
    - {fileID: 341016973}
    - {fileID: 1384832135}
    - {fileID: 1165845079}
    defaultRotations:
    - {x: -0.6644467, y: 0.34441158, z: 0.56378216, w: 0.3493435}
    - {x: -0.1985088, y: 0.549382, z: 0.8101427, w: 0.04942208}
    - {x: -0.09523581, y: 0.55546176, z: 0.82590574, w: 0.01649454}
    - {x: -0.013266281, y: 0.54483914, z: 0.8380312, w: 0.026037559}
    - {x: 0.081206754, y: 0.50801295, z: 0.85746795, w: -0.008782235}
    - {x: -0.12940948, y: 0.4829629, z: 0.8627299, w: 0.07547908}
    strength: 2
    stiffness: 100
    forceLimit: 1000
    boneMass: 0.6
  _handedness: 0
--- !u!4 &791410186
Transform:
  m_ObjectHideFlags: 0
  m_CorrespondingSourceObject: {fileID: 0}
  m_PrefabInstance: {fileID: 0}
  m_PrefabAsset: {fileID: 0}
  m_GameObject: {fileID: 791410184}
  m_LocalRotation: {x: -0, y: -0, z: -0, w: 1}
  m_LocalPosition: {x: 0, y: 0, z: 0}
  m_LocalScale: {x: 1, y: 1, z: 1}
  m_Children:
  - {fileID: 921515319}
  m_Father: {fileID: 1874090592}
  m_RootOrder: 0
  m_LocalEulerAnglesHint: {x: 0, y: 0, z: 0}
--- !u!1 &804266080
GameObject:
  m_ObjectHideFlags: 0
  m_CorrespondingSourceObject: {fileID: 0}
  m_PrefabInstance: {fileID: 0}
  m_PrefabAsset: {fileID: 0}
  serializedVersion: 6
  m_Component:
  - component: {fileID: 804266081}
  - component: {fileID: 804266082}
  - component: {fileID: 804266083}
  - component: {fileID: 804266084}
  m_Layer: 0
  m_Name: Left Thumb Joint 0
  m_TagString: Untagged
  m_Icon: {fileID: 0}
  m_NavMeshLayer: 0
  m_StaticEditorFlags: 0
  m_IsActive: 1
--- !u!4 &804266081
Transform:
  m_ObjectHideFlags: 0
  m_CorrespondingSourceObject: {fileID: 0}
  m_PrefabInstance: {fileID: 0}
  m_PrefabAsset: {fileID: 0}
  m_GameObject: {fileID: 804266080}
  m_LocalRotation: {x: 0.019904844, y: 0.3575552, z: -0.53516835, w: 0.7650836}
  m_LocalPosition: {x: 0.019338273, y: -0.006000001, z: -0.053168494}
  m_LocalScale: {x: 0.99999976, y: 0.99999976, z: 0.9999999}
  m_Children:
  - {fileID: 1494877840}
  m_Father: {fileID: 921515319}
  m_RootOrder: 0
  m_LocalEulerAnglesHint: {x: 0, y: 0, z: 0}
--- !u!136 &804266082
CapsuleCollider:
  m_ObjectHideFlags: 0
  m_CorrespondingSourceObject: {fileID: 0}
  m_PrefabInstance: {fileID: 0}
  m_PrefabAsset: {fileID: 0}
  m_GameObject: {fileID: 804266080}
  m_Material: {fileID: 1221702}
  m_IsTrigger: 0
  m_Enabled: 1
  m_Radius: 0.004
  m_Height: 0.054220006
  m_Direction: 2
  m_Center: {x: 0, y: 0, z: 0.023110002}
--- !u!171741748 &804266083
ArticulationBody:
  m_ObjectHideFlags: 0
  m_CorrespondingSourceObject: {fileID: 0}
  m_PrefabInstance: {fileID: 0}
  m_PrefabAsset: {fileID: 0}
  m_GameObject: {fileID: 804266080}
  m_Enabled: 1
  serializedVersion: 3
  m_Mass: 0.6
  m_ParentAnchorPosition: {x: 0.019338273, y: -0.0059999935, z: -0.053168505}
  m_ParentAnchorRotation: {x: 0.019904852, y: 0.35755527, z: -0.5351684, w: 0.7650837}
  m_AnchorPosition: {x: 0, y: 0, z: 0}
  m_AnchorRotation: {x: 0, y: 0, z: 0, w: 1}
  m_ComputeParentAnchor: 0
  m_ArticulationJointType: 3
  m_LinearX: 2
  m_LinearY: 2
  m_LinearZ: 2
  m_SwingY: 2
  m_SwingZ: 1
  m_Twist: 1
  m_XDrive:
    lowerLimit: -15
    upperLimit: 80
    stiffness: 200
    damping: 3
    forceLimit: 180001.81
    target: 0
    targetVelocity: 0
  m_YDrive:
    lowerLimit: -15
    upperLimit: 15
    stiffness: 200
    damping: 6
    forceLimit: 180001.81
    target: 0
    targetVelocity: 0
  m_ZDrive:
    lowerLimit: -15
    upperLimit: 15
    stiffness: 200
    damping: 6
    forceLimit: 180001.81
    target: 0
    targetVelocity: 0
  m_LinearDamping: 0.05
  m_AngularDamping: 0.05
  m_JointFriction: 0.05
  m_Immovable: 0
  m_UseGravity: 0
  m_CollisionDetectionMode: 2
--- !u!114 &804266084
MonoBehaviour:
  m_ObjectHideFlags: 0
  m_CorrespondingSourceObject: {fileID: 0}
  m_PrefabInstance: {fileID: 0}
  m_PrefabAsset: {fileID: 0}
  m_GameObject: {fileID: 804266080}
  m_Enabled: 1
  m_EditorHideFlags: 0
  m_Script: {fileID: 11500000, guid: 3f55b708478cebe429cfce6531ca4cde, type: 3}
  m_Name: 
  m_EditorClassIdentifier: 
  _hand: {fileID: 791410185}
  _body: {fileID: 804266083}
  _origXDriveLimit: 0
  _currentXDriveLimit: 3.4028235e+38
  _finger: 0
  _joint: 0
--- !u!1 &817152493
GameObject:
  m_ObjectHideFlags: 0
  m_CorrespondingSourceObject: {fileID: 0}
  m_PrefabInstance: {fileID: 0}
  m_PrefabAsset: {fileID: 0}
  serializedVersion: 6
  m_Component:
  - component: {fileID: 817152494}
  - component: {fileID: 817152496}
  - component: {fileID: 817152495}
  m_Layer: 0
  m_Name: Text (TMP) (2)
  m_TagString: Untagged
  m_Icon: {fileID: 0}
  m_NavMeshLayer: 0
  m_StaticEditorFlags: 0
  m_IsActive: 1
--- !u!224 &817152494
RectTransform:
  m_ObjectHideFlags: 0
  m_CorrespondingSourceObject: {fileID: 0}
  m_PrefabInstance: {fileID: 0}
  m_PrefabAsset: {fileID: 0}
  m_GameObject: {fileID: 817152493}
  m_LocalRotation: {x: 0.7071068, y: -0, z: -0, w: 0.7071068}
  m_LocalPosition: {x: 0, y: 0, z: 0}
  m_LocalScale: {x: 0.06666666, y: 0.06666665, z: 0.06666665}
  m_Children: []
  m_Father: {fileID: 1838090640}
  m_RootOrder: 0
  m_LocalEulerAnglesHint: {x: 90, y: 0, z: 0}
  m_AnchorMin: {x: 0.5, y: 0.5}
  m_AnchorMax: {x: 0.5, y: 0.5}
  m_AnchoredPosition: {x: 0, y: 0.51}
  m_SizeDelta: {x: 14, y: 14}
  m_Pivot: {x: 0.5, y: 0.5}
--- !u!114 &817152495
MonoBehaviour:
  m_ObjectHideFlags: 0
  m_CorrespondingSourceObject: {fileID: 0}
  m_PrefabInstance: {fileID: 0}
  m_PrefabAsset: {fileID: 0}
  m_GameObject: {fileID: 817152493}
  m_Enabled: 1
  m_EditorHideFlags: 0
  m_Script: {fileID: 11500000, guid: 9541d86e2fd84c1d9990edf0852d74ab, type: 3}
  m_Name: 
  m_EditorClassIdentifier: 
  m_Material: {fileID: 0}
  m_Color: {r: 1, g: 1, b: 1, a: 1}
  m_RaycastTarget: 1
  m_RaycastPadding: {x: 0, y: 0, z: 0, w: 0}
  m_Maskable: 1
  m_OnCullStateChanged:
    m_PersistentCalls:
      m_Calls: []
  m_text: 'Kinematic

    With Helpers'
  m_isRightToLeft: 0
  m_fontAsset: {fileID: 11400000, guid: 8f586378b4e144a9851e7b34d9b748ee, type: 2}
  m_sharedMaterial: {fileID: 2180264, guid: 8f586378b4e144a9851e7b34d9b748ee, type: 2}
  m_fontSharedMaterials: []
  m_fontMaterial: {fileID: 0}
  m_fontMaterials: []
  m_fontColor32:
    serializedVersion: 2
    rgba: 4278190080
  m_fontColor: {r: 0, g: 0, b: 0, a: 1}
  m_enableVertexGradient: 0
  m_colorMode: 3
  m_fontColorGradient:
    topLeft: {r: 1, g: 1, b: 1, a: 1}
    topRight: {r: 1, g: 1, b: 1, a: 1}
    bottomLeft: {r: 1, g: 1, b: 1, a: 1}
    bottomRight: {r: 1, g: 1, b: 1, a: 1}
  m_fontColorGradientPreset: {fileID: 0}
  m_spriteAsset: {fileID: 0}
  m_tintAllSprites: 0
  m_StyleSheet: {fileID: 0}
  m_TextStyleHashCode: -1183493901
  m_overrideHtmlColors: 0
  m_faceColor:
    serializedVersion: 2
    rgba: 4294967295
  m_fontSize: 24
  m_fontSizeBase: 24
  m_fontWeight: 400
  m_enableAutoSizing: 0
  m_fontSizeMin: 18
  m_fontSizeMax: 72
  m_fontStyle: 0
  m_HorizontalAlignment: 2
  m_VerticalAlignment: 512
  m_textAlignment: 65535
  m_characterSpacing: 0
  m_wordSpacing: 0
  m_lineSpacing: 0
  m_lineSpacingMax: 0
  m_paragraphSpacing: 0
  m_charWidthMaxAdj: 0
  m_enableWordWrapping: 1
  m_wordWrappingRatios: 0.4
  m_overflowMode: 0
  m_linkedTextComponent: {fileID: 0}
  parentLinkedComponent: {fileID: 0}
  m_enableKerning: 1
  m_enableExtraPadding: 0
  checkPaddingRequired: 0
  m_isRichText: 1
  m_parseCtrlCharacters: 1
  m_isOrthographic: 0
  m_isCullingEnabled: 0
  m_horizontalMapping: 0
  m_verticalMapping: 0
  m_uvLineOffset: 0
  m_geometrySortingOrder: 0
  m_IsTextObjectScaleStatic: 0
  m_VertexBufferAutoSizeReduction: 0
  m_useMaxVisibleDescender: 1
  m_pageToDisplay: 1
  m_margin: {x: 0, y: 0, z: 0, w: 0}
  m_isUsingLegacyAnimationComponent: 0
  m_isVolumetricText: 0
  m_hasFontAssetChanged: 0
  m_renderer: {fileID: 817152496}
  m_maskType: 0
  _SortingLayer: 0
  _SortingLayerID: 0
  _SortingOrder: 0
--- !u!23 &817152496
MeshRenderer:
  m_ObjectHideFlags: 0
  m_CorrespondingSourceObject: {fileID: 0}
  m_PrefabInstance: {fileID: 0}
  m_PrefabAsset: {fileID: 0}
  m_GameObject: {fileID: 817152493}
  m_Enabled: 1
  m_CastShadows: 0
  m_ReceiveShadows: 0
  m_DynamicOccludee: 1
  m_MotionVectors: 1
  m_LightProbeUsage: 1
  m_ReflectionProbeUsage: 1
  m_RayTracingMode: 2
  m_RayTraceProcedural: 0
  m_RenderingLayerMask: 257
  m_RendererPriority: 0
  m_Materials:
  - {fileID: 2180264, guid: 8f586378b4e144a9851e7b34d9b748ee, type: 2}
  m_StaticBatchInfo:
    firstSubMesh: 0
    subMeshCount: 0
  m_StaticBatchRoot: {fileID: 0}
  m_ProbeAnchor: {fileID: 0}
  m_LightProbeVolumeOverride: {fileID: 0}
  m_ScaleInLightmap: 1
  m_ReceiveGI: 1
  m_PreserveUVs: 0
  m_IgnoreNormalsForChartDetection: 0
  m_ImportantGI: 0
  m_StitchLightmapSeams: 1
  m_SelectedEditorRenderState: 3
  m_MinimumChartSize: 4
  m_AutoUVMaxDistance: 0.5
  m_AutoUVMaxAngle: 89
  m_LightmapParameters: {fileID: 0}
  m_SortingLayerID: 0
  m_SortingLayer: 0
  m_SortingOrder: 0
  m_AdditionalVertexStreams: {fileID: 0}
--- !u!1 &852406277
GameObject:
  m_ObjectHideFlags: 0
  m_CorrespondingSourceObject: {fileID: 0}
  m_PrefabInstance: {fileID: 0}
  m_PrefabAsset: {fileID: 0}
  serializedVersion: 6
  m_Component:
  - component: {fileID: 852406278}
  - component: {fileID: 852406279}
  - component: {fileID: 852406280}
  - component: {fileID: 852406281}
  m_Layer: 0
  m_Name: Right Index Joint 1
  m_TagString: Untagged
  m_Icon: {fileID: 0}
  m_NavMeshLayer: 0
  m_StaticEditorFlags: 0
  m_IsActive: 1
--- !u!4 &852406278
Transform:
  m_ObjectHideFlags: 0
  m_CorrespondingSourceObject: {fileID: 0}
  m_PrefabInstance: {fileID: 0}
  m_PrefabAsset: {fileID: 0}
  m_GameObject: {fileID: 852406277}
  m_LocalRotation: {x: -0, y: -0, z: -0, w: 1}
  m_LocalPosition: {x: 0, y: 0, z: 0.039780002}
  m_LocalScale: {x: 0.99999964, y: 0.99999976, z: 0.99999976}
  m_Children:
  - {fileID: 1110960197}
  m_Father: {fileID: 634069365}
  m_RootOrder: 0
  m_LocalEulerAnglesHint: {x: 0, y: 0, z: 0}
--- !u!136 &852406279
CapsuleCollider:
  m_ObjectHideFlags: 0
  m_CorrespondingSourceObject: {fileID: 0}
  m_PrefabInstance: {fileID: 0}
  m_PrefabAsset: {fileID: 0}
  m_GameObject: {fileID: 852406277}
  m_Material: {fileID: 1137393251}
  m_IsTrigger: 0
  m_Enabled: 1
  m_Radius: 0.004
  m_Height: 0.03038
  m_Direction: 2
  m_Center: {x: 0, y: 0, z: 0.01119}
--- !u!171741748 &852406280
ArticulationBody:
  m_ObjectHideFlags: 0
  m_CorrespondingSourceObject: {fileID: 0}
  m_PrefabInstance: {fileID: 0}
  m_PrefabAsset: {fileID: 0}
  m_GameObject: {fileID: 852406277}
  m_Enabled: 1
  serializedVersion: 3
  m_Mass: 0.6
  m_ParentAnchorPosition: {x: -0.000000030267994, y: -0.00000002328307, z: 0.039780017}
  m_ParentAnchorRotation: {x: 0, y: 0, z: 0, w: 1.0000002}
  m_AnchorPosition: {x: 0, y: 0, z: 0}
  m_AnchorRotation: {x: 0, y: 0, z: 0, w: 1}
  m_ComputeParentAnchor: 0
  m_ArticulationJointType: 2
  m_LinearX: 2
  m_LinearY: 2
  m_LinearZ: 2
  m_SwingY: 2
  m_SwingZ: 2
  m_Twist: 2
  m_XDrive:
    lowerLimit: -10
    upperLimit: 89
    stiffness: 200
    damping: 3
    forceLimit: 180001.81
    target: 0
    targetVelocity: 0
  m_YDrive:
    lowerLimit: 0
    upperLimit: 0
    stiffness: 0
    damping: 0
    forceLimit: 3.4028235e+38
    target: 0
    targetVelocity: 0
  m_ZDrive:
    lowerLimit: 0
    upperLimit: 0
    stiffness: 0
    damping: 0
    forceLimit: 3.4028235e+38
    target: 0
    targetVelocity: 0
  m_LinearDamping: 0.05
  m_AngularDamping: 0.05
  m_JointFriction: 0.05
  m_Immovable: 0
  m_UseGravity: 0
  m_CollisionDetectionMode: 2
--- !u!114 &852406281
MonoBehaviour:
  m_ObjectHideFlags: 0
  m_CorrespondingSourceObject: {fileID: 0}
  m_PrefabInstance: {fileID: 0}
  m_PrefabAsset: {fileID: 0}
  m_GameObject: {fileID: 852406277}
  m_Enabled: 1
  m_EditorHideFlags: 0
  m_Script: {fileID: 11500000, guid: 3f55b708478cebe429cfce6531ca4cde, type: 3}
  m_Name: 
  m_EditorClassIdentifier: 
  _hand: {fileID: 1242878883}
  _body: {fileID: 852406280}
  _origXDriveLimit: 0
  _currentXDriveLimit: 3.4028235e+38
  _finger: 1
  _joint: 1
--- !u!1 &896341549
GameObject:
  m_ObjectHideFlags: 0
  m_CorrespondingSourceObject: {fileID: 0}
  m_PrefabInstance: {fileID: 0}
  m_PrefabAsset: {fileID: 0}
  serializedVersion: 6
  m_Component:
  - component: {fileID: 896341550}
  - component: {fileID: 896341554}
  - component: {fileID: 896341553}
  - component: {fileID: 896341552}
  - component: {fileID: 896341551}
  m_Layer: 0
  m_Name: Sphere (6)
  m_TagString: Untagged
  m_Icon: {fileID: 0}
  m_NavMeshLayer: 0
  m_StaticEditorFlags: 0
  m_IsActive: 1
--- !u!4 &896341550
Transform:
  m_ObjectHideFlags: 0
  m_CorrespondingSourceObject: {fileID: 0}
  m_PrefabInstance: {fileID: 0}
  m_PrefabAsset: {fileID: 0}
  m_GameObject: {fileID: 896341549}
  m_LocalRotation: {x: 0, y: 0, z: 0, w: 1}
  m_LocalPosition: {x: 0.552, y: -0.79900026, z: 0.223}
  m_LocalScale: {x: 0.7, y: 0.7, z: 0.7}
  m_Children: []
  m_Father: {fileID: 1571827757}
  m_RootOrder: 6
  m_LocalEulerAnglesHint: {x: 0, y: 0, z: 0}
--- !u!54 &896341551
Rigidbody:
  m_ObjectHideFlags: 0
  m_CorrespondingSourceObject: {fileID: 0}
  m_PrefabInstance: {fileID: 0}
  m_PrefabAsset: {fileID: 0}
  m_GameObject: {fileID: 896341549}
  serializedVersion: 2
  m_Mass: 0.3
  m_Drag: 0
  m_AngularDrag: 0.05
  m_UseGravity: 1
  m_IsKinematic: 0
  m_Interpolate: 0
  m_Constraints: 0
  m_CollisionDetection: 0
--- !u!135 &896341552
SphereCollider:
  m_ObjectHideFlags: 0
  m_CorrespondingSourceObject: {fileID: 0}
  m_PrefabInstance: {fileID: 0}
  m_PrefabAsset: {fileID: 0}
  m_GameObject: {fileID: 896341549}
  m_Material: {fileID: 0}
  m_IsTrigger: 0
  m_Enabled: 1
  serializedVersion: 2
  m_Radius: 0.5
  m_Center: {x: 0, y: 0, z: 0}
--- !u!23 &896341553
MeshRenderer:
  m_ObjectHideFlags: 0
  m_CorrespondingSourceObject: {fileID: 0}
  m_PrefabInstance: {fileID: 0}
  m_PrefabAsset: {fileID: 0}
  m_GameObject: {fileID: 896341549}
  m_Enabled: 1
  m_CastShadows: 1
  m_ReceiveShadows: 1
  m_DynamicOccludee: 1
  m_MotionVectors: 1
  m_LightProbeUsage: 1
  m_ReflectionProbeUsage: 1
  m_RayTracingMode: 2
  m_RayTraceProcedural: 0
  m_RenderingLayerMask: 257
  m_RendererPriority: 0
  m_Materials:
  - {fileID: 2100000, guid: 99a373455609ca547a4caba100545cce, type: 2}
  m_StaticBatchInfo:
    firstSubMesh: 0
    subMeshCount: 0
  m_StaticBatchRoot: {fileID: 0}
  m_ProbeAnchor: {fileID: 0}
  m_LightProbeVolumeOverride: {fileID: 0}
  m_ScaleInLightmap: 1
  m_ReceiveGI: 1
  m_PreserveUVs: 0
  m_IgnoreNormalsForChartDetection: 0
  m_ImportantGI: 0
  m_StitchLightmapSeams: 1
  m_SelectedEditorRenderState: 3
  m_MinimumChartSize: 4
  m_AutoUVMaxDistance: 0.5
  m_AutoUVMaxAngle: 89
  m_LightmapParameters: {fileID: 0}
  m_SortingLayerID: 0
  m_SortingLayer: 0
  m_SortingOrder: 0
  m_AdditionalVertexStreams: {fileID: 0}
--- !u!33 &896341554
MeshFilter:
  m_ObjectHideFlags: 0
  m_CorrespondingSourceObject: {fileID: 0}
  m_PrefabInstance: {fileID: 0}
  m_PrefabAsset: {fileID: 0}
  m_GameObject: {fileID: 896341549}
  m_Mesh: {fileID: 10207, guid: 0000000000000000e000000000000000, type: 0}
--- !u!1 &910863327
GameObject:
  m_ObjectHideFlags: 0
  m_CorrespondingSourceObject: {fileID: 0}
  m_PrefabInstance: {fileID: 0}
  m_PrefabAsset: {fileID: 0}
  serializedVersion: 6
  m_Component:
  - component: {fileID: 910863328}
  - component: {fileID: 910863333}
  - component: {fileID: 910863332}
  - component: {fileID: 910863331}
  - component: {fileID: 910863330}
  - component: {fileID: 910863329}
  m_Layer: 0
  m_Name: Cube (5)
  m_TagString: Untagged
  m_Icon: {fileID: 0}
  m_NavMeshLayer: 0
  m_StaticEditorFlags: 0
  m_IsActive: 1
--- !u!4 &910863328
Transform:
  m_ObjectHideFlags: 0
  m_CorrespondingSourceObject: {fileID: 0}
  m_PrefabInstance: {fileID: 0}
  m_PrefabAsset: {fileID: 0}
  m_GameObject: {fileID: 910863327}
  m_LocalRotation: {x: -0, y: -0, z: -0, w: 1}
  m_LocalPosition: {x: 0.212, y: 0, z: 0}
  m_LocalScale: {x: 0.075, y: 0.075, z: 0.075}
  m_Children:
  - {fileID: 271219377}
  m_Father: {fileID: 1265756911}
  m_RootOrder: 1
  m_LocalEulerAnglesHint: {x: 0, y: 0, z: 0}
--- !u!114 &910863329
MonoBehaviour:
  m_ObjectHideFlags: 0
  m_CorrespondingSourceObject: {fileID: 0}
  m_PrefabInstance: {fileID: 0}
  m_PrefabAsset: {fileID: 0}
  m_GameObject: {fileID: 910863327}
  m_Enabled: 1
  m_EditorHideFlags: 0
  m_Script: {fileID: 11500000, guid: 5dfdc811f6b2f964f9839cad8ceba7ed, type: 3}
  m_Name: 
  m_EditorClassIdentifier: 
--- !u!54 &910863330
Rigidbody:
  m_ObjectHideFlags: 0
  m_CorrespondingSourceObject: {fileID: 0}
  m_PrefabInstance: {fileID: 0}
  m_PrefabAsset: {fileID: 0}
  m_GameObject: {fileID: 910863327}
  serializedVersion: 2
  m_Mass: 0.75
  m_Drag: 0
  m_AngularDrag: 0.05
  m_UseGravity: 0
  m_IsKinematic: 1
  m_Interpolate: 0
  m_Constraints: 0
  m_CollisionDetection: 0
--- !u!65 &910863331
BoxCollider:
  m_ObjectHideFlags: 0
  m_CorrespondingSourceObject: {fileID: 0}
  m_PrefabInstance: {fileID: 0}
  m_PrefabAsset: {fileID: 0}
  m_GameObject: {fileID: 910863327}
  m_Material: {fileID: 0}
  m_IsTrigger: 0
  m_Enabled: 1
  serializedVersion: 2
  m_Size: {x: 1, y: 1, z: 1}
  m_Center: {x: 0, y: 0, z: 0}
--- !u!23 &910863332
MeshRenderer:
  m_ObjectHideFlags: 0
  m_CorrespondingSourceObject: {fileID: 0}
  m_PrefabInstance: {fileID: 0}
  m_PrefabAsset: {fileID: 0}
  m_GameObject: {fileID: 910863327}
  m_Enabled: 1
  m_CastShadows: 1
  m_ReceiveShadows: 1
  m_DynamicOccludee: 1
  m_MotionVectors: 1
  m_LightProbeUsage: 1
  m_ReflectionProbeUsage: 1
  m_RayTracingMode: 2
  m_RayTraceProcedural: 0
  m_RenderingLayerMask: 257
  m_RendererPriority: 0
  m_Materials:
  - {fileID: 10303, guid: 0000000000000000f000000000000000, type: 0}
  m_StaticBatchInfo:
    firstSubMesh: 0
    subMeshCount: 0
  m_StaticBatchRoot: {fileID: 0}
  m_ProbeAnchor: {fileID: 0}
  m_LightProbeVolumeOverride: {fileID: 0}
  m_ScaleInLightmap: 1
  m_ReceiveGI: 1
  m_PreserveUVs: 0
  m_IgnoreNormalsForChartDetection: 0
  m_ImportantGI: 0
  m_StitchLightmapSeams: 1
  m_SelectedEditorRenderState: 3
  m_MinimumChartSize: 4
  m_AutoUVMaxDistance: 0.5
  m_AutoUVMaxAngle: 89
  m_LightmapParameters: {fileID: 0}
  m_SortingLayerID: 0
  m_SortingLayer: 0
  m_SortingOrder: 0
  m_AdditionalVertexStreams: {fileID: 0}
--- !u!33 &910863333
MeshFilter:
  m_ObjectHideFlags: 0
  m_CorrespondingSourceObject: {fileID: 0}
  m_PrefabInstance: {fileID: 0}
  m_PrefabAsset: {fileID: 0}
  m_GameObject: {fileID: 910863327}
  m_Mesh: {fileID: 10202, guid: 0000000000000000e000000000000000, type: 0}
--- !u!1 &921515315
GameObject:
  m_ObjectHideFlags: 0
  m_CorrespondingSourceObject: {fileID: 0}
  m_PrefabInstance: {fileID: 0}
  m_PrefabAsset: {fileID: 0}
  serializedVersion: 6
  m_Component:
  - component: {fileID: 921515319}
  - component: {fileID: 921515317}
  - component: {fileID: 921515316}
  - component: {fileID: 921515318}
  m_Layer: 0
  m_Name: Left Palm
  m_TagString: Untagged
  m_Icon: {fileID: 0}
  m_NavMeshLayer: 0
  m_StaticEditorFlags: 0
  m_IsActive: 1
--- !u!65 &921515316
BoxCollider:
  m_ObjectHideFlags: 0
  m_CorrespondingSourceObject: {fileID: 0}
  m_PrefabInstance: {fileID: 0}
  m_PrefabAsset: {fileID: 0}
  m_GameObject: {fileID: 921515315}
  m_Material: {fileID: 0}
  m_IsTrigger: 0
  m_Enabled: 1
  serializedVersion: 2
  m_Size: {x: 0.0833, y: 0.025, z: 0.10353848}
  m_Center: {x: 0, y: 0.0025, z: -0.015}
--- !u!171741748 &921515317
ArticulationBody:
  m_ObjectHideFlags: 0
  m_CorrespondingSourceObject: {fileID: 0}
  m_PrefabInstance: {fileID: 0}
  m_PrefabAsset: {fileID: 0}
  m_GameObject: {fileID: 921515315}
  m_Enabled: 1
  serializedVersion: 3
  m_Mass: 1.8000001
  m_ParentAnchorPosition: {x: 0, y: 0, z: 0}
  m_ParentAnchorRotation: {x: 0, y: 0, z: 0.7071068, w: 0.7071068}
  m_AnchorPosition: {x: 0, y: 0, z: 0}
  m_AnchorRotation: {x: 0, y: 0, z: 0.7071068, w: 0.7071068}
  m_ComputeParentAnchor: 1
  m_ArticulationJointType: 0
  m_LinearX: 2
  m_LinearY: 2
  m_LinearZ: 2
  m_SwingY: 2
  m_SwingZ: 2
  m_Twist: 2
  m_XDrive:
    lowerLimit: 0
    upperLimit: 0
    stiffness: 0
    damping: 0
    forceLimit: 3.4028235e+38
    target: 0
    targetVelocity: 0
  m_YDrive:
    lowerLimit: 0
    upperLimit: 0
    stiffness: 0
    damping: 0
    forceLimit: 3.4028235e+38
    target: 0
    targetVelocity: 0
  m_ZDrive:
    lowerLimit: 0
    upperLimit: 0
    stiffness: 0
    damping: 0
    forceLimit: 3.4028235e+38
    target: 0
    targetVelocity: 0
  m_LinearDamping: 0.05
  m_AngularDamping: 50
  m_JointFriction: 0.05
  m_Immovable: 0
  m_UseGravity: 0
  m_CollisionDetectionMode: 2
--- !u!114 &921515318
MonoBehaviour:
  m_ObjectHideFlags: 0
  m_CorrespondingSourceObject: {fileID: 0}
  m_PrefabInstance: {fileID: 0}
  m_PrefabAsset: {fileID: 0}
  m_GameObject: {fileID: 921515315}
  m_Enabled: 1
  m_EditorHideFlags: 0
  m_Script: {fileID: 11500000, guid: 3f55b708478cebe429cfce6531ca4cde, type: 3}
  m_Name: 
  m_EditorClassIdentifier: 
  _hand: {fileID: 791410185}
  _body: {fileID: 921515317}
  _origXDriveLimit: 0
  _currentXDriveLimit: 3.4028235e+38
  _finger: 5
  _joint: 0
--- !u!4 &921515319
Transform:
  m_ObjectHideFlags: 0
  m_CorrespondingSourceObject: {fileID: 0}
  m_PrefabInstance: {fileID: 0}
  m_PrefabAsset: {fileID: 0}
  m_GameObject: {fileID: 921515315}
  m_LocalRotation: {x: -0.12940949, y: 0.48296294, z: 0.86272997, w: 0.07547909}
  m_LocalPosition: {x: -0.21999998, y: -0.13000001, z: 0.27000004}
  m_LocalScale: {x: 1, y: 1, z: 1}
  m_Children:
  - {fileID: 804266081}
  - {fileID: 790405158}
  - {fileID: 966831520}
  - {fileID: 1229062933}
  - {fileID: 341016972}
  m_Father: {fileID: 791410186}
  m_RootOrder: 0
  m_LocalEulerAnglesHint: {x: 0, y: 0, z: 0}
--- !u!1 &966831519
GameObject:
  m_ObjectHideFlags: 0
  m_CorrespondingSourceObject: {fileID: 0}
  m_PrefabInstance: {fileID: 0}
  m_PrefabAsset: {fileID: 0}
  serializedVersion: 6
  m_Component:
  - component: {fileID: 966831520}
  - component: {fileID: 966831521}
  - component: {fileID: 966831522}
  - component: {fileID: 966831523}
  m_Layer: 0
  m_Name: Left Middle Joint 0
  m_TagString: Untagged
  m_Icon: {fileID: 0}
  m_NavMeshLayer: 0
  m_StaticEditorFlags: 0
  m_IsActive: 1
--- !u!4 &966831520
Transform:
  m_ObjectHideFlags: 0
  m_CorrespondingSourceObject: {fileID: 0}
  m_PrefabInstance: {fileID: 0}
  m_PrefabAsset: {fileID: 0}
  m_GameObject: {fileID: 966831519}
  m_LocalRotation: {x: 0.07527789, y: 0.009242246, z: 0.073994935, w: 0.9943705}
  m_LocalPosition: {x: 0.002788771, y: 0.0040000007, z: 0.023252115}
  m_LocalScale: {x: 0.99999976, y: 0.99999976, z: 0.9999999}
  m_Children:
  - {fileID: 2145161340}
  m_Father: {fileID: 921515319}
  m_RootOrder: 2
  m_LocalEulerAnglesHint: {x: 0, y: 0, z: 0}
--- !u!136 &966831521
CapsuleCollider:
  m_ObjectHideFlags: 0
  m_CorrespondingSourceObject: {fileID: 0}
  m_PrefabInstance: {fileID: 0}
  m_PrefabAsset: {fileID: 0}
  m_GameObject: {fileID: 966831519}
  m_Material: {fileID: 1221702}
  m_IsTrigger: 0
  m_Enabled: 1
  m_Radius: 0.004
  m_Height: 0.052630004
  m_Direction: 2
  m_Center: {x: 0, y: 0, z: 0.022315001}
--- !u!171741748 &966831522
ArticulationBody:
  m_ObjectHideFlags: 0
  m_CorrespondingSourceObject: {fileID: 0}
  m_PrefabInstance: {fileID: 0}
  m_PrefabAsset: {fileID: 0}
  m_GameObject: {fileID: 966831519}
  m_Enabled: 1
  serializedVersion: 3
  m_Mass: 0.6
  m_ParentAnchorPosition: {x: 0.002788771, y: 0.0040000007, z: 0.023252115}
  m_ParentAnchorRotation: {x: 0.075277895, y: 0.0092422515, z: 0.073994935, w: 0.9943706}
  m_AnchorPosition: {x: 0, y: 0, z: 0}
  m_AnchorRotation: {x: 0, y: 0, z: 0, w: 1}
  m_ComputeParentAnchor: 0
  m_ArticulationJointType: 3
  m_LinearX: 2
  m_LinearY: 2
  m_LinearZ: 2
  m_SwingY: 1
  m_SwingZ: 1
  m_Twist: 1
  m_XDrive:
    lowerLimit: -15
    upperLimit: 80
    stiffness: 200
    damping: 3
    forceLimit: 180001.81
    target: 0
    targetVelocity: 0
  m_YDrive:
    lowerLimit: -15
    upperLimit: 15
    stiffness: 200
    damping: 6
    forceLimit: 180001.81
    target: 0
    targetVelocity: 0
  m_ZDrive:
    lowerLimit: -15
    upperLimit: 15
    stiffness: 200
    damping: 6
    forceLimit: 180001.81
    target: 0
    targetVelocity: 0
  m_LinearDamping: 0.05
  m_AngularDamping: 0.05
  m_JointFriction: 0.05
  m_Immovable: 0
  m_UseGravity: 0
  m_CollisionDetectionMode: 2
--- !u!114 &966831523
MonoBehaviour:
  m_ObjectHideFlags: 0
  m_CorrespondingSourceObject: {fileID: 0}
  m_PrefabInstance: {fileID: 0}
  m_PrefabAsset: {fileID: 0}
  m_GameObject: {fileID: 966831519}
  m_Enabled: 1
  m_EditorHideFlags: 0
  m_Script: {fileID: 11500000, guid: 3f55b708478cebe429cfce6531ca4cde, type: 3}
  m_Name: 
  m_EditorClassIdentifier: 
  _hand: {fileID: 791410185}
  _body: {fileID: 966831522}
  _origXDriveLimit: 0
  _currentXDriveLimit: 3.4028235e+38
  _finger: 2
  _joint: 0
--- !u!1 &976655189
GameObject:
  m_ObjectHideFlags: 0
  m_CorrespondingSourceObject: {fileID: 0}
  m_PrefabInstance: {fileID: 0}
  m_PrefabAsset: {fileID: 0}
  serializedVersion: 6
  m_Component:
  - component: {fileID: 976655190}
  - component: {fileID: 976655194}
  - component: {fileID: 976655193}
  - component: {fileID: 976655192}
  - component: {fileID: 976655191}
  m_Layer: 0
  m_Name: Cube
  m_TagString: Untagged
  m_Icon: {fileID: 0}
  m_NavMeshLayer: 0
  m_StaticEditorFlags: 0
  m_IsActive: 1
--- !u!4 &976655190
Transform:
  m_ObjectHideFlags: 0
  m_CorrespondingSourceObject: {fileID: 0}
  m_PrefabInstance: {fileID: 0}
  m_PrefabAsset: {fileID: 0}
  m_GameObject: {fileID: 976655189}
  m_LocalRotation: {x: -0, y: -0, z: -0, w: 1}
  m_LocalPosition: {x: 0, y: 0, z: 0}
  m_LocalScale: {x: 0.1, y: 0.1, z: 0.1}
  m_Children: []
  m_Father: {fileID: 207924401}
  m_RootOrder: 0
  m_LocalEulerAnglesHint: {x: 0, y: 0, z: 0}
--- !u!54 &976655191
Rigidbody:
  m_ObjectHideFlags: 0
  m_CorrespondingSourceObject: {fileID: 0}
  m_PrefabInstance: {fileID: 0}
  m_PrefabAsset: {fileID: 0}
  m_GameObject: {fileID: 976655189}
  serializedVersion: 2
  m_Mass: 1
  m_Drag: 0
  m_AngularDrag: 0.05
  m_UseGravity: 1
  m_IsKinematic: 0
  m_Interpolate: 0
  m_Constraints: 0
  m_CollisionDetection: 0
--- !u!65 &976655192
BoxCollider:
  m_ObjectHideFlags: 0
  m_CorrespondingSourceObject: {fileID: 0}
  m_PrefabInstance: {fileID: 0}
  m_PrefabAsset: {fileID: 0}
  m_GameObject: {fileID: 976655189}
  m_Material: {fileID: 0}
  m_IsTrigger: 0
  m_Enabled: 1
  serializedVersion: 2
  m_Size: {x: 1, y: 1, z: 1}
  m_Center: {x: 0, y: 0, z: 0}
--- !u!23 &976655193
MeshRenderer:
  m_ObjectHideFlags: 0
  m_CorrespondingSourceObject: {fileID: 0}
  m_PrefabInstance: {fileID: 0}
  m_PrefabAsset: {fileID: 0}
  m_GameObject: {fileID: 976655189}
  m_Enabled: 1
  m_CastShadows: 1
  m_ReceiveShadows: 1
  m_DynamicOccludee: 1
  m_MotionVectors: 1
  m_LightProbeUsage: 1
  m_ReflectionProbeUsage: 1
  m_RayTracingMode: 2
  m_RayTraceProcedural: 0
  m_RenderingLayerMask: 257
  m_RendererPriority: 0
  m_Materials:
  - {fileID: 10303, guid: 0000000000000000f000000000000000, type: 0}
  m_StaticBatchInfo:
    firstSubMesh: 0
    subMeshCount: 0
  m_StaticBatchRoot: {fileID: 0}
  m_ProbeAnchor: {fileID: 0}
  m_LightProbeVolumeOverride: {fileID: 0}
  m_ScaleInLightmap: 1
  m_ReceiveGI: 1
  m_PreserveUVs: 0
  m_IgnoreNormalsForChartDetection: 0
  m_ImportantGI: 0
  m_StitchLightmapSeams: 1
  m_SelectedEditorRenderState: 3
  m_MinimumChartSize: 4
  m_AutoUVMaxDistance: 0.5
  m_AutoUVMaxAngle: 89
  m_LightmapParameters: {fileID: 0}
  m_SortingLayerID: 0
  m_SortingLayer: 0
  m_SortingOrder: 0
  m_AdditionalVertexStreams: {fileID: 0}
--- !u!33 &976655194
MeshFilter:
  m_ObjectHideFlags: 0
  m_CorrespondingSourceObject: {fileID: 0}
  m_PrefabInstance: {fileID: 0}
  m_PrefabAsset: {fileID: 0}
  m_GameObject: {fileID: 976655189}
  m_Mesh: {fileID: 10202, guid: 0000000000000000e000000000000000, type: 0}
--- !u!1 &993010199
GameObject:
  m_ObjectHideFlags: 0
  m_CorrespondingSourceObject: {fileID: 0}
  m_PrefabInstance: {fileID: 0}
  m_PrefabAsset: {fileID: 0}
  serializedVersion: 6
  m_Component:
  - component: {fileID: 993010200}
  - component: {fileID: 993010201}
  - component: {fileID: 993010202}
  - component: {fileID: 993010203}
  m_Layer: 0
  m_Name: Right Pinky Joint 0
  m_TagString: Untagged
  m_Icon: {fileID: 0}
  m_NavMeshLayer: 0
  m_StaticEditorFlags: 0
  m_IsActive: 1
--- !u!4 &993010200
Transform:
  m_ObjectHideFlags: 0
  m_CorrespondingSourceObject: {fileID: 0}
  m_PrefabInstance: {fileID: 0}
  m_PrefabAsset: {fileID: 0}
  m_GameObject: {fileID: 993010199}
  m_LocalRotation: {x: 0.029145695, y: 0.13843815, z: -0.17725913, w: 0.9739429}
  m_LocalPosition: {x: 0.035337448, y: -0.000000009313226, z: 0.009728717}
  m_LocalScale: {x: 0.99999964, y: 0.99999976, z: 1}
  m_Children:
  - {fileID: 593131388}
  m_Father: {fileID: 1793765636}
  m_RootOrder: 4
  m_LocalEulerAnglesHint: {x: 0, y: 0, z: 0}
--- !u!136 &993010201
CapsuleCollider:
  m_ObjectHideFlags: 0
  m_CorrespondingSourceObject: {fileID: 0}
  m_PrefabInstance: {fileID: 0}
  m_PrefabAsset: {fileID: 0}
  m_GameObject: {fileID: 993010199}
  m_Material: {fileID: 1137393251}
  m_IsTrigger: 0
  m_Enabled: 1
  m_Radius: 0.004
  m_Height: 0.040740006
  m_Direction: 2
  m_Center: {x: 0, y: 0, z: 0.016370002}
--- !u!171741748 &993010202
ArticulationBody:
  m_ObjectHideFlags: 0
  m_CorrespondingSourceObject: {fileID: 0}
  m_PrefabInstance: {fileID: 0}
  m_PrefabAsset: {fileID: 0}
  m_GameObject: {fileID: 993010199}
  m_Enabled: 1
  serializedVersion: 3
  m_Mass: 0.6
  m_ParentAnchorPosition: {x: 0.035337463, y: -0.000000013038516, z: 0.009728714}
  m_ParentAnchorRotation: {x: 0.029145688, y: 0.13843818, z: -0.17725915, w: 0.973943}
  m_AnchorPosition: {x: 0, y: 0, z: 0}
  m_AnchorRotation: {x: 0, y: 0, z: 0, w: 1}
  m_ComputeParentAnchor: 0
  m_ArticulationJointType: 3
  m_LinearX: 2
  m_LinearY: 2
  m_LinearZ: 2
  m_SwingY: 1
  m_SwingZ: 1
  m_Twist: 1
  m_XDrive:
    lowerLimit: -15
    upperLimit: 80
    stiffness: 200
    damping: 3
    forceLimit: 180001.81
    target: 0
    targetVelocity: 0
  m_YDrive:
    lowerLimit: -15
    upperLimit: 15
    stiffness: 200
    damping: 6
    forceLimit: 180001.81
    target: 0
    targetVelocity: 0
  m_ZDrive:
    lowerLimit: -15
    upperLimit: 15
    stiffness: 200
    damping: 6
    forceLimit: 180001.81
    target: 0
    targetVelocity: 0
  m_LinearDamping: 0.05
  m_AngularDamping: 0.05
  m_JointFriction: 0.05
  m_Immovable: 0
  m_UseGravity: 0
  m_CollisionDetectionMode: 2
--- !u!114 &993010203
MonoBehaviour:
  m_ObjectHideFlags: 0
  m_CorrespondingSourceObject: {fileID: 0}
  m_PrefabInstance: {fileID: 0}
  m_PrefabAsset: {fileID: 0}
  m_GameObject: {fileID: 993010199}
  m_Enabled: 1
  m_EditorHideFlags: 0
  m_Script: {fileID: 11500000, guid: 3f55b708478cebe429cfce6531ca4cde, type: 3}
  m_Name: 
  m_EditorClassIdentifier: 
  _hand: {fileID: 1242878883}
  _body: {fileID: 993010202}
  _origXDriveLimit: 0
  _currentXDriveLimit: 3.4028235e+38
  _finger: 4
  _joint: 0
--- !u!1 &1007382324
GameObject:
  m_ObjectHideFlags: 0
  m_CorrespondingSourceObject: {fileID: 0}
  m_PrefabInstance: {fileID: 0}
  m_PrefabAsset: {fileID: 0}
  serializedVersion: 6
  m_Component:
  - component: {fileID: 1007382325}
  - component: {fileID: 1007382326}
  - component: {fileID: 1007382327}
  - component: {fileID: 1007382328}
  m_Layer: 0
  m_Name: Right Ring Joint 1
  m_TagString: Untagged
  m_Icon: {fileID: 0}
  m_NavMeshLayer: 0
  m_StaticEditorFlags: 0
  m_IsActive: 1
--- !u!4 &1007382325
Transform:
  m_ObjectHideFlags: 0
  m_CorrespondingSourceObject: {fileID: 0}
  m_PrefabInstance: {fileID: 0}
  m_PrefabAsset: {fileID: 0}
  m_GameObject: {fileID: 1007382324}
  m_LocalRotation: {x: -0, y: -0, z: -0.0000000018626451, w: 1}
  m_LocalPosition: {x: 0, y: 0, z: 0.04137}
  m_LocalScale: {x: 0.9999999, y: 1, z: 0.9999999}
  m_Children:
  - {fileID: 690041508}
  m_Father: {fileID: 1396261699}
  m_RootOrder: 0
  m_LocalEulerAnglesHint: {x: 0, y: 0, z: 0}
--- !u!136 &1007382326
CapsuleCollider:
  m_ObjectHideFlags: 0
  m_CorrespondingSourceObject: {fileID: 0}
  m_PrefabInstance: {fileID: 0}
  m_PrefabAsset: {fileID: 0}
  m_GameObject: {fileID: 1007382324}
  m_Material: {fileID: 1137393251}
  m_IsTrigger: 0
  m_Enabled: 1
  m_Radius: 0.004
  m_Height: 0.03365
  m_Direction: 2
  m_Center: {x: 0, y: 0, z: 0.012825}
--- !u!171741748 &1007382327
ArticulationBody:
  m_ObjectHideFlags: 0
  m_CorrespondingSourceObject: {fileID: 0}
  m_PrefabInstance: {fileID: 0}
  m_PrefabAsset: {fileID: 0}
  m_GameObject: {fileID: 1007382324}
  m_Enabled: 1
  serializedVersion: 3
  m_Mass: 0.6
  m_ParentAnchorPosition: {x: 0.000000012107198, y: -0.000000013504181, z: 0.041370012}
  m_ParentAnchorRotation: {x: 0, y: 0, z: 0, w: 1.0000001}
  m_AnchorPosition: {x: 0, y: 0, z: 0}
  m_AnchorRotation: {x: 0, y: 0, z: 0, w: 1}
  m_ComputeParentAnchor: 0
  m_ArticulationJointType: 2
  m_LinearX: 2
  m_LinearY: 2
  m_LinearZ: 2
  m_SwingY: 2
  m_SwingZ: 2
  m_Twist: 2
  m_XDrive:
    lowerLimit: -10
    upperLimit: 89
    stiffness: 200
    damping: 3
    forceLimit: 180001.81
    target: 0
    targetVelocity: 0
  m_YDrive:
    lowerLimit: 0
    upperLimit: 0
    stiffness: 0
    damping: 0
    forceLimit: 3.4028235e+38
    target: 0
    targetVelocity: 0
  m_ZDrive:
    lowerLimit: 0
    upperLimit: 0
    stiffness: 0
    damping: 0
    forceLimit: 3.4028235e+38
    target: 0
    targetVelocity: 0
  m_LinearDamping: 0.05
  m_AngularDamping: 0.05
  m_JointFriction: 0.05
  m_Immovable: 0
  m_UseGravity: 0
  m_CollisionDetectionMode: 2
--- !u!114 &1007382328
MonoBehaviour:
  m_ObjectHideFlags: 0
  m_CorrespondingSourceObject: {fileID: 0}
  m_PrefabInstance: {fileID: 0}
  m_PrefabAsset: {fileID: 0}
  m_GameObject: {fileID: 1007382324}
  m_Enabled: 1
  m_EditorHideFlags: 0
  m_Script: {fileID: 11500000, guid: 3f55b708478cebe429cfce6531ca4cde, type: 3}
  m_Name: 
  m_EditorClassIdentifier: 
  _hand: {fileID: 1242878883}
  _body: {fileID: 1007382327}
  _origXDriveLimit: 0
  _currentXDriveLimit: 3.4028235e+38
  _finger: 3
  _joint: 1
--- !u!1 &1031752490
GameObject:
  m_ObjectHideFlags: 0
  m_CorrespondingSourceObject: {fileID: 0}
  m_PrefabInstance: {fileID: 0}
  m_PrefabAsset: {fileID: 0}
  serializedVersion: 6
  m_Component:
  - component: {fileID: 1031752491}
  - component: {fileID: 1031752495}
  - component: {fileID: 1031752494}
  - component: {fileID: 1031752493}
  - component: {fileID: 1031752492}
  m_Layer: 0
  m_Name: BigCube
  m_TagString: Untagged
  m_Icon: {fileID: 0}
  m_NavMeshLayer: 0
  m_StaticEditorFlags: 0
  m_IsActive: 1
--- !u!4 &1031752491
Transform:
  m_ObjectHideFlags: 0
  m_CorrespondingSourceObject: {fileID: 0}
  m_PrefabInstance: {fileID: 0}
  m_PrefabAsset: {fileID: 0}
  m_GameObject: {fileID: 1031752490}
  m_LocalRotation: {x: -0, y: -0, z: -0, w: 1}
  m_LocalPosition: {x: -0.32, y: 0.26100004, z: -0.029}
  m_LocalScale: {x: 0.2, y: 0.2, z: 0.2}
  m_Children: []
  m_Father: {fileID: 461023104}
  m_RootOrder: 1
  m_LocalEulerAnglesHint: {x: 0, y: 0, z: 0}
--- !u!54 &1031752492
Rigidbody:
  m_ObjectHideFlags: 0
  m_CorrespondingSourceObject: {fileID: 0}
  m_PrefabInstance: {fileID: 0}
  m_PrefabAsset: {fileID: 0}
  m_GameObject: {fileID: 1031752490}
  serializedVersion: 2
  m_Mass: 5
  m_Drag: 0
  m_AngularDrag: 0.05
  m_UseGravity: 1
  m_IsKinematic: 0
  m_Interpolate: 0
  m_Constraints: 0
  m_CollisionDetection: 0
--- !u!65 &1031752493
BoxCollider:
  m_ObjectHideFlags: 0
  m_CorrespondingSourceObject: {fileID: 0}
  m_PrefabInstance: {fileID: 0}
  m_PrefabAsset: {fileID: 0}
  m_GameObject: {fileID: 1031752490}
  m_Material: {fileID: 0}
  m_IsTrigger: 0
  m_Enabled: 1
  serializedVersion: 2
  m_Size: {x: 1, y: 1, z: 1}
  m_Center: {x: 0, y: 0, z: 0}
--- !u!23 &1031752494
MeshRenderer:
  m_ObjectHideFlags: 0
  m_CorrespondingSourceObject: {fileID: 0}
  m_PrefabInstance: {fileID: 0}
  m_PrefabAsset: {fileID: 0}
  m_GameObject: {fileID: 1031752490}
  m_Enabled: 1
  m_CastShadows: 1
  m_ReceiveShadows: 1
  m_DynamicOccludee: 1
  m_MotionVectors: 1
  m_LightProbeUsage: 1
  m_ReflectionProbeUsage: 1
  m_RayTracingMode: 2
  m_RayTraceProcedural: 0
  m_RenderingLayerMask: 257
  m_RendererPriority: 0
  m_Materials:
  - {fileID: 10303, guid: 0000000000000000f000000000000000, type: 0}
  m_StaticBatchInfo:
    firstSubMesh: 0
    subMeshCount: 0
  m_StaticBatchRoot: {fileID: 0}
  m_ProbeAnchor: {fileID: 0}
  m_LightProbeVolumeOverride: {fileID: 0}
  m_ScaleInLightmap: 1
  m_ReceiveGI: 1
  m_PreserveUVs: 0
  m_IgnoreNormalsForChartDetection: 0
  m_ImportantGI: 0
  m_StitchLightmapSeams: 1
  m_SelectedEditorRenderState: 3
  m_MinimumChartSize: 4
  m_AutoUVMaxDistance: 0.5
  m_AutoUVMaxAngle: 89
  m_LightmapParameters: {fileID: 0}
  m_SortingLayerID: 0
  m_SortingLayer: 0
  m_SortingOrder: 0
  m_AdditionalVertexStreams: {fileID: 0}
--- !u!33 &1031752495
MeshFilter:
  m_ObjectHideFlags: 0
  m_CorrespondingSourceObject: {fileID: 0}
  m_PrefabInstance: {fileID: 0}
  m_PrefabAsset: {fileID: 0}
  m_GameObject: {fileID: 1031752490}
  m_Mesh: {fileID: 10202, guid: 0000000000000000e000000000000000, type: 0}
--- !u!1 &1034902643
GameObject:
  m_ObjectHideFlags: 0
  m_CorrespondingSourceObject: {fileID: 0}
  m_PrefabInstance: {fileID: 0}
  m_PrefabAsset: {fileID: 0}
  serializedVersion: 6
  m_Component:
  - component: {fileID: 1034902645}
  - component: {fileID: 1034902644}
  m_Layer: 0
  m_Name: Directional Light
  m_TagString: Untagged
  m_Icon: {fileID: 0}
  m_NavMeshLayer: 0
  m_StaticEditorFlags: 0
  m_IsActive: 1
--- !u!108 &1034902644
Light:
  m_ObjectHideFlags: 0
  m_CorrespondingSourceObject: {fileID: 0}
  m_PrefabInstance: {fileID: 0}
  m_PrefabAsset: {fileID: 0}
  m_GameObject: {fileID: 1034902643}
  m_Enabled: 1
  serializedVersion: 10
  m_Type: 1
  m_Shape: 0
  m_Color: {r: 1, g: 0.95686275, b: 0.8392157, a: 1}
  m_Intensity: 1
  m_Range: 10
  m_SpotAngle: 30
  m_InnerSpotAngle: 21.80208
  m_CookieSize: 10
  m_Shadows:
    m_Type: 2
    m_Resolution: -1
    m_CustomResolution: -1
    m_Strength: 1
    m_Bias: 0.05
    m_NormalBias: 0.4
    m_NearPlane: 0.2
    m_CullingMatrixOverride:
      e00: 1
      e01: 0
      e02: 0
      e03: 0
      e10: 0
      e11: 1
      e12: 0
      e13: 0
      e20: 0
      e21: 0
      e22: 1
      e23: 0
      e30: 0
      e31: 0
      e32: 0
      e33: 1
    m_UseCullingMatrixOverride: 0
  m_Cookie: {fileID: 0}
  m_DrawHalo: 0
  m_Flare: {fileID: 0}
  m_RenderMode: 0
  m_CullingMask:
    serializedVersion: 2
    m_Bits: 4294967295
  m_RenderingLayerMask: 1
  m_Lightmapping: 4
  m_LightShadowCasterMode: 0
  m_AreaSize: {x: 1, y: 1}
  m_BounceIntensity: 1
  m_ColorTemperature: 6570
  m_UseColorTemperature: 0
  m_BoundingSphereOverride: {x: 0, y: 0, z: 0, w: 0}
  m_UseBoundingSphereOverride: 0
  m_UseViewFrustumForShadowCasterCull: 1
  m_ShadowRadius: 0
  m_ShadowAngle: 0
--- !u!4 &1034902645
Transform:
  m_ObjectHideFlags: 0
  m_CorrespondingSourceObject: {fileID: 0}
  m_PrefabInstance: {fileID: 0}
  m_PrefabAsset: {fileID: 0}
  m_GameObject: {fileID: 1034902643}
  m_LocalRotation: {x: 0.40821788, y: -0.23456968, z: 0.10938163, w: 0.8754261}
  m_LocalPosition: {x: 0, y: 3, z: 0}
  m_LocalScale: {x: 1, y: 1, z: 1}
  m_Children: []
  m_Father: {fileID: 0}
  m_RootOrder: 0
  m_LocalEulerAnglesHint: {x: 50, y: -30, z: 0}
--- !u!1 &1092288546
GameObject:
  m_ObjectHideFlags: 0
  m_CorrespondingSourceObject: {fileID: 0}
  m_PrefabInstance: {fileID: 0}
  m_PrefabAsset: {fileID: 0}
  serializedVersion: 6
  m_Component:
  - component: {fileID: 1092288547}
  - component: {fileID: 1092288550}
  - component: {fileID: 1092288549}
  - component: {fileID: 1092288548}
  m_Layer: 0
  m_Name: Cube (2)
  m_TagString: Untagged
  m_Icon: {fileID: 0}
  m_NavMeshLayer: 0
  m_StaticEditorFlags: 0
  m_IsActive: 1
--- !u!4 &1092288547
Transform:
  m_ObjectHideFlags: 0
  m_CorrespondingSourceObject: {fileID: 0}
  m_PrefabInstance: {fileID: 0}
  m_PrefabAsset: {fileID: 0}
  m_GameObject: {fileID: 1092288546}
  m_LocalRotation: {x: -0, y: -0.70710576, z: -0, w: 0.70710784}
  m_LocalPosition: {x: 0.0000010061567, y: 0.4, z: 0.45}
  m_LocalScale: {x: 0.1, y: 0.7, z: 1}
  m_Children: []
  m_Father: {fileID: 176742435}
  m_RootOrder: 2
  m_LocalEulerAnglesHint: {x: 0, y: -90, z: 0}
--- !u!65 &1092288548
BoxCollider:
  m_ObjectHideFlags: 0
  m_CorrespondingSourceObject: {fileID: 0}
  m_PrefabInstance: {fileID: 0}
  m_PrefabAsset: {fileID: 0}
  m_GameObject: {fileID: 1092288546}
  m_Material: {fileID: 0}
  m_IsTrigger: 0
  m_Enabled: 1
  serializedVersion: 2
  m_Size: {x: 1, y: 1, z: 1}
  m_Center: {x: 0, y: 0, z: 0}
--- !u!23 &1092288549
MeshRenderer:
  m_ObjectHideFlags: 0
  m_CorrespondingSourceObject: {fileID: 0}
  m_PrefabInstance: {fileID: 0}
  m_PrefabAsset: {fileID: 0}
  m_GameObject: {fileID: 1092288546}
  m_Enabled: 1
  m_CastShadows: 1
  m_ReceiveShadows: 1
  m_DynamicOccludee: 1
  m_MotionVectors: 1
  m_LightProbeUsage: 1
  m_ReflectionProbeUsage: 1
  m_RayTracingMode: 2
  m_RayTraceProcedural: 0
  m_RenderingLayerMask: 257
  m_RendererPriority: 0
  m_Materials:
  - {fileID: 10303, guid: 0000000000000000f000000000000000, type: 0}
  m_StaticBatchInfo:
    firstSubMesh: 0
    subMeshCount: 0
  m_StaticBatchRoot: {fileID: 0}
  m_ProbeAnchor: {fileID: 0}
  m_LightProbeVolumeOverride: {fileID: 0}
  m_ScaleInLightmap: 1
  m_ReceiveGI: 1
  m_PreserveUVs: 0
  m_IgnoreNormalsForChartDetection: 0
  m_ImportantGI: 0
  m_StitchLightmapSeams: 1
  m_SelectedEditorRenderState: 3
  m_MinimumChartSize: 4
  m_AutoUVMaxDistance: 0.5
  m_AutoUVMaxAngle: 89
  m_LightmapParameters: {fileID: 0}
  m_SortingLayerID: 0
  m_SortingLayer: 0
  m_SortingOrder: 0
  m_AdditionalVertexStreams: {fileID: 0}
--- !u!33 &1092288550
MeshFilter:
  m_ObjectHideFlags: 0
  m_CorrespondingSourceObject: {fileID: 0}
  m_PrefabInstance: {fileID: 0}
  m_PrefabAsset: {fileID: 0}
  m_GameObject: {fileID: 1092288546}
  m_Mesh: {fileID: 10202, guid: 0000000000000000e000000000000000, type: 0}
--- !u!1 &1100450176
GameObject:
  m_ObjectHideFlags: 0
  m_CorrespondingSourceObject: {fileID: 0}
  m_PrefabInstance: {fileID: 0}
  m_PrefabAsset: {fileID: 0}
  serializedVersion: 6
  m_Component:
  - component: {fileID: 1100450177}
  - component: {fileID: 1100450178}
  m_Layer: 0
  m_Name: Character
  m_TagString: Untagged
  m_Icon: {fileID: 0}
  m_NavMeshLayer: 0
  m_StaticEditorFlags: 0
  m_IsActive: 1
--- !u!4 &1100450177
Transform:
  m_ObjectHideFlags: 0
  m_CorrespondingSourceObject: {fileID: 0}
  m_PrefabInstance: {fileID: 0}
  m_PrefabAsset: {fileID: 0}
  m_GameObject: {fileID: 1100450176}
  m_LocalRotation: {x: -0, y: -0, z: -0, w: 1}
  m_LocalPosition: {x: -0.114, y: 0.25199997, z: -0.054}
  m_LocalScale: {x: 0.07, y: 0.07, z: 0.07}
  m_Children:
  - {fileID: 417227619}
  - {fileID: 1883367206}
  - {fileID: 135976653}
  - {fileID: 2103061971}
  - {fileID: 1842197906}
  - {fileID: 195425109}
  m_Father: {fileID: 461023104}
  m_RootOrder: 2
  m_LocalEulerAnglesHint: {x: 0, y: 0, z: 0}
--- !u!54 &1100450178
Rigidbody:
  m_ObjectHideFlags: 0
  m_CorrespondingSourceObject: {fileID: 0}
  m_PrefabInstance: {fileID: 0}
  m_PrefabAsset: {fileID: 0}
  m_GameObject: {fileID: 1100450176}
  serializedVersion: 2
  m_Mass: 1
  m_Drag: 0
  m_AngularDrag: 0.05
  m_UseGravity: 1
  m_IsKinematic: 0
  m_Interpolate: 0
  m_Constraints: 0
  m_CollisionDetection: 0
--- !u!1 &1110960195
GameObject:
  m_ObjectHideFlags: 0
  m_CorrespondingSourceObject: {fileID: 0}
  m_PrefabInstance: {fileID: 0}
  m_PrefabAsset: {fileID: 0}
  serializedVersion: 6
  m_Component:
  - component: {fileID: 1110960197}
  - component: {fileID: 1110960196}
  - component: {fileID: 1110960198}
  - component: {fileID: 1110960199}
  m_Layer: 0
  m_Name: Right Index Joint 2
  m_TagString: Untagged
  m_Icon: {fileID: 0}
  m_NavMeshLayer: 0
  m_StaticEditorFlags: 0
  m_IsActive: 1
--- !u!136 &1110960196
CapsuleCollider:
  m_ObjectHideFlags: 0
  m_CorrespondingSourceObject: {fileID: 0}
  m_PrefabInstance: {fileID: 0}
  m_PrefabAsset: {fileID: 0}
  m_GameObject: {fileID: 1110960195}
  m_Material: {fileID: 1137393251}
  m_IsTrigger: 0
  m_Enabled: 1
  m_Radius: 0.004
  m_Height: 0.023820002
  m_Direction: 2
  m_Center: {x: 0, y: 0, z: 0.00791}
--- !u!4 &1110960197
Transform:
  m_ObjectHideFlags: 0
  m_CorrespondingSourceObject: {fileID: 0}
  m_PrefabInstance: {fileID: 0}
  m_PrefabAsset: {fileID: 0}
  m_GameObject: {fileID: 1110960195}
  m_LocalRotation: {x: -0, y: -0, z: -0, w: 1}
  m_LocalPosition: {x: 0, y: 0, z: 0.02238}
  m_LocalScale: {x: 1, y: 1.0000001, z: 1}
  m_Children: []
  m_Father: {fileID: 852406278}
  m_RootOrder: 0
  m_LocalEulerAnglesHint: {x: 0, y: 0, z: 0}
--- !u!171741748 &1110960198
ArticulationBody:
  m_ObjectHideFlags: 0
  m_CorrespondingSourceObject: {fileID: 0}
  m_PrefabInstance: {fileID: 0}
  m_PrefabAsset: {fileID: 0}
  m_GameObject: {fileID: 1110960195}
  m_Enabled: 1
  serializedVersion: 3
  m_Mass: 0.6
  m_ParentAnchorPosition: {x: -0.000000003725293, y: -0.00000001583249, z: 0.022380007}
  m_ParentAnchorRotation: {x: 0, y: 0, z: 0, w: 1.0000002}
  m_AnchorPosition: {x: 0, y: 0, z: 0}
  m_AnchorRotation: {x: 0, y: 0, z: 0, w: 1}
  m_ComputeParentAnchor: 0
  m_ArticulationJointType: 2
  m_LinearX: 2
  m_LinearY: 2
  m_LinearZ: 2
  m_SwingY: 2
  m_SwingZ: 2
  m_Twist: 2
  m_XDrive:
    lowerLimit: -10
    upperLimit: 89
    stiffness: 200
    damping: 3
    forceLimit: 180001.81
    target: 0
    targetVelocity: 0
  m_YDrive:
    lowerLimit: 0
    upperLimit: 0
    stiffness: 0
    damping: 0
    forceLimit: 3.4028235e+38
    target: 0
    targetVelocity: 0
  m_ZDrive:
    lowerLimit: 0
    upperLimit: 0
    stiffness: 0
    damping: 0
    forceLimit: 3.4028235e+38
    target: 0
    targetVelocity: 0
  m_LinearDamping: 0.05
  m_AngularDamping: 0.05
  m_JointFriction: 0.05
  m_Immovable: 0
  m_UseGravity: 0
  m_CollisionDetectionMode: 2
--- !u!114 &1110960199
MonoBehaviour:
  m_ObjectHideFlags: 0
  m_CorrespondingSourceObject: {fileID: 0}
  m_PrefabInstance: {fileID: 0}
  m_PrefabAsset: {fileID: 0}
  m_GameObject: {fileID: 1110960195}
  m_Enabled: 1
  m_EditorHideFlags: 0
  m_Script: {fileID: 11500000, guid: 3f55b708478cebe429cfce6531ca4cde, type: 3}
  m_Name: 
  m_EditorClassIdentifier: 
  _hand: {fileID: 1242878883}
  _body: {fileID: 1110960198}
  _origXDriveLimit: 0
  _currentXDriveLimit: 3.4028235e+38
  _finger: 1
  _joint: 2
--- !u!1 &1116588236
GameObject:
  m_ObjectHideFlags: 0
  m_CorrespondingSourceObject: {fileID: 0}
  m_PrefabInstance: {fileID: 0}
  m_PrefabAsset: {fileID: 0}
  serializedVersion: 6
  m_Component:
  - component: {fileID: 1116588237}
  - component: {fileID: 1116588238}
  - component: {fileID: 1116588239}
  - component: {fileID: 1116588240}
  m_Layer: 0
  m_Name: Right Middle Joint 0
  m_TagString: Untagged
  m_Icon: {fileID: 0}
  m_NavMeshLayer: 0
  m_StaticEditorFlags: 0
  m_IsActive: 1
--- !u!4 &1116588237
Transform:
  m_ObjectHideFlags: 0
  m_CorrespondingSourceObject: {fileID: 0}
  m_PrefabInstance: {fileID: 0}
  m_PrefabAsset: {fileID: 0}
  m_GameObject: {fileID: 1116588236}
  m_LocalRotation: {x: 0.07527792, y: -0.009242235, z: -0.073994935, w: 0.99437046}
  m_LocalPosition: {x: -0.002788769, y: 0.0040000016, z: 0.023252115}
  m_LocalScale: {x: 0.99999964, y: 0.99999976, z: 1}
  m_Children:
  - {fileID: 136499757}
  m_Father: {fileID: 1793765636}
  m_RootOrder: 2
  m_LocalEulerAnglesHint: {x: 0, y: 0, z: 0}
--- !u!136 &1116588238
CapsuleCollider:
  m_ObjectHideFlags: 0
  m_CorrespondingSourceObject: {fileID: 0}
  m_PrefabInstance: {fileID: 0}
  m_PrefabAsset: {fileID: 0}
  m_GameObject: {fileID: 1116588236}
  m_Material: {fileID: 1137393251}
  m_IsTrigger: 0
  m_Enabled: 1
  m_Radius: 0.004
  m_Height: 0.052630004
  m_Direction: 2
  m_Center: {x: 0, y: 0, z: 0.022315001}
--- !u!171741748 &1116588239
ArticulationBody:
  m_ObjectHideFlags: 0
  m_CorrespondingSourceObject: {fileID: 0}
  m_PrefabInstance: {fileID: 0}
  m_PrefabAsset: {fileID: 0}
  m_GameObject: {fileID: 1116588236}
  m_Enabled: 1
  serializedVersion: 3
  m_Mass: 0.6
  m_ParentAnchorPosition: {x: -0.002788769, y: 0.0040000016, z: 0.023252115}
  m_ParentAnchorRotation: {x: 0.075277954, y: -0.009242229, z: -0.07399494, w: 0.9943706}
  m_AnchorPosition: {x: 0, y: 0, z: 0}
  m_AnchorRotation: {x: 0, y: 0, z: 0, w: 1}
  m_ComputeParentAnchor: 0
  m_ArticulationJointType: 3
  m_LinearX: 2
  m_LinearY: 2
  m_LinearZ: 2
  m_SwingY: 1
  m_SwingZ: 1
  m_Twist: 1
  m_XDrive:
    lowerLimit: -15
    upperLimit: 80
    stiffness: 200
    damping: 3
    forceLimit: 180001.81
    target: 0
    targetVelocity: 0
  m_YDrive:
    lowerLimit: -15
    upperLimit: 15
    stiffness: 200
    damping: 6
    forceLimit: 180001.81
    target: 0
    targetVelocity: 0
  m_ZDrive:
    lowerLimit: -15
    upperLimit: 15
    stiffness: 200
    damping: 6
    forceLimit: 180001.81
    target: 0
    targetVelocity: 0
  m_LinearDamping: 0.05
  m_AngularDamping: 0.05
  m_JointFriction: 0.05
  m_Immovable: 0
  m_UseGravity: 0
  m_CollisionDetectionMode: 2
--- !u!114 &1116588240
MonoBehaviour:
  m_ObjectHideFlags: 0
  m_CorrespondingSourceObject: {fileID: 0}
  m_PrefabInstance: {fileID: 0}
  m_PrefabAsset: {fileID: 0}
  m_GameObject: {fileID: 1116588236}
  m_Enabled: 1
  m_EditorHideFlags: 0
  m_Script: {fileID: 11500000, guid: 3f55b708478cebe429cfce6531ca4cde, type: 3}
  m_Name: 
  m_EditorClassIdentifier: 
  _hand: {fileID: 1242878883}
  _body: {fileID: 1116588239}
  _origXDriveLimit: 0
  _currentXDriveLimit: 3.4028235e+38
  _finger: 2
  _joint: 0
--- !u!134 &1137393251
PhysicMaterial:
  m_ObjectHideFlags: 0
  m_CorrespondingSourceObject: {fileID: 0}
  m_PrefabInstance: {fileID: 0}
  m_PrefabAsset: {fileID: 0}
  m_Name: HandPhysics
  dynamicFriction: 1
  staticFriction: 1
  bounciness: 0
  frictionCombine: 0
  bounceCombine: 1
--- !u!1 &1141051099
GameObject:
  m_ObjectHideFlags: 0
  m_CorrespondingSourceObject: {fileID: 0}
  m_PrefabInstance: {fileID: 0}
  m_PrefabAsset: {fileID: 0}
  serializedVersion: 6
  m_Component:
  - component: {fileID: 1141051100}
  - component: {fileID: 1141051103}
  - component: {fileID: 1141051102}
  - component: {fileID: 1141051101}
  m_Layer: 0
  m_Name: Cube (4)
  m_TagString: Untagged
  m_Icon: {fileID: 0}
  m_NavMeshLayer: 0
  m_StaticEditorFlags: 0
  m_IsActive: 1
--- !u!4 &1141051100
Transform:
  m_ObjectHideFlags: 0
  m_CorrespondingSourceObject: {fileID: 0}
  m_PrefabInstance: {fileID: 0}
  m_PrefabAsset: {fileID: 0}
  m_GameObject: {fileID: 1141051099}
  m_LocalRotation: {x: 0, y: 0, z: 0, w: 1}
  m_LocalPosition: {x: 0, y: 0, z: 0}
  m_LocalScale: {x: 1, y: 0.1, z: 1}
  m_Children: []
  m_Father: {fileID: 176742435}
  m_RootOrder: 4
  m_LocalEulerAnglesHint: {x: 0, y: 0, z: 0}
--- !u!65 &1141051101
BoxCollider:
  m_ObjectHideFlags: 0
  m_CorrespondingSourceObject: {fileID: 0}
  m_PrefabInstance: {fileID: 0}
  m_PrefabAsset: {fileID: 0}
  m_GameObject: {fileID: 1141051099}
  m_Material: {fileID: 0}
  m_IsTrigger: 0
  m_Enabled: 1
  serializedVersion: 2
  m_Size: {x: 1, y: 1, z: 1}
  m_Center: {x: 0, y: 0, z: 0}
--- !u!23 &1141051102
MeshRenderer:
  m_ObjectHideFlags: 0
  m_CorrespondingSourceObject: {fileID: 0}
  m_PrefabInstance: {fileID: 0}
  m_PrefabAsset: {fileID: 0}
  m_GameObject: {fileID: 1141051099}
  m_Enabled: 1
  m_CastShadows: 1
  m_ReceiveShadows: 1
  m_DynamicOccludee: 1
  m_MotionVectors: 1
  m_LightProbeUsage: 1
  m_ReflectionProbeUsage: 1
  m_RayTracingMode: 2
  m_RayTraceProcedural: 0
  m_RenderingLayerMask: 257
  m_RendererPriority: 0
  m_Materials:
  - {fileID: 10303, guid: 0000000000000000f000000000000000, type: 0}
  m_StaticBatchInfo:
    firstSubMesh: 0
    subMeshCount: 0
  m_StaticBatchRoot: {fileID: 0}
  m_ProbeAnchor: {fileID: 0}
  m_LightProbeVolumeOverride: {fileID: 0}
  m_ScaleInLightmap: 1
  m_ReceiveGI: 1
  m_PreserveUVs: 0
  m_IgnoreNormalsForChartDetection: 0
  m_ImportantGI: 0
  m_StitchLightmapSeams: 1
  m_SelectedEditorRenderState: 3
  m_MinimumChartSize: 4
  m_AutoUVMaxDistance: 0.5
  m_AutoUVMaxAngle: 89
  m_LightmapParameters: {fileID: 0}
  m_SortingLayerID: 0
  m_SortingLayer: 0
  m_SortingOrder: 0
  m_AdditionalVertexStreams: {fileID: 0}
--- !u!33 &1141051103
MeshFilter:
  m_ObjectHideFlags: 0
  m_CorrespondingSourceObject: {fileID: 0}
  m_PrefabInstance: {fileID: 0}
  m_PrefabAsset: {fileID: 0}
  m_GameObject: {fileID: 1141051099}
  m_Mesh: {fileID: 10202, guid: 0000000000000000e000000000000000, type: 0}
--- !u!1 &1150913566
GameObject:
  m_ObjectHideFlags: 0
  m_CorrespondingSourceObject: {fileID: 0}
  m_PrefabInstance: {fileID: 0}
  m_PrefabAsset: {fileID: 0}
  serializedVersion: 6
  m_Component:
  - component: {fileID: 1150913567}
  - component: {fileID: 1150913571}
  - component: {fileID: 1150913570}
  - component: {fileID: 1150913569}
  - component: {fileID: 1150913568}
  m_Layer: 0
  m_Name: Sphere (4)
  m_TagString: Untagged
  m_Icon: {fileID: 0}
  m_NavMeshLayer: 0
  m_StaticEditorFlags: 0
  m_IsActive: 1
--- !u!4 &1150913567
Transform:
  m_ObjectHideFlags: 0
  m_CorrespondingSourceObject: {fileID: 0}
  m_PrefabInstance: {fileID: 0}
  m_PrefabAsset: {fileID: 0}
  m_GameObject: {fileID: 1150913566}
  m_LocalRotation: {x: 0, y: 0, z: 0, w: 1}
  m_LocalPosition: {x: -0.5719999, y: 0.5849993, z: 0.11800009}
  m_LocalScale: {x: 0.7, y: 0.7, z: 0.7}
  m_Children: []
  m_Father: {fileID: 1571827757}
  m_RootOrder: 4
  m_LocalEulerAnglesHint: {x: 0, y: 0, z: 0}
--- !u!54 &1150913568
Rigidbody:
  m_ObjectHideFlags: 0
  m_CorrespondingSourceObject: {fileID: 0}
  m_PrefabInstance: {fileID: 0}
  m_PrefabAsset: {fileID: 0}
  m_GameObject: {fileID: 1150913566}
  serializedVersion: 2
  m_Mass: 0.3
  m_Drag: 0
  m_AngularDrag: 0.05
  m_UseGravity: 1
  m_IsKinematic: 0
  m_Interpolate: 0
  m_Constraints: 0
  m_CollisionDetection: 0
--- !u!135 &1150913569
SphereCollider:
  m_ObjectHideFlags: 0
  m_CorrespondingSourceObject: {fileID: 0}
  m_PrefabInstance: {fileID: 0}
  m_PrefabAsset: {fileID: 0}
  m_GameObject: {fileID: 1150913566}
  m_Material: {fileID: 0}
  m_IsTrigger: 0
  m_Enabled: 1
  serializedVersion: 2
  m_Radius: 0.5
  m_Center: {x: 0, y: 0, z: 0}
--- !u!23 &1150913570
MeshRenderer:
  m_ObjectHideFlags: 0
  m_CorrespondingSourceObject: {fileID: 0}
  m_PrefabInstance: {fileID: 0}
  m_PrefabAsset: {fileID: 0}
  m_GameObject: {fileID: 1150913566}
  m_Enabled: 1
  m_CastShadows: 1
  m_ReceiveShadows: 1
  m_DynamicOccludee: 1
  m_MotionVectors: 1
  m_LightProbeUsage: 1
  m_ReflectionProbeUsage: 1
  m_RayTracingMode: 2
  m_RayTraceProcedural: 0
  m_RenderingLayerMask: 257
  m_RendererPriority: 0
  m_Materials:
  - {fileID: 2100000, guid: 48e304f0beb52ec488103ff9cab09bde, type: 2}
  m_StaticBatchInfo:
    firstSubMesh: 0
    subMeshCount: 0
  m_StaticBatchRoot: {fileID: 0}
  m_ProbeAnchor: {fileID: 0}
  m_LightProbeVolumeOverride: {fileID: 0}
  m_ScaleInLightmap: 1
  m_ReceiveGI: 1
  m_PreserveUVs: 0
  m_IgnoreNormalsForChartDetection: 0
  m_ImportantGI: 0
  m_StitchLightmapSeams: 1
  m_SelectedEditorRenderState: 3
  m_MinimumChartSize: 4
  m_AutoUVMaxDistance: 0.5
  m_AutoUVMaxAngle: 89
  m_LightmapParameters: {fileID: 0}
  m_SortingLayerID: 0
  m_SortingLayer: 0
  m_SortingOrder: 0
  m_AdditionalVertexStreams: {fileID: 0}
--- !u!33 &1150913571
MeshFilter:
  m_ObjectHideFlags: 0
  m_CorrespondingSourceObject: {fileID: 0}
  m_PrefabInstance: {fileID: 0}
  m_PrefabAsset: {fileID: 0}
  m_GameObject: {fileID: 1150913566}
  m_Mesh: {fileID: 10207, guid: 0000000000000000e000000000000000, type: 0}
--- !u!1 &1151483195
GameObject:
  m_ObjectHideFlags: 0
  m_CorrespondingSourceObject: {fileID: 0}
  m_PrefabInstance: {fileID: 0}
  m_PrefabAsset: {fileID: 0}
  serializedVersion: 6
  m_Component:
  - component: {fileID: 1151483197}
  - component: {fileID: 1151483196}
  - component: {fileID: 1151483198}
  - component: {fileID: 1151483199}
  m_Layer: 0
  m_Name: Right Thumb Joint 2
  m_TagString: Untagged
  m_Icon: {fileID: 0}
  m_NavMeshLayer: 0
  m_StaticEditorFlags: 0
  m_IsActive: 1
--- !u!136 &1151483196
CapsuleCollider:
  m_ObjectHideFlags: 0
  m_CorrespondingSourceObject: {fileID: 0}
  m_PrefabInstance: {fileID: 0}
  m_PrefabAsset: {fileID: 0}
  m_GameObject: {fileID: 1151483195}
  m_Material: {fileID: 1137393251}
  m_IsTrigger: 0
  m_Enabled: 1
  m_Radius: 0.004
  m_Height: 0.02967
  m_Direction: 2
  m_Center: {x: 0, y: 0, z: 0.010835}
--- !u!4 &1151483197
Transform:
  m_ObjectHideFlags: 0
  m_CorrespondingSourceObject: {fileID: 0}
  m_PrefabInstance: {fileID: 0}
  m_PrefabAsset: {fileID: 0}
  m_GameObject: {fileID: 1151483195}
  m_LocalRotation: {x: -0, y: -0, z: -0, w: 1}
  m_LocalPosition: {x: 0, y: 0, z: 0.031570002}
  m_LocalScale: {x: 1, y: 1.0000001, z: 1}
  m_Children: []
  m_Father: {fileID: 1667524767}
  m_RootOrder: 0
  m_LocalEulerAnglesHint: {x: 0, y: 0, z: 0}
--- !u!171741748 &1151483198
ArticulationBody:
  m_ObjectHideFlags: 0
  m_CorrespondingSourceObject: {fileID: 0}
  m_PrefabInstance: {fileID: 0}
  m_PrefabAsset: {fileID: 0}
  m_GameObject: {fileID: 1151483195}
  m_Enabled: 1
  serializedVersion: 3
  m_Mass: 0.6
  m_ParentAnchorPosition: {x: -0.000000011175874, y: 0.000000027939691, z: 0.03157002}
  m_ParentAnchorRotation: {x: 0, y: 0, z: 0, w: 1.0000002}
  m_AnchorPosition: {x: 0, y: 0, z: 0}
  m_AnchorRotation: {x: 0, y: 0, z: 0, w: 1}
  m_ComputeParentAnchor: 0
  m_ArticulationJointType: 2
  m_LinearX: 2
  m_LinearY: 2
  m_LinearZ: 2
  m_SwingY: 2
  m_SwingZ: 2
  m_Twist: 2
  m_XDrive:
    lowerLimit: -10
    upperLimit: 89
    stiffness: 200
    damping: 3
    forceLimit: 180001.81
    target: 0
    targetVelocity: 0
  m_YDrive:
    lowerLimit: 0
    upperLimit: 0
    stiffness: 0
    damping: 0
    forceLimit: 3.4028235e+38
    target: 0
    targetVelocity: 0
  m_ZDrive:
    lowerLimit: 0
    upperLimit: 0
    stiffness: 0
    damping: 0
    forceLimit: 3.4028235e+38
    target: 0
    targetVelocity: 0
  m_LinearDamping: 0.05
  m_AngularDamping: 0.05
  m_JointFriction: 0.05
  m_Immovable: 0
  m_UseGravity: 0
  m_CollisionDetectionMode: 2
--- !u!114 &1151483199
MonoBehaviour:
  m_ObjectHideFlags: 0
  m_CorrespondingSourceObject: {fileID: 0}
  m_PrefabInstance: {fileID: 0}
  m_PrefabAsset: {fileID: 0}
  m_GameObject: {fileID: 1151483195}
  m_Enabled: 1
  m_EditorHideFlags: 0
  m_Script: {fileID: 11500000, guid: 3f55b708478cebe429cfce6531ca4cde, type: 3}
  m_Name: 
  m_EditorClassIdentifier: 
  _hand: {fileID: 1242878883}
  _body: {fileID: 1151483198}
  _origXDriveLimit: 0
  _currentXDriveLimit: 3.4028235e+38
  _finger: 0
  _joint: 2
--- !u!1 &1152218872
GameObject:
  m_ObjectHideFlags: 0
  m_CorrespondingSourceObject: {fileID: 0}
  m_PrefabInstance: {fileID: 0}
  m_PrefabAsset: {fileID: 0}
  serializedVersion: 6
  m_Component:
  - component: {fileID: 1152218873}
  - component: {fileID: 1152218877}
  - component: {fileID: 1152218876}
  - component: {fileID: 1152218875}
  - component: {fileID: 1152218874}
  m_Layer: 0
  m_Name: Cube (3)
  m_TagString: Untagged
  m_Icon: {fileID: 0}
  m_NavMeshLayer: 0
  m_StaticEditorFlags: 0
  m_IsActive: 1
--- !u!4 &1152218873
Transform:
  m_ObjectHideFlags: 0
  m_CorrespondingSourceObject: {fileID: 0}
  m_PrefabInstance: {fileID: 0}
  m_PrefabAsset: {fileID: 0}
  m_GameObject: {fileID: 1152218872}
  m_LocalRotation: {x: -0, y: -0, z: -0, w: 1}
  m_LocalPosition: {x: -0.0024, y: 0.348, z: 0.0247}
  m_LocalScale: {x: 0.025, y: 0.025, z: 0.025}
  m_Children: []
  m_Father: {fileID: 207924401}
  m_RootOrder: 3
  m_LocalEulerAnglesHint: {x: 0, y: 0, z: 0}
--- !u!54 &1152218874
Rigidbody:
  m_ObjectHideFlags: 0
  m_CorrespondingSourceObject: {fileID: 0}
  m_PrefabInstance: {fileID: 0}
  m_PrefabAsset: {fileID: 0}
  m_GameObject: {fileID: 1152218872}
  serializedVersion: 2
  m_Mass: 0.25
  m_Drag: 0
  m_AngularDrag: 0.05
  m_UseGravity: 1
  m_IsKinematic: 0
  m_Interpolate: 0
  m_Constraints: 0
  m_CollisionDetection: 0
--- !u!65 &1152218875
BoxCollider:
  m_ObjectHideFlags: 0
  m_CorrespondingSourceObject: {fileID: 0}
  m_PrefabInstance: {fileID: 0}
  m_PrefabAsset: {fileID: 0}
  m_GameObject: {fileID: 1152218872}
  m_Material: {fileID: 0}
  m_IsTrigger: 0
  m_Enabled: 1
  serializedVersion: 2
  m_Size: {x: 1, y: 1, z: 1}
  m_Center: {x: 0, y: 0, z: 0}
--- !u!23 &1152218876
MeshRenderer:
  m_ObjectHideFlags: 0
  m_CorrespondingSourceObject: {fileID: 0}
  m_PrefabInstance: {fileID: 0}
  m_PrefabAsset: {fileID: 0}
  m_GameObject: {fileID: 1152218872}
  m_Enabled: 1
  m_CastShadows: 1
  m_ReceiveShadows: 1
  m_DynamicOccludee: 1
  m_MotionVectors: 1
  m_LightProbeUsage: 1
  m_ReflectionProbeUsage: 1
  m_RayTracingMode: 2
  m_RayTraceProcedural: 0
  m_RenderingLayerMask: 257
  m_RendererPriority: 0
  m_Materials:
  - {fileID: 10303, guid: 0000000000000000f000000000000000, type: 0}
  m_StaticBatchInfo:
    firstSubMesh: 0
    subMeshCount: 0
  m_StaticBatchRoot: {fileID: 0}
  m_ProbeAnchor: {fileID: 0}
  m_LightProbeVolumeOverride: {fileID: 0}
  m_ScaleInLightmap: 1
  m_ReceiveGI: 1
  m_PreserveUVs: 0
  m_IgnoreNormalsForChartDetection: 0
  m_ImportantGI: 0
  m_StitchLightmapSeams: 1
  m_SelectedEditorRenderState: 3
  m_MinimumChartSize: 4
  m_AutoUVMaxDistance: 0.5
  m_AutoUVMaxAngle: 89
  m_LightmapParameters: {fileID: 0}
  m_SortingLayerID: 0
  m_SortingLayer: 0
  m_SortingOrder: 0
  m_AdditionalVertexStreams: {fileID: 0}
--- !u!33 &1152218877
MeshFilter:
  m_ObjectHideFlags: 0
  m_CorrespondingSourceObject: {fileID: 0}
  m_PrefabInstance: {fileID: 0}
  m_PrefabAsset: {fileID: 0}
  m_GameObject: {fileID: 1152218872}
  m_Mesh: {fileID: 10202, guid: 0000000000000000e000000000000000, type: 0}
--- !u!1 &1165845078
GameObject:
  m_ObjectHideFlags: 0
  m_CorrespondingSourceObject: {fileID: 0}
  m_PrefabInstance: {fileID: 0}
  m_PrefabAsset: {fileID: 0}
  serializedVersion: 6
  m_Component:
  - component: {fileID: 1165845080}
  - component: {fileID: 1165845079}
  - component: {fileID: 1165845081}
  - component: {fileID: 1165845082}
  m_Layer: 0
  m_Name: Left Pinky Joint 2
  m_TagString: Untagged
  m_Icon: {fileID: 0}
  m_NavMeshLayer: 0
  m_StaticEditorFlags: 0
  m_IsActive: 1
--- !u!136 &1165845079
CapsuleCollider:
  m_ObjectHideFlags: 0
  m_CorrespondingSourceObject: {fileID: 0}
  m_PrefabInstance: {fileID: 0}
  m_PrefabAsset: {fileID: 0}
  m_GameObject: {fileID: 1165845078}
  m_Material: {fileID: 1221702}
  m_IsTrigger: 0
  m_Enabled: 1
  m_Radius: 0.004
  m_Height: 0.023960002
  m_Direction: 2
  m_Center: {x: 0, y: 0, z: 0.00798}
--- !u!4 &1165845080
Transform:
  m_ObjectHideFlags: 0
  m_CorrespondingSourceObject: {fileID: 0}
  m_PrefabInstance: {fileID: 0}
  m_PrefabAsset: {fileID: 0}
  m_GameObject: {fileID: 1165845078}
  m_LocalRotation: {x: -0, y: -0, z: -0, w: 1}
  m_LocalPosition: {x: 0, y: 0, z: 0.018110001}
  m_LocalScale: {x: 1, y: 1, z: 1}
  m_Children: []
  m_Father: {fileID: 1384832134}
  m_RootOrder: 0
  m_LocalEulerAnglesHint: {x: 0, y: 0, z: 0}
--- !u!171741748 &1165845081
ArticulationBody:
  m_ObjectHideFlags: 0
  m_CorrespondingSourceObject: {fileID: 0}
  m_PrefabInstance: {fileID: 0}
  m_PrefabAsset: {fileID: 0}
  m_GameObject: {fileID: 1165845078}
  m_Enabled: 1
  serializedVersion: 3
  m_Mass: 0.6
  m_ParentAnchorPosition: {x: -0.000000013038521, y: 0.0000000020280109, z: 0.018110018}
  m_ParentAnchorRotation: {x: 0, y: 0, z: 0, w: 1.0000001}
  m_AnchorPosition: {x: 0, y: 0, z: 0}
  m_AnchorRotation: {x: 0, y: 0, z: 0, w: 1}
  m_ComputeParentAnchor: 0
  m_ArticulationJointType: 2
  m_LinearX: 2
  m_LinearY: 2
  m_LinearZ: 2
  m_SwingY: 2
  m_SwingZ: 2
  m_Twist: 2
  m_XDrive:
    lowerLimit: -10
    upperLimit: 89
    stiffness: 200
    damping: 3
    forceLimit: 180001.81
    target: 0
    targetVelocity: 0
  m_YDrive:
    lowerLimit: 0
    upperLimit: 0
    stiffness: 0
    damping: 0
    forceLimit: 3.4028235e+38
    target: 0
    targetVelocity: 0
  m_ZDrive:
    lowerLimit: 0
    upperLimit: 0
    stiffness: 0
    damping: 0
    forceLimit: 3.4028235e+38
    target: 0
    targetVelocity: 0
  m_LinearDamping: 0.05
  m_AngularDamping: 0.05
  m_JointFriction: 0.05
  m_Immovable: 0
  m_UseGravity: 0
  m_CollisionDetectionMode: 2
--- !u!114 &1165845082
MonoBehaviour:
  m_ObjectHideFlags: 0
  m_CorrespondingSourceObject: {fileID: 0}
  m_PrefabInstance: {fileID: 0}
  m_PrefabAsset: {fileID: 0}
  m_GameObject: {fileID: 1165845078}
  m_Enabled: 1
  m_EditorHideFlags: 0
  m_Script: {fileID: 11500000, guid: 3f55b708478cebe429cfce6531ca4cde, type: 3}
  m_Name: 
  m_EditorClassIdentifier: 
  _hand: {fileID: 791410185}
  _body: {fileID: 1165845081}
  _origXDriveLimit: 0
  _currentXDriveLimit: 3.4028235e+38
  _finger: 4
  _joint: 2
--- !u!1 &1186293047
GameObject:
  m_ObjectHideFlags: 0
  m_CorrespondingSourceObject: {fileID: 0}
  m_PrefabInstance: {fileID: 0}
  m_PrefabAsset: {fileID: 0}
  serializedVersion: 6
  m_Component:
  - component: {fileID: 1186293049}
  - component: {fileID: 1186293048}
  - component: {fileID: 1186293050}
  - component: {fileID: 1186293051}
  m_Layer: 0
  m_Name: Right Middle Joint 2
  m_TagString: Untagged
  m_Icon: {fileID: 0}
  m_NavMeshLayer: 0
  m_StaticEditorFlags: 0
  m_IsActive: 1
--- !u!136 &1186293048
CapsuleCollider:
  m_ObjectHideFlags: 0
  m_CorrespondingSourceObject: {fileID: 0}
  m_PrefabInstance: {fileID: 0}
  m_PrefabAsset: {fileID: 0}
  m_GameObject: {fileID: 1186293047}
  m_Material: {fileID: 1137393251}
  m_IsTrigger: 0
  m_Enabled: 1
  m_Radius: 0.004
  m_Height: 0.025400002
  m_Direction: 2
  m_Center: {x: 0, y: 0, z: 0.0087}
--- !u!4 &1186293049
Transform:
  m_ObjectHideFlags: 0
  m_CorrespondingSourceObject: {fileID: 0}
  m_PrefabInstance: {fileID: 0}
  m_PrefabAsset: {fileID: 0}
  m_GameObject: {fileID: 1186293047}
  m_LocalRotation: {x: -0, y: -0, z: -0, w: 1}
  m_LocalPosition: {x: 0, y: 0, z: 0.026330002}
  m_LocalScale: {x: 1.0000001, y: 1.0000001, z: 1.0000001}
  m_Children: []
  m_Father: {fileID: 136499757}
  m_RootOrder: 0
  m_LocalEulerAnglesHint: {x: 0, y: 0, z: 0}
--- !u!171741748 &1186293050
ArticulationBody:
  m_ObjectHideFlags: 0
  m_CorrespondingSourceObject: {fileID: 0}
  m_PrefabInstance: {fileID: 0}
  m_PrefabAsset: {fileID: 0}
  m_GameObject: {fileID: 1186293047}
  m_Enabled: 1
  serializedVersion: 3
  m_Mass: 0.6
  m_ParentAnchorPosition: {x: 2.3283078e-10, y: 0.0000000055879377, z: 0.026330026}
  m_ParentAnchorRotation: {x: 0, y: 0, z: 0, w: 1.0000002}
  m_AnchorPosition: {x: 0, y: 0, z: 0}
  m_AnchorRotation: {x: 0, y: 0, z: 0, w: 1}
  m_ComputeParentAnchor: 0
  m_ArticulationJointType: 2
  m_LinearX: 2
  m_LinearY: 2
  m_LinearZ: 2
  m_SwingY: 2
  m_SwingZ: 2
  m_Twist: 2
  m_XDrive:
    lowerLimit: -10
    upperLimit: 89
    stiffness: 200
    damping: 3
    forceLimit: 180001.81
    target: 0
    targetVelocity: 0
  m_YDrive:
    lowerLimit: 0
    upperLimit: 0
    stiffness: 0
    damping: 0
    forceLimit: 3.4028235e+38
    target: 0
    targetVelocity: 0
  m_ZDrive:
    lowerLimit: 0
    upperLimit: 0
    stiffness: 0
    damping: 0
    forceLimit: 3.4028235e+38
    target: 0
    targetVelocity: 0
  m_LinearDamping: 0.05
  m_AngularDamping: 0.05
  m_JointFriction: 0.05
  m_Immovable: 0
  m_UseGravity: 0
  m_CollisionDetectionMode: 2
--- !u!114 &1186293051
MonoBehaviour:
  m_ObjectHideFlags: 0
  m_CorrespondingSourceObject: {fileID: 0}
  m_PrefabInstance: {fileID: 0}
  m_PrefabAsset: {fileID: 0}
  m_GameObject: {fileID: 1186293047}
  m_Enabled: 1
  m_EditorHideFlags: 0
  m_Script: {fileID: 11500000, guid: 3f55b708478cebe429cfce6531ca4cde, type: 3}
  m_Name: 
  m_EditorClassIdentifier: 
  _hand: {fileID: 1242878883}
  _body: {fileID: 1186293050}
  _origXDriveLimit: 0
  _currentXDriveLimit: 3.4028235e+38
  _finger: 2
  _joint: 2
--- !u!1 &1217242966
GameObject:
  m_ObjectHideFlags: 0
  m_CorrespondingSourceObject: {fileID: 0}
  m_PrefabInstance: {fileID: 0}
  m_PrefabAsset: {fileID: 0}
  serializedVersion: 6
  m_Component:
  - component: {fileID: 1217242967}
  - component: {fileID: 1217242969}
  - component: {fileID: 1217242968}
  m_Layer: 0
  m_Name: Text (TMP)
  m_TagString: Untagged
  m_Icon: {fileID: 0}
  m_NavMeshLayer: 0
  m_StaticEditorFlags: 0
  m_IsActive: 1
--- !u!224 &1217242967
RectTransform:
  m_ObjectHideFlags: 0
  m_CorrespondingSourceObject: {fileID: 0}
  m_PrefabInstance: {fileID: 0}
  m_PrefabAsset: {fileID: 0}
  m_GameObject: {fileID: 1217242966}
  m_LocalRotation: {x: 0.7071068, y: -0, z: -0, w: 0.7071068}
  m_LocalPosition: {x: 0, y: 0, z: 0}
  m_LocalScale: {x: 0.06666666, y: 0.066666655, z: 0.066666655}
  m_Children: []
  m_Father: {fileID: 1758430180}
  m_RootOrder: 0
  m_LocalEulerAnglesHint: {x: 90, y: 0, z: 0}
  m_AnchorMin: {x: 0.5, y: 0.5}
  m_AnchorMax: {x: 0.5, y: 0.5}
  m_AnchoredPosition: {x: 0, y: 0.51}
  m_SizeDelta: {x: 14, y: 14}
  m_Pivot: {x: 0.5, y: 0.5}
--- !u!114 &1217242968
MonoBehaviour:
  m_ObjectHideFlags: 0
  m_CorrespondingSourceObject: {fileID: 0}
  m_PrefabInstance: {fileID: 0}
  m_PrefabAsset: {fileID: 0}
  m_GameObject: {fileID: 1217242966}
  m_Enabled: 1
  m_EditorHideFlags: 0
  m_Script: {fileID: 11500000, guid: 9541d86e2fd84c1d9990edf0852d74ab, type: 3}
  m_Name: 
  m_EditorClassIdentifier: 
  m_Material: {fileID: 0}
  m_Color: {r: 1, g: 1, b: 1, a: 1}
  m_RaycastTarget: 1
  m_RaycastPadding: {x: 0, y: 0, z: 0, w: 0}
  m_Maskable: 1
  m_OnCullStateChanged:
    m_PersistentCalls:
      m_Calls: []
  m_text: 'Physics

    No Helpers'
  m_isRightToLeft: 0
  m_fontAsset: {fileID: 11400000, guid: 8f586378b4e144a9851e7b34d9b748ee, type: 2}
  m_sharedMaterial: {fileID: 2180264, guid: 8f586378b4e144a9851e7b34d9b748ee, type: 2}
  m_fontSharedMaterials: []
  m_fontMaterial: {fileID: 0}
  m_fontMaterials: []
  m_fontColor32:
    serializedVersion: 2
    rgba: 4278190080
  m_fontColor: {r: 0, g: 0, b: 0, a: 1}
  m_enableVertexGradient: 0
  m_colorMode: 3
  m_fontColorGradient:
    topLeft: {r: 1, g: 1, b: 1, a: 1}
    topRight: {r: 1, g: 1, b: 1, a: 1}
    bottomLeft: {r: 1, g: 1, b: 1, a: 1}
    bottomRight: {r: 1, g: 1, b: 1, a: 1}
  m_fontColorGradientPreset: {fileID: 0}
  m_spriteAsset: {fileID: 0}
  m_tintAllSprites: 0
  m_StyleSheet: {fileID: 0}
  m_TextStyleHashCode: -1183493901
  m_overrideHtmlColors: 0
  m_faceColor:
    serializedVersion: 2
    rgba: 4294967295
  m_fontSize: 24
  m_fontSizeBase: 24
  m_fontWeight: 400
  m_enableAutoSizing: 0
  m_fontSizeMin: 18
  m_fontSizeMax: 72
  m_fontStyle: 0
  m_HorizontalAlignment: 2
  m_VerticalAlignment: 512
  m_textAlignment: 65535
  m_characterSpacing: 0
  m_wordSpacing: 0
  m_lineSpacing: 0
  m_lineSpacingMax: 0
  m_paragraphSpacing: 0
  m_charWidthMaxAdj: 0
  m_enableWordWrapping: 1
  m_wordWrappingRatios: 0.4
  m_overflowMode: 0
  m_linkedTextComponent: {fileID: 0}
  parentLinkedComponent: {fileID: 0}
  m_enableKerning: 1
  m_enableExtraPadding: 0
  checkPaddingRequired: 0
  m_isRichText: 1
  m_parseCtrlCharacters: 1
  m_isOrthographic: 0
  m_isCullingEnabled: 0
  m_horizontalMapping: 0
  m_verticalMapping: 0
  m_uvLineOffset: 0
  m_geometrySortingOrder: 0
  m_IsTextObjectScaleStatic: 0
  m_VertexBufferAutoSizeReduction: 0
  m_useMaxVisibleDescender: 1
  m_pageToDisplay: 1
  m_margin: {x: 0, y: 0, z: 0, w: 0}
  m_isUsingLegacyAnimationComponent: 0
  m_isVolumetricText: 0
  m_hasFontAssetChanged: 0
  m_renderer: {fileID: 1217242969}
  m_maskType: 0
  _SortingLayer: 0
  _SortingLayerID: 0
  _SortingOrder: 0
--- !u!23 &1217242969
MeshRenderer:
  m_ObjectHideFlags: 0
  m_CorrespondingSourceObject: {fileID: 0}
  m_PrefabInstance: {fileID: 0}
  m_PrefabAsset: {fileID: 0}
  m_GameObject: {fileID: 1217242966}
  m_Enabled: 1
  m_CastShadows: 0
  m_ReceiveShadows: 0
  m_DynamicOccludee: 1
  m_MotionVectors: 1
  m_LightProbeUsage: 1
  m_ReflectionProbeUsage: 1
  m_RayTracingMode: 2
  m_RayTraceProcedural: 0
  m_RenderingLayerMask: 257
  m_RendererPriority: 0
  m_Materials:
  - {fileID: 2180264, guid: 8f586378b4e144a9851e7b34d9b748ee, type: 2}
  m_StaticBatchInfo:
    firstSubMesh: 0
    subMeshCount: 0
  m_StaticBatchRoot: {fileID: 0}
  m_ProbeAnchor: {fileID: 0}
  m_LightProbeVolumeOverride: {fileID: 0}
  m_ScaleInLightmap: 1
  m_ReceiveGI: 1
  m_PreserveUVs: 0
  m_IgnoreNormalsForChartDetection: 0
  m_ImportantGI: 0
  m_StitchLightmapSeams: 1
  m_SelectedEditorRenderState: 3
  m_MinimumChartSize: 4
  m_AutoUVMaxDistance: 0.5
  m_AutoUVMaxAngle: 89
  m_LightmapParameters: {fileID: 0}
  m_SortingLayerID: 0
  m_SortingLayer: 0
  m_SortingOrder: 0
  m_AdditionalVertexStreams: {fileID: 0}
--- !u!1 &1229062932
GameObject:
  m_ObjectHideFlags: 0
  m_CorrespondingSourceObject: {fileID: 0}
  m_PrefabInstance: {fileID: 0}
  m_PrefabAsset: {fileID: 0}
  serializedVersion: 6
  m_Component:
  - component: {fileID: 1229062933}
  - component: {fileID: 1229062934}
  - component: {fileID: 1229062935}
  - component: {fileID: 1229062936}
  m_Layer: 0
  m_Name: Left Ring Joint 0
  m_TagString: Untagged
  m_Icon: {fileID: 0}
  m_NavMeshLayer: 0
  m_StaticEditorFlags: 0
  m_IsActive: 1
--- !u!4 &1229062933
Transform:
  m_ObjectHideFlags: 0
  m_CorrespondingSourceObject: {fileID: 0}
  m_PrefabInstance: {fileID: 0}
  m_PrefabAsset: {fileID: 0}
  m_GameObject: {fileID: 1229062932}
  m_LocalRotation: {x: 0.06767923, y: -0.06845519, z: 0.104890674, w: 0.9898138}
  m_LocalPosition: {x: -0.017447187, y: 0.0040000137, z: 0.01727916}
  m_LocalScale: {x: 0.99999976, y: 0.99999976, z: 0.9999999}
  m_Children:
  - {fileID: 2104620322}
  m_Father: {fileID: 921515319}
  m_RootOrder: 3
  m_LocalEulerAnglesHint: {x: 0, y: 0, z: 0}
--- !u!136 &1229062934
CapsuleCollider:
  m_ObjectHideFlags: 0
  m_CorrespondingSourceObject: {fileID: 0}
  m_PrefabInstance: {fileID: 0}
  m_PrefabAsset: {fileID: 0}
  m_GameObject: {fileID: 1229062932}
  m_Material: {fileID: 1221702}
  m_IsTrigger: 0
  m_Enabled: 1
  m_Radius: 0.004
  m_Height: 0.049370002
  m_Direction: 2
  m_Center: {x: 0, y: 0, z: 0.020685}
--- !u!171741748 &1229062935
ArticulationBody:
  m_ObjectHideFlags: 0
  m_CorrespondingSourceObject: {fileID: 0}
  m_PrefabInstance: {fileID: 0}
  m_PrefabAsset: {fileID: 0}
  m_GameObject: {fileID: 1229062932}
  m_Enabled: 1
  serializedVersion: 3
  m_Mass: 0.6
  m_ParentAnchorPosition: {x: -0.017447187, y: 0.0040000137, z: 0.01727916}
  m_ParentAnchorRotation: {x: 0.067679256, y: -0.06845519, z: 0.10489069, w: 0.9898139}
  m_AnchorPosition: {x: 0, y: 0, z: 0}
  m_AnchorRotation: {x: 0, y: 0, z: 0, w: 1}
  m_ComputeParentAnchor: 0
  m_ArticulationJointType: 3
  m_LinearX: 2
  m_LinearY: 2
  m_LinearZ: 2
  m_SwingY: 1
  m_SwingZ: 1
  m_Twist: 1
  m_XDrive:
    lowerLimit: -15
    upperLimit: 80
    stiffness: 200
    damping: 3
    forceLimit: 180001.81
    target: 0
    targetVelocity: 0
  m_YDrive:
    lowerLimit: -15
    upperLimit: 15
    stiffness: 200
    damping: 6
    forceLimit: 180001.81
    target: 0
    targetVelocity: 0
  m_ZDrive:
    lowerLimit: -15
    upperLimit: 15
    stiffness: 200
    damping: 6
    forceLimit: 180001.81
    target: 0
    targetVelocity: 0
  m_LinearDamping: 0.05
  m_AngularDamping: 0.05
  m_JointFriction: 0.05
  m_Immovable: 0
  m_UseGravity: 0
  m_CollisionDetectionMode: 2
--- !u!114 &1229062936
MonoBehaviour:
  m_ObjectHideFlags: 0
  m_CorrespondingSourceObject: {fileID: 0}
  m_PrefabInstance: {fileID: 0}
  m_PrefabAsset: {fileID: 0}
  m_GameObject: {fileID: 1229062932}
  m_Enabled: 1
  m_EditorHideFlags: 0
  m_Script: {fileID: 11500000, guid: 3f55b708478cebe429cfce6531ca4cde, type: 3}
  m_Name: 
  m_EditorClassIdentifier: 
  _hand: {fileID: 791410185}
  _body: {fileID: 1229062935}
  _origXDriveLimit: 0
  _currentXDriveLimit: 3.4028235e+38
  _finger: 3
  _joint: 0
--- !u!1 &1242878882
GameObject:
  m_ObjectHideFlags: 0
  m_CorrespondingSourceObject: {fileID: 0}
  m_PrefabInstance: {fileID: 0}
  m_PrefabAsset: {fileID: 0}
  serializedVersion: 6
  m_Component:
  - component: {fileID: 1242878884}
  - component: {fileID: 1242878883}
  m_Layer: 0
  m_Name: Right Hand
  m_TagString: Untagged
  m_Icon: {fileID: 0}
  m_NavMeshLayer: 0
  m_StaticEditorFlags: 0
  m_IsActive: 1
--- !u!114 &1242878883
MonoBehaviour:
  m_ObjectHideFlags: 0
  m_CorrespondingSourceObject: {fileID: 0}
  m_PrefabInstance: {fileID: 0}
  m_PrefabAsset: {fileID: 0}
  m_GameObject: {fileID: 1242878882}
  m_Enabled: 1
  m_EditorHideFlags: 0
  m_Script: {fileID: 11500000, guid: 445639c80127bbd44b6bd9d34463b470, type: 3}
  m_Name: 
  m_EditorClassIdentifier: 
  _physicsHand:
    triggerDistance: 0.004
    oldPosition: {x: 0, y: 0, z: 0}
    gameObject: {fileID: 1793765632}
    rootObject: {fileID: 1242878882}
    transform: {fileID: 1793765636}
    palmBone: {fileID: 1793765635}
    palmBody: {fileID: 1793765634}
    palmCollider: {fileID: 1793765633}
    jointBones:
    - {fileID: 2104560771}
    - {fileID: 1667524770}
    - {fileID: 1151483199}
    - {fileID: 634069368}
    - {fileID: 852406281}
    - {fileID: 1110960199}
    - {fileID: 1116588240}
    - {fileID: 136499760}
    - {fileID: 1186293051}
    - {fileID: 1396261702}
    - {fileID: 1007382328}
    - {fileID: 690041510}
    - {fileID: 993010203}
    - {fileID: 593131391}
    - {fileID: 453983201}
    jointBodies:
    - {fileID: 2104560770}
    - {fileID: 1667524769}
    - {fileID: 1151483198}
    - {fileID: 634069367}
    - {fileID: 852406280}
    - {fileID: 1110960198}
    - {fileID: 1116588239}
    - {fileID: 136499759}
    - {fileID: 1186293050}
    - {fileID: 1396261701}
    - {fileID: 1007382327}
    - {fileID: 690041509}
    - {fileID: 993010202}
    - {fileID: 593131390}
    - {fileID: 453983200}
    jointColliders:
    - {fileID: 2104560769}
    - {fileID: 1667524768}
    - {fileID: 1151483196}
    - {fileID: 634069366}
    - {fileID: 852406279}
    - {fileID: 1110960196}
    - {fileID: 1116588238}
    - {fileID: 136499758}
    - {fileID: 1186293048}
    - {fileID: 1396261700}
    - {fileID: 1007382326}
    - {fileID: 690041507}
    - {fileID: 993010201}
    - {fileID: 593131389}
    - {fileID: 453983198}
    defaultRotations:
    - {x: -0.6644468, y: -0.34441155, z: -0.5637821, w: 0.34934354}
    - {x: -0.19850887, y: -0.549382, z: -0.8101427, w: 0.04942213}
    - {x: -0.095235884, y: -0.55546176, z: -0.82590574, w: 0.016494589}
    - {x: -0.013266354, y: -0.54483914, z: -0.8380312, w: 0.026037607}
    - {x: 0.08120667, y: -0.50801295, z: -0.85746795, w: -0.00878219}
    - {x: -0.12940955, y: -0.4829629, z: -0.8627299, w: 0.07547912}
    strength: 2
    stiffness: 100
    forceLimit: 1000
    boneMass: 0.6
  _handedness: 1
--- !u!4 &1242878884
Transform:
  m_ObjectHideFlags: 0
  m_CorrespondingSourceObject: {fileID: 0}
  m_PrefabInstance: {fileID: 0}
  m_PrefabAsset: {fileID: 0}
  m_GameObject: {fileID: 1242878882}
  m_LocalRotation: {x: -0, y: -0, z: -0, w: 1}
  m_LocalPosition: {x: 0, y: 0, z: 0}
  m_LocalScale: {x: 1, y: 1, z: 1}
  m_Children:
  - {fileID: 1793765636}
  m_Father: {fileID: 1874090592}
  m_RootOrder: 1
  m_LocalEulerAnglesHint: {x: 0, y: 0, z: 0}
--- !u!1 &1265756910
GameObject:
  m_ObjectHideFlags: 0
  m_CorrespondingSourceObject: {fileID: 0}
  m_PrefabInstance: {fileID: 0}
  m_PrefabAsset: {fileID: 0}
  serializedVersion: 6
  m_Component:
  - component: {fileID: 1265756911}
  m_Layer: 0
  m_Name: Object Combinations
  m_TagString: Untagged
  m_Icon: {fileID: 0}
  m_NavMeshLayer: 0
  m_StaticEditorFlags: 0
  m_IsActive: 1
--- !u!4 &1265756911
Transform:
  m_ObjectHideFlags: 0
  m_CorrespondingSourceObject: {fileID: 0}
  m_PrefabInstance: {fileID: 0}
  m_PrefabAsset: {fileID: 0}
  m_GameObject: {fileID: 1265756910}
  m_LocalRotation: {x: -0, y: -0, z: -0, w: 1}
  m_LocalPosition: {x: 0.492, y: 0.046, z: -0.09900001}
  m_LocalScale: {x: 1, y: 1, z: 1}
  m_Children:
  - {fileID: 1758430180}
  - {fileID: 910863328}
  - {fileID: 1838090640}
  - {fileID: 416876777}
  m_Father: {fileID: 461023104}
  m_RootOrder: 5
  m_LocalEulerAnglesHint: {x: 0, y: 0, z: 0}
--- !u!1 &1354581305
GameObject:
  m_ObjectHideFlags: 0
  m_CorrespondingSourceObject: {fileID: 0}
  m_PrefabInstance: {fileID: 0}
  m_PrefabAsset: {fileID: 0}
  serializedVersion: 6
  m_Component:
  - component: {fileID: 1354581306}
  - component: {fileID: 1354581310}
  - component: {fileID: 1354581309}
  - component: {fileID: 1354581308}
  - component: {fileID: 1354581307}
  m_Layer: 0
  m_Name: Sphere (8)
  m_TagString: Untagged
  m_Icon: {fileID: 0}
  m_NavMeshLayer: 0
  m_StaticEditorFlags: 0
  m_IsActive: 1
--- !u!4 &1354581306
Transform:
  m_ObjectHideFlags: 0
  m_CorrespondingSourceObject: {fileID: 0}
  m_PrefabInstance: {fileID: 0}
  m_PrefabAsset: {fileID: 0}
  m_GameObject: {fileID: 1354581305}
  m_LocalRotation: {x: 0, y: 0, z: 0, w: 1}
  m_LocalPosition: {x: 0.766, y: -0.799, z: -0.742}
  m_LocalScale: {x: 0.7, y: 0.7, z: 0.7}
  m_Children: []
  m_Father: {fileID: 1571827757}
  m_RootOrder: 8
  m_LocalEulerAnglesHint: {x: 0, y: 0, z: 0}
--- !u!54 &1354581307
Rigidbody:
  m_ObjectHideFlags: 0
  m_CorrespondingSourceObject: {fileID: 0}
  m_PrefabInstance: {fileID: 0}
  m_PrefabAsset: {fileID: 0}
  m_GameObject: {fileID: 1354581305}
  serializedVersion: 2
  m_Mass: 0.3
  m_Drag: 0
  m_AngularDrag: 0.05
  m_UseGravity: 1
  m_IsKinematic: 0
  m_Interpolate: 0
  m_Constraints: 0
  m_CollisionDetection: 0
--- !u!135 &1354581308
SphereCollider:
  m_ObjectHideFlags: 0
  m_CorrespondingSourceObject: {fileID: 0}
  m_PrefabInstance: {fileID: 0}
  m_PrefabAsset: {fileID: 0}
  m_GameObject: {fileID: 1354581305}
  m_Material: {fileID: 0}
  m_IsTrigger: 0
  m_Enabled: 1
  serializedVersion: 2
  m_Radius: 0.5
  m_Center: {x: 0, y: 0, z: 0}
--- !u!23 &1354581309
MeshRenderer:
  m_ObjectHideFlags: 0
  m_CorrespondingSourceObject: {fileID: 0}
  m_PrefabInstance: {fileID: 0}
  m_PrefabAsset: {fileID: 0}
  m_GameObject: {fileID: 1354581305}
  m_Enabled: 1
  m_CastShadows: 1
  m_ReceiveShadows: 1
  m_DynamicOccludee: 1
  m_MotionVectors: 1
  m_LightProbeUsage: 1
  m_ReflectionProbeUsage: 1
  m_RayTracingMode: 2
  m_RayTraceProcedural: 0
  m_RenderingLayerMask: 257
  m_RendererPriority: 0
  m_Materials:
  - {fileID: 2100000, guid: 8cb233f56e8e9254bae25e262d165716, type: 2}
  m_StaticBatchInfo:
    firstSubMesh: 0
    subMeshCount: 0
  m_StaticBatchRoot: {fileID: 0}
  m_ProbeAnchor: {fileID: 0}
  m_LightProbeVolumeOverride: {fileID: 0}
  m_ScaleInLightmap: 1
  m_ReceiveGI: 1
  m_PreserveUVs: 0
  m_IgnoreNormalsForChartDetection: 0
  m_ImportantGI: 0
  m_StitchLightmapSeams: 1
  m_SelectedEditorRenderState: 3
  m_MinimumChartSize: 4
  m_AutoUVMaxDistance: 0.5
  m_AutoUVMaxAngle: 89
  m_LightmapParameters: {fileID: 0}
  m_SortingLayerID: 0
  m_SortingLayer: 0
  m_SortingOrder: 0
  m_AdditionalVertexStreams: {fileID: 0}
--- !u!33 &1354581310
MeshFilter:
  m_ObjectHideFlags: 0
  m_CorrespondingSourceObject: {fileID: 0}
  m_PrefabInstance: {fileID: 0}
  m_PrefabAsset: {fileID: 0}
  m_GameObject: {fileID: 1354581305}
  m_Mesh: {fileID: 10207, guid: 0000000000000000e000000000000000, type: 0}
--- !u!1 &1364199983
GameObject:
  m_ObjectHideFlags: 0
  m_CorrespondingSourceObject: {fileID: 0}
  m_PrefabInstance: {fileID: 0}
  m_PrefabAsset: {fileID: 0}
  serializedVersion: 6
  m_Component:
  - component: {fileID: 1364199984}
  - component: {fileID: 1364199988}
  - component: {fileID: 1364199987}
  - component: {fileID: 1364199986}
  - component: {fileID: 1364199985}
  m_Layer: 0
  m_Name: Sphere (3)
  m_TagString: Untagged
  m_Icon: {fileID: 0}
  m_NavMeshLayer: 0
  m_StaticEditorFlags: 0
  m_IsActive: 1
--- !u!4 &1364199984
Transform:
  m_ObjectHideFlags: 0
  m_CorrespondingSourceObject: {fileID: 0}
  m_PrefabInstance: {fileID: 0}
  m_PrefabAsset: {fileID: 0}
  m_GameObject: {fileID: 1364199983}
  m_LocalRotation: {x: 0, y: 0, z: 0, w: 1}
  m_LocalPosition: {x: 0.072, y: 0.585, z: 0.624}
  m_LocalScale: {x: 0.7, y: 0.7, z: 0.7}
  m_Children: []
  m_Father: {fileID: 1571827757}
  m_RootOrder: 3
  m_LocalEulerAnglesHint: {x: 0, y: 0, z: 0}
--- !u!54 &1364199985
Rigidbody:
  m_ObjectHideFlags: 0
  m_CorrespondingSourceObject: {fileID: 0}
  m_PrefabInstance: {fileID: 0}
  m_PrefabAsset: {fileID: 0}
  m_GameObject: {fileID: 1364199983}
  serializedVersion: 2
  m_Mass: 0.3
  m_Drag: 0
  m_AngularDrag: 0.05
  m_UseGravity: 1
  m_IsKinematic: 0
  m_Interpolate: 0
  m_Constraints: 0
  m_CollisionDetection: 0
--- !u!135 &1364199986
SphereCollider:
  m_ObjectHideFlags: 0
  m_CorrespondingSourceObject: {fileID: 0}
  m_PrefabInstance: {fileID: 0}
  m_PrefabAsset: {fileID: 0}
  m_GameObject: {fileID: 1364199983}
  m_Material: {fileID: 0}
  m_IsTrigger: 0
  m_Enabled: 1
  serializedVersion: 2
  m_Radius: 0.5
  m_Center: {x: 0, y: 0, z: 0}
--- !u!23 &1364199987
MeshRenderer:
  m_ObjectHideFlags: 0
  m_CorrespondingSourceObject: {fileID: 0}
  m_PrefabInstance: {fileID: 0}
  m_PrefabAsset: {fileID: 0}
  m_GameObject: {fileID: 1364199983}
  m_Enabled: 1
  m_CastShadows: 1
  m_ReceiveShadows: 1
  m_DynamicOccludee: 1
  m_MotionVectors: 1
  m_LightProbeUsage: 1
  m_ReflectionProbeUsage: 1
  m_RayTracingMode: 2
  m_RayTraceProcedural: 0
  m_RenderingLayerMask: 257
  m_RendererPriority: 0
  m_Materials:
  - {fileID: 2100000, guid: 99a373455609ca547a4caba100545cce, type: 2}
  m_StaticBatchInfo:
    firstSubMesh: 0
    subMeshCount: 0
  m_StaticBatchRoot: {fileID: 0}
  m_ProbeAnchor: {fileID: 0}
  m_LightProbeVolumeOverride: {fileID: 0}
  m_ScaleInLightmap: 1
  m_ReceiveGI: 1
  m_PreserveUVs: 0
  m_IgnoreNormalsForChartDetection: 0
  m_ImportantGI: 0
  m_StitchLightmapSeams: 1
  m_SelectedEditorRenderState: 3
  m_MinimumChartSize: 4
  m_AutoUVMaxDistance: 0.5
  m_AutoUVMaxAngle: 89
  m_LightmapParameters: {fileID: 0}
  m_SortingLayerID: 0
  m_SortingLayer: 0
  m_SortingOrder: 0
  m_AdditionalVertexStreams: {fileID: 0}
--- !u!33 &1364199988
MeshFilter:
  m_ObjectHideFlags: 0
  m_CorrespondingSourceObject: {fileID: 0}
  m_PrefabInstance: {fileID: 0}
  m_PrefabAsset: {fileID: 0}
  m_GameObject: {fileID: 1364199983}
  m_Mesh: {fileID: 10207, guid: 0000000000000000e000000000000000, type: 0}
--- !u!1 &1384832133
GameObject:
  m_ObjectHideFlags: 0
  m_CorrespondingSourceObject: {fileID: 0}
  m_PrefabInstance: {fileID: 0}
  m_PrefabAsset: {fileID: 0}
  serializedVersion: 6
  m_Component:
  - component: {fileID: 1384832134}
  - component: {fileID: 1384832135}
  - component: {fileID: 1384832136}
  - component: {fileID: 1384832137}
  m_Layer: 0
  m_Name: Left Pinky Joint 1
  m_TagString: Untagged
  m_Icon: {fileID: 0}
  m_NavMeshLayer: 0
  m_StaticEditorFlags: 0
  m_IsActive: 1
--- !u!4 &1384832134
Transform:
  m_ObjectHideFlags: 0
  m_CorrespondingSourceObject: {fileID: 0}
  m_PrefabInstance: {fileID: 0}
  m_PrefabAsset: {fileID: 0}
  m_GameObject: {fileID: 1384832133}
  m_LocalRotation: {x: -0.0000000018626449, y: -0, z: -0.000000006053596, w: 1}
  m_LocalPosition: {x: 0, y: 0, z: 0.032740004}
  m_LocalScale: {x: 0.9999999, y: 1, z: 1}
  m_Children:
  - {fileID: 1165845080}
  m_Father: {fileID: 341016972}
  m_RootOrder: 0
  m_LocalEulerAnglesHint: {x: 0, y: 0, z: 0}
--- !u!136 &1384832135
CapsuleCollider:
  m_ObjectHideFlags: 0
  m_CorrespondingSourceObject: {fileID: 0}
  m_PrefabInstance: {fileID: 0}
  m_PrefabAsset: {fileID: 0}
  m_GameObject: {fileID: 1384832133}
  m_Material: {fileID: 1221702}
  m_IsTrigger: 0
  m_Enabled: 1
  m_Radius: 0.004
  m_Height: 0.02611
  m_Direction: 2
  m_Center: {x: 0, y: 0, z: 0.009055001}
--- !u!171741748 &1384832136
ArticulationBody:
  m_ObjectHideFlags: 0
  m_CorrespondingSourceObject: {fileID: 0}
  m_PrefabInstance: {fileID: 0}
  m_PrefabAsset: {fileID: 0}
  m_GameObject: {fileID: 1384832133}
  m_Enabled: 1
  serializedVersion: 3
  m_Mass: 0.6
  m_ParentAnchorPosition: {x: -0.000000017695132, y: -0.0000000137370115, z: 0.03274001}
  m_ParentAnchorRotation: {x: 0, y: 0, z: 0, w: 1.0000001}
  m_AnchorPosition: {x: 0, y: 0, z: 0}
  m_AnchorRotation: {x: 0, y: 0, z: 0, w: 1}
  m_ComputeParentAnchor: 0
  m_ArticulationJointType: 2
  m_LinearX: 2
  m_LinearY: 2
  m_LinearZ: 2
  m_SwingY: 2
  m_SwingZ: 2
  m_Twist: 2
  m_XDrive:
    lowerLimit: -10
    upperLimit: 89
    stiffness: 200
    damping: 3
    forceLimit: 180001.81
    target: 0
    targetVelocity: 0
  m_YDrive:
    lowerLimit: 0
    upperLimit: 0
    stiffness: 0
    damping: 0
    forceLimit: 3.4028235e+38
    target: 0
    targetVelocity: 0
  m_ZDrive:
    lowerLimit: 0
    upperLimit: 0
    stiffness: 0
    damping: 0
    forceLimit: 3.4028235e+38
    target: 0
    targetVelocity: 0
  m_LinearDamping: 0.05
  m_AngularDamping: 0.05
  m_JointFriction: 0.05
  m_Immovable: 0
  m_UseGravity: 0
  m_CollisionDetectionMode: 2
--- !u!114 &1384832137
MonoBehaviour:
  m_ObjectHideFlags: 0
  m_CorrespondingSourceObject: {fileID: 0}
  m_PrefabInstance: {fileID: 0}
  m_PrefabAsset: {fileID: 0}
  m_GameObject: {fileID: 1384832133}
  m_Enabled: 1
  m_EditorHideFlags: 0
  m_Script: {fileID: 11500000, guid: 3f55b708478cebe429cfce6531ca4cde, type: 3}
  m_Name: 
  m_EditorClassIdentifier: 
  _hand: {fileID: 791410185}
  _body: {fileID: 1384832136}
  _origXDriveLimit: 0
  _currentXDriveLimit: 3.4028235e+38
  _finger: 4
  _joint: 1
--- !u!1 &1396261698
GameObject:
  m_ObjectHideFlags: 0
  m_CorrespondingSourceObject: {fileID: 0}
  m_PrefabInstance: {fileID: 0}
  m_PrefabAsset: {fileID: 0}
  serializedVersion: 6
  m_Component:
  - component: {fileID: 1396261699}
  - component: {fileID: 1396261700}
  - component: {fileID: 1396261701}
  - component: {fileID: 1396261702}
  m_Layer: 0
  m_Name: Right Ring Joint 0
  m_TagString: Untagged
  m_Icon: {fileID: 0}
  m_NavMeshLayer: 0
  m_StaticEditorFlags: 0
  m_IsActive: 1
--- !u!4 &1396261699
Transform:
  m_ObjectHideFlags: 0
  m_CorrespondingSourceObject: {fileID: 0}
  m_PrefabInstance: {fileID: 0}
  m_PrefabAsset: {fileID: 0}
  m_GameObject: {fileID: 1396261698}
  m_LocalRotation: {x: 0.067679256, y: 0.06845519, z: -0.104890674, w: 0.9898138}
  m_LocalPosition: {x: 0.017447188, y: 0.004000012, z: 0.017279157}
  m_LocalScale: {x: 0.99999964, y: 0.99999976, z: 1}
  m_Children:
  - {fileID: 1007382325}
  m_Father: {fileID: 1793765636}
  m_RootOrder: 3
  m_LocalEulerAnglesHint: {x: 0, y: 0, z: 0}
--- !u!136 &1396261700
CapsuleCollider:
  m_ObjectHideFlags: 0
  m_CorrespondingSourceObject: {fileID: 0}
  m_PrefabInstance: {fileID: 0}
  m_PrefabAsset: {fileID: 0}
  m_GameObject: {fileID: 1396261698}
  m_Material: {fileID: 1137393251}
  m_IsTrigger: 0
  m_Enabled: 1
  m_Radius: 0.004
  m_Height: 0.049370002
  m_Direction: 2
  m_Center: {x: 0, y: 0, z: 0.020685}
--- !u!171741748 &1396261701
ArticulationBody:
  m_ObjectHideFlags: 0
  m_CorrespondingSourceObject: {fileID: 0}
  m_PrefabInstance: {fileID: 0}
  m_PrefabAsset: {fileID: 0}
  m_GameObject: {fileID: 1396261698}
  m_Enabled: 1
  serializedVersion: 3
  m_Mass: 0.6
  m_ParentAnchorPosition: {x: 0.017447188, y: 0.004000012, z: 0.017279157}
  m_ParentAnchorRotation: {x: 0.067679256, y: 0.06845519, z: -0.10489069, w: 0.9898139}
  m_AnchorPosition: {x: 0, y: 0, z: 0}
  m_AnchorRotation: {x: 0, y: 0, z: 0, w: 1}
  m_ComputeParentAnchor: 0
  m_ArticulationJointType: 3
  m_LinearX: 2
  m_LinearY: 2
  m_LinearZ: 2
  m_SwingY: 1
  m_SwingZ: 1
  m_Twist: 1
  m_XDrive:
    lowerLimit: -15
    upperLimit: 80
    stiffness: 200
    damping: 3
    forceLimit: 180001.81
    target: 0
    targetVelocity: 0
  m_YDrive:
    lowerLimit: -15
    upperLimit: 15
    stiffness: 200
    damping: 6
    forceLimit: 180001.81
    target: 0
    targetVelocity: 0
  m_ZDrive:
    lowerLimit: -15
    upperLimit: 15
    stiffness: 200
    damping: 6
    forceLimit: 180001.81
    target: 0
    targetVelocity: 0
  m_LinearDamping: 0.05
  m_AngularDamping: 0.05
  m_JointFriction: 0.05
  m_Immovable: 0
  m_UseGravity: 0
  m_CollisionDetectionMode: 2
--- !u!114 &1396261702
MonoBehaviour:
  m_ObjectHideFlags: 0
  m_CorrespondingSourceObject: {fileID: 0}
  m_PrefabInstance: {fileID: 0}
  m_PrefabAsset: {fileID: 0}
  m_GameObject: {fileID: 1396261698}
  m_Enabled: 1
  m_EditorHideFlags: 0
  m_Script: {fileID: 11500000, guid: 3f55b708478cebe429cfce6531ca4cde, type: 3}
  m_Name: 
  m_EditorClassIdentifier: 
  _hand: {fileID: 1242878883}
  _body: {fileID: 1396261701}
  _origXDriveLimit: 0
  _currentXDriveLimit: 3.4028235e+38
  _finger: 3
  _joint: 0
--- !u!1 &1414173479
GameObject:
  m_ObjectHideFlags: 0
  m_CorrespondingSourceObject: {fileID: 0}
  m_PrefabInstance: {fileID: 0}
  m_PrefabAsset: {fileID: 0}
  serializedVersion: 6
  m_Component:
  - component: {fileID: 1414173480}
  - component: {fileID: 1414173484}
  - component: {fileID: 1414173483}
  - component: {fileID: 1414173482}
  - component: {fileID: 1414173481}
  m_Layer: 0
  m_Name: Cube (1)
  m_TagString: Untagged
  m_Icon: {fileID: 0}
  m_NavMeshLayer: 0
  m_StaticEditorFlags: 0
  m_IsActive: 1
--- !u!4 &1414173480
Transform:
  m_ObjectHideFlags: 0
  m_CorrespondingSourceObject: {fileID: 0}
  m_PrefabInstance: {fileID: 0}
  m_PrefabAsset: {fileID: 0}
  m_GameObject: {fileID: 1414173479}
  m_LocalRotation: {x: -0, y: -0, z: -0, w: 1}
  m_LocalPosition: {x: -0.011, y: 0.151, z: 0.021}
  m_LocalScale: {x: 0.075, y: 0.075, z: 0.075}
  m_Children: []
  m_Father: {fileID: 207924401}
  m_RootOrder: 1
  m_LocalEulerAnglesHint: {x: 0, y: 0, z: 0}
--- !u!54 &1414173481
Rigidbody:
  m_ObjectHideFlags: 0
  m_CorrespondingSourceObject: {fileID: 0}
  m_PrefabInstance: {fileID: 0}
  m_PrefabAsset: {fileID: 0}
  m_GameObject: {fileID: 1414173479}
  serializedVersion: 2
  m_Mass: 0.75
  m_Drag: 0
  m_AngularDrag: 0.05
  m_UseGravity: 1
  m_IsKinematic: 0
  m_Interpolate: 0
  m_Constraints: 0
  m_CollisionDetection: 0
--- !u!65 &1414173482
BoxCollider:
  m_ObjectHideFlags: 0
  m_CorrespondingSourceObject: {fileID: 0}
  m_PrefabInstance: {fileID: 0}
  m_PrefabAsset: {fileID: 0}
  m_GameObject: {fileID: 1414173479}
  m_Material: {fileID: 0}
  m_IsTrigger: 0
  m_Enabled: 1
  serializedVersion: 2
  m_Size: {x: 1, y: 1, z: 1}
  m_Center: {x: 0, y: 0, z: 0}
--- !u!23 &1414173483
MeshRenderer:
  m_ObjectHideFlags: 0
  m_CorrespondingSourceObject: {fileID: 0}
  m_PrefabInstance: {fileID: 0}
  m_PrefabAsset: {fileID: 0}
  m_GameObject: {fileID: 1414173479}
  m_Enabled: 1
  m_CastShadows: 1
  m_ReceiveShadows: 1
  m_DynamicOccludee: 1
  m_MotionVectors: 1
  m_LightProbeUsage: 1
  m_ReflectionProbeUsage: 1
  m_RayTracingMode: 2
  m_RayTraceProcedural: 0
  m_RenderingLayerMask: 257
  m_RendererPriority: 0
  m_Materials:
  - {fileID: 10303, guid: 0000000000000000f000000000000000, type: 0}
  m_StaticBatchInfo:
    firstSubMesh: 0
    subMeshCount: 0
  m_StaticBatchRoot: {fileID: 0}
  m_ProbeAnchor: {fileID: 0}
  m_LightProbeVolumeOverride: {fileID: 0}
  m_ScaleInLightmap: 1
  m_ReceiveGI: 1
  m_PreserveUVs: 0
  m_IgnoreNormalsForChartDetection: 0
  m_ImportantGI: 0
  m_StitchLightmapSeams: 1
  m_SelectedEditorRenderState: 3
  m_MinimumChartSize: 4
  m_AutoUVMaxDistance: 0.5
  m_AutoUVMaxAngle: 89
  m_LightmapParameters: {fileID: 0}
  m_SortingLayerID: 0
  m_SortingLayer: 0
  m_SortingOrder: 0
  m_AdditionalVertexStreams: {fileID: 0}
--- !u!33 &1414173484
MeshFilter:
  m_ObjectHideFlags: 0
  m_CorrespondingSourceObject: {fileID: 0}
  m_PrefabInstance: {fileID: 0}
  m_PrefabAsset: {fileID: 0}
  m_GameObject: {fileID: 1414173479}
  m_Mesh: {fileID: 10202, guid: 0000000000000000e000000000000000, type: 0}
--- !u!1 &1494877839
GameObject:
  m_ObjectHideFlags: 0
  m_CorrespondingSourceObject: {fileID: 0}
  m_PrefabInstance: {fileID: 0}
  m_PrefabAsset: {fileID: 0}
  serializedVersion: 6
  m_Component:
  - component: {fileID: 1494877840}
  - component: {fileID: 1494877841}
  - component: {fileID: 1494877842}
  - component: {fileID: 1494877843}
  m_Layer: 0
  m_Name: Left Thumb Joint 1
  m_TagString: Untagged
  m_Icon: {fileID: 0}
  m_NavMeshLayer: 0
  m_StaticEditorFlags: 0
  m_IsActive: 1
--- !u!4 &1494877840
Transform:
  m_ObjectHideFlags: 0
  m_CorrespondingSourceObject: {fileID: 0}
  m_PrefabInstance: {fileID: 0}
  m_PrefabAsset: {fileID: 0}
  m_GameObject: {fileID: 1494877839}
  m_LocalRotation: {x: -0, y: -0, z: 0.00000001164153, w: 1}
  m_LocalPosition: {x: 0, y: 0, z: 0.046220005}
  m_LocalScale: {x: 1.0000001, y: 0.99999976, z: 0.99999976}
  m_Children:
  - {fileID: 747139384}
  m_Father: {fileID: 804266081}
  m_RootOrder: 0
  m_LocalEulerAnglesHint: {x: 0, y: 0, z: 0}
--- !u!136 &1494877841
CapsuleCollider:
  m_ObjectHideFlags: 0
  m_CorrespondingSourceObject: {fileID: 0}
  m_PrefabInstance: {fileID: 0}
  m_PrefabAsset: {fileID: 0}
  m_GameObject: {fileID: 1494877839}
  m_Material: {fileID: 1221702}
  m_IsTrigger: 0
  m_Enabled: 1
  m_Radius: 0.004
  m_Height: 0.039570004
  m_Direction: 2
  m_Center: {x: 0, y: 0, z: 0.015785001}
--- !u!171741748 &1494877842
ArticulationBody:
  m_ObjectHideFlags: 0
  m_CorrespondingSourceObject: {fileID: 0}
  m_PrefabInstance: {fileID: 0}
  m_PrefabAsset: {fileID: 0}
  m_GameObject: {fileID: 1494877839}
  m_Enabled: 1
  serializedVersion: 3
  m_Mass: 0.6
  m_ParentAnchorPosition: {x: 0.000000010244551, y: 0.000000007450582, z: 0.046220005}
  m_ParentAnchorRotation: {x: 0, y: 0, z: 0, w: 1.0000002}
  m_AnchorPosition: {x: 0, y: 0, z: 0}
  m_AnchorRotation: {x: 0, y: 0, z: 0, w: 1}
  m_ComputeParentAnchor: 0
  m_ArticulationJointType: 2
  m_LinearX: 2
  m_LinearY: 2
  m_LinearZ: 2
  m_SwingY: 2
  m_SwingZ: 2
  m_Twist: 2
  m_XDrive:
    lowerLimit: -10
    upperLimit: 89
    stiffness: 200
    damping: 3
    forceLimit: 180001.81
    target: 0
    targetVelocity: 0
  m_YDrive:
    lowerLimit: 0
    upperLimit: 0
    stiffness: 0
    damping: 0
    forceLimit: 3.4028235e+38
    target: 0
    targetVelocity: 0
  m_ZDrive:
    lowerLimit: 0
    upperLimit: 0
    stiffness: 0
    damping: 0
    forceLimit: 3.4028235e+38
    target: 0
    targetVelocity: 0
  m_LinearDamping: 0.05
  m_AngularDamping: 0.05
  m_JointFriction: 0.05
  m_Immovable: 0
  m_UseGravity: 0
  m_CollisionDetectionMode: 2
--- !u!114 &1494877843
MonoBehaviour:
  m_ObjectHideFlags: 0
  m_CorrespondingSourceObject: {fileID: 0}
  m_PrefabInstance: {fileID: 0}
  m_PrefabAsset: {fileID: 0}
  m_GameObject: {fileID: 1494877839}
  m_Enabled: 1
  m_EditorHideFlags: 0
  m_Script: {fileID: 11500000, guid: 3f55b708478cebe429cfce6531ca4cde, type: 3}
  m_Name: 
  m_EditorClassIdentifier: 
  _hand: {fileID: 791410185}
  _body: {fileID: 1494877842}
  _origXDriveLimit: 0
  _currentXDriveLimit: 3.4028235e+38
  _finger: 0
  _joint: 1
--- !u!1 &1543569617
GameObject:
  m_ObjectHideFlags: 0
  m_CorrespondingSourceObject: {fileID: 0}
  m_PrefabInstance: {fileID: 0}
  m_PrefabAsset: {fileID: 0}
  serializedVersion: 6
  m_Component:
  - component: {fileID: 1543569618}
  m_Layer: 0
  m_Name: Hands
  m_TagString: Untagged
  m_Icon: {fileID: 0}
  m_NavMeshLayer: 0
  m_StaticEditorFlags: 0
  m_IsActive: 1
--- !u!4 &1543569618
Transform:
  m_ObjectHideFlags: 0
  m_CorrespondingSourceObject: {fileID: 0}
  m_PrefabInstance: {fileID: 0}
  m_PrefabAsset: {fileID: 0}
  m_GameObject: {fileID: 1543569617}
  m_LocalRotation: {x: 0, y: 0, z: 0, w: 1}
  m_LocalPosition: {x: 0, y: 0, z: 0}
  m_LocalScale: {x: 1, y: 1, z: 1}
  m_Children:
  - {fileID: 688815171}
  - {fileID: 1635276116}
  m_Father: {fileID: 1812745759}
  m_RootOrder: 1
  m_LocalEulerAnglesHint: {x: 0, y: 0, z: 0}
--- !u!1 &1546688609
GameObject:
  m_ObjectHideFlags: 0
  m_CorrespondingSourceObject: {fileID: 0}
  m_PrefabInstance: {fileID: 0}
  m_PrefabAsset: {fileID: 0}
  serializedVersion: 6
  m_Component:
  - component: {fileID: 1546688611}
  - component: {fileID: 1546688610}
  - component: {fileID: 1546688612}
  - component: {fileID: 1546688613}
  m_Layer: 0
  m_Name: Left Index Joint 2
  m_TagString: Untagged
  m_Icon: {fileID: 0}
  m_NavMeshLayer: 0
  m_StaticEditorFlags: 0
  m_IsActive: 1
--- !u!136 &1546688610
CapsuleCollider:
  m_ObjectHideFlags: 0
  m_CorrespondingSourceObject: {fileID: 0}
  m_PrefabInstance: {fileID: 0}
  m_PrefabAsset: {fileID: 0}
  m_GameObject: {fileID: 1546688609}
  m_Material: {fileID: 1221702}
  m_IsTrigger: 0
  m_Enabled: 1
  m_Radius: 0.004
  m_Height: 0.023820002
  m_Direction: 2
  m_Center: {x: 0, y: 0, z: 0.00791}
--- !u!4 &1546688611
Transform:
  m_ObjectHideFlags: 0
  m_CorrespondingSourceObject: {fileID: 0}
  m_PrefabInstance: {fileID: 0}
  m_PrefabAsset: {fileID: 0}
  m_GameObject: {fileID: 1546688609}
  m_LocalRotation: {x: -0, y: -0, z: -0, w: 1}
  m_LocalPosition: {x: 0, y: 0, z: 0.02238}
  m_LocalScale: {x: 1, y: 1.0000001, z: 1}
  m_Children: []
  m_Father: {fileID: 393901948}
  m_RootOrder: 0
  m_LocalEulerAnglesHint: {x: 0, y: 0, z: 0}
--- !u!171741748 &1546688612
ArticulationBody:
  m_ObjectHideFlags: 0
  m_CorrespondingSourceObject: {fileID: 0}
  m_PrefabInstance: {fileID: 0}
  m_PrefabAsset: {fileID: 0}
  m_GameObject: {fileID: 1546688609}
  m_Enabled: 1
  serializedVersion: 3
  m_Mass: 0.6
  m_ParentAnchorPosition: {x: 0.0000000102445545, y: -0.000000020489109, z: 0.022380015}
  m_ParentAnchorRotation: {x: 0, y: 0, z: 0, w: 1.0000002}
  m_AnchorPosition: {x: 0, y: 0, z: 0}
  m_AnchorRotation: {x: 0, y: 0, z: 0, w: 1}
  m_ComputeParentAnchor: 0
  m_ArticulationJointType: 2
  m_LinearX: 2
  m_LinearY: 2
  m_LinearZ: 2
  m_SwingY: 2
  m_SwingZ: 2
  m_Twist: 2
  m_XDrive:
    lowerLimit: -10
    upperLimit: 89
    stiffness: 200
    damping: 3
    forceLimit: 180001.81
    target: 0
    targetVelocity: 0
  m_YDrive:
    lowerLimit: 0
    upperLimit: 0
    stiffness: 0
    damping: 0
    forceLimit: 3.4028235e+38
    target: 0
    targetVelocity: 0
  m_ZDrive:
    lowerLimit: 0
    upperLimit: 0
    stiffness: 0
    damping: 0
    forceLimit: 3.4028235e+38
    target: 0
    targetVelocity: 0
  m_LinearDamping: 0.05
  m_AngularDamping: 0.05
  m_JointFriction: 0.05
  m_Immovable: 0
  m_UseGravity: 0
  m_CollisionDetectionMode: 2
--- !u!114 &1546688613
MonoBehaviour:
  m_ObjectHideFlags: 0
  m_CorrespondingSourceObject: {fileID: 0}
  m_PrefabInstance: {fileID: 0}
  m_PrefabAsset: {fileID: 0}
  m_GameObject: {fileID: 1546688609}
  m_Enabled: 1
  m_EditorHideFlags: 0
  m_Script: {fileID: 11500000, guid: 3f55b708478cebe429cfce6531ca4cde, type: 3}
  m_Name: 
  m_EditorClassIdentifier: 
  _hand: {fileID: 791410185}
  _body: {fileID: 1546688612}
  _origXDriveLimit: 0
  _currentXDriveLimit: 3.4028235e+38
  _finger: 1
  _joint: 2
--- !u!1 &1571827756
GameObject:
  m_ObjectHideFlags: 0
  m_CorrespondingSourceObject: {fileID: 0}
  m_PrefabInstance: {fileID: 0}
  m_PrefabAsset: {fileID: 0}
  serializedVersion: 6
  m_Component:
  - component: {fileID: 1571827757}
  m_Layer: 0
  m_Name: Balls
  m_TagString: Untagged
  m_Icon: {fileID: 0}
  m_NavMeshLayer: 0
  m_StaticEditorFlags: 0
  m_IsActive: 1
--- !u!4 &1571827757
Transform:
  m_ObjectHideFlags: 0
  m_CorrespondingSourceObject: {fileID: 0}
  m_PrefabInstance: {fileID: 0}
  m_PrefabAsset: {fileID: 0}
  m_GameObject: {fileID: 1571827756}
  m_LocalRotation: {x: -0, y: -0, z: -0, w: 1}
  m_LocalPosition: {x: 0.021333296, y: 0.69633335, z: 0.006000002}
  m_LocalScale: {x: 0.33333334, y: 0.33333334, z: 0.33333334}
  m_Children:
  - {fileID: 259186205}
  - {fileID: 187038647}
  - {fileID: 25869036}
  - {fileID: 1364199984}
  - {fileID: 1150913567}
  - {fileID: 239016655}
  - {fileID: 896341550}
  - {fileID: 2047985975}
  - {fileID: 1354581306}
  m_Father: {fileID: 176742435}
  m_RootOrder: 5
  m_LocalEulerAnglesHint: {x: 0, y: 0, z: 0}
--- !u!1 &1572165151
GameObject:
  m_ObjectHideFlags: 0
  m_CorrespondingSourceObject: {fileID: 0}
  m_PrefabInstance: {fileID: 0}
  m_PrefabAsset: {fileID: 0}
  serializedVersion: 6
  m_Component:
  - component: {fileID: 1572165153}
  - component: {fileID: 1572165152}
  m_Layer: 0
  m_Name: XRRig
  m_TagString: Untagged
  m_Icon: {fileID: 0}
  m_NavMeshLayer: 0
  m_StaticEditorFlags: 0
  m_IsActive: 1
--- !u!114 &1572165152
MonoBehaviour:
  m_ObjectHideFlags: 0
  m_CorrespondingSourceObject: {fileID: 0}
  m_PrefabInstance: {fileID: 0}
  m_PrefabAsset: {fileID: 0}
  m_GameObject: {fileID: 1572165151}
  m_Enabled: 1
  m_EditorHideFlags: 0
  m_Script: {fileID: 11500000, guid: a2483b9bd782f9449a5972b61b7d51a9, type: 3}
  m_Name: 
  m_EditorClassIdentifier: 
  m_CameraFloorOffsetObject: {fileID: 1681750755}
  m_RequestedTrackingMode: 0
  m_TrackingOriginMode: 1
  m_TrackingSpace: 0
  m_CameraYOffset: 1.36144
--- !u!4 &1572165153
Transform:
  m_ObjectHideFlags: 0
  m_CorrespondingSourceObject: {fileID: 0}
  m_PrefabInstance: {fileID: 0}
  m_PrefabAsset: {fileID: 0}
  m_GameObject: {fileID: 1572165151}
  m_LocalRotation: {x: -0, y: -0, z: -0, w: 1}
  m_LocalPosition: {x: 0, y: 0, z: -0.676}
  m_LocalScale: {x: 1, y: 1, z: 1}
  m_Children:
  - {fileID: 1681750756}
  m_Father: {fileID: 0}
  m_RootOrder: 4
  m_LocalEulerAnglesHint: {x: 0, y: 0, z: 0}
--- !u!1001 &1635276115
PrefabInstance:
  m_ObjectHideFlags: 0
  serializedVersion: 2
  m_Modification:
    m_TransformParent: {fileID: 1543569618}
    m_Modifications:
    - target: {fileID: 156364588004832645, guid: 1b43d6eb40db60b419700fd2677e79c4, type: 3}
      propertyPath: m_LocalScale.x
      value: 1.1738297
      objectReference: {fileID: 0}
    - target: {fileID: 156364588004832645, guid: 1b43d6eb40db60b419700fd2677e79c4, type: 3}
      propertyPath: m_LocalScale.y
      value: 1.0000001
      objectReference: {fileID: 0}
    - target: {fileID: 156364588004832645, guid: 1b43d6eb40db60b419700fd2677e79c4, type: 3}
      propertyPath: m_LocalScale.z
      value: 1.0000001
      objectReference: {fileID: 0}
    - target: {fileID: 156364588004832645, guid: 1b43d6eb40db60b419700fd2677e79c4, type: 3}
      propertyPath: m_LocalPosition.x
      value: -0.028199323
      objectReference: {fileID: 0}
    - target: {fileID: 156364588004832645, guid: 1b43d6eb40db60b419700fd2677e79c4, type: 3}
      propertyPath: m_LocalPosition.y
      value: 0.000000018626451
      objectReference: {fileID: 0}
    - target: {fileID: 156364588004832645, guid: 1b43d6eb40db60b419700fd2677e79c4, type: 3}
      propertyPath: m_LocalPosition.z
      value: -0.000000023283064
      objectReference: {fileID: 0}
    - target: {fileID: 369465886481600252, guid: 1b43d6eb40db60b419700fd2677e79c4, type: 3}
      propertyPath: m_LocalScale.x
      value: 1.1407824
      objectReference: {fileID: 0}
    - target: {fileID: 369465886481600252, guid: 1b43d6eb40db60b419700fd2677e79c4, type: 3}
      propertyPath: m_LocalScale.y
      value: 1
      objectReference: {fileID: 0}
    - target: {fileID: 369465886481600252, guid: 1b43d6eb40db60b419700fd2677e79c4, type: 3}
      propertyPath: m_LocalScale.z
      value: 1
      objectReference: {fileID: 0}
    - target: {fileID: 369465886481600252, guid: 1b43d6eb40db60b419700fd2677e79c4, type: 3}
      propertyPath: m_LocalPosition.x
      value: -0.019990548
      objectReference: {fileID: 0}
    - target: {fileID: 369465886481600252, guid: 1b43d6eb40db60b419700fd2677e79c4, type: 3}
      propertyPath: m_LocalPosition.y
      value: -0.000000018158437
      objectReference: {fileID: 0}
    - target: {fileID: 369465886481600252, guid: 1b43d6eb40db60b419700fd2677e79c4, type: 3}
      propertyPath: m_LocalPosition.z
      value: -0.000000017491402
      objectReference: {fileID: 0}
    - target: {fileID: 900501605465388645, guid: 1b43d6eb40db60b419700fd2677e79c4, type: 3}
      propertyPath: m_LocalPosition.x
      value: -0.051807545
      objectReference: {fileID: 0}
    - target: {fileID: 900501605465388645, guid: 1b43d6eb40db60b419700fd2677e79c4, type: 3}
      propertyPath: m_LocalPosition.y
      value: -0.000000011990778
      objectReference: {fileID: 0}
    - target: {fileID: 900501605465388645, guid: 1b43d6eb40db60b419700fd2677e79c4, type: 3}
      propertyPath: m_LocalPosition.z
      value: 0.000000018044375
      objectReference: {fileID: 0}
    - target: {fileID: 900501605465388645, guid: 1b43d6eb40db60b419700fd2677e79c4, type: 3}
      propertyPath: m_LocalRotation.x
      value: -0
      objectReference: {fileID: 0}
    - target: {fileID: 900501605465388645, guid: 1b43d6eb40db60b419700fd2677e79c4, type: 3}
      propertyPath: m_LocalRotation.y
      value: -0
      objectReference: {fileID: 0}
    - target: {fileID: 900501605465388645, guid: 1b43d6eb40db60b419700fd2677e79c4, type: 3}
      propertyPath: m_LocalRotation.z
      value: 0.0000000013969839
      objectReference: {fileID: 0}
    - target: {fileID: 982273793453877819, guid: 1b43d6eb40db60b419700fd2677e79c4, type: 3}
      propertyPath: m_LocalPosition.x
      value: -0.040618956
      objectReference: {fileID: 0}
    - target: {fileID: 982273793453877819, guid: 1b43d6eb40db60b419700fd2677e79c4, type: 3}
      propertyPath: m_LocalPosition.y
      value: -0.011704706
      objectReference: {fileID: 0}
    - target: {fileID: 982273793453877819, guid: 1b43d6eb40db60b419700fd2677e79c4, type: 3}
      propertyPath: m_LocalPosition.z
      value: 0.0013762433
      objectReference: {fileID: 0}
    - target: {fileID: 982273793453877819, guid: 1b43d6eb40db60b419700fd2677e79c4, type: 3}
      propertyPath: m_LocalRotation.w
      value: -0.9898138
      objectReference: {fileID: 0}
    - target: {fileID: 982273793453877819, guid: 1b43d6eb40db60b419700fd2677e79c4, type: 3}
      propertyPath: m_LocalRotation.x
      value: 0.104890674
      objectReference: {fileID: 0}
    - target: {fileID: 982273793453877819, guid: 1b43d6eb40db60b419700fd2677e79c4, type: 3}
      propertyPath: m_LocalRotation.y
      value: -0.0684552
      objectReference: {fileID: 0}
    - target: {fileID: 982273793453877819, guid: 1b43d6eb40db60b419700fd2677e79c4, type: 3}
      propertyPath: m_LocalRotation.z
      value: 0.06767926
      objectReference: {fileID: 0}
    - target: {fileID: 985327982100911501, guid: 1b43d6eb40db60b419700fd2677e79c4, type: 3}
      propertyPath: m_LocalPosition.x
      value: -0.047957703
      objectReference: {fileID: 0}
    - target: {fileID: 985327982100911501, guid: 1b43d6eb40db60b419700fd2677e79c4, type: 3}
      propertyPath: m_LocalPosition.y
      value: -0.000000016298145
      objectReference: {fileID: 0}
    - target: {fileID: 985327982100911501, guid: 1b43d6eb40db60b419700fd2677e79c4, type: 3}
      propertyPath: m_LocalPosition.z
      value: -0.000000029802322
      objectReference: {fileID: 0}
    - target: {fileID: 985327982100911501, guid: 1b43d6eb40db60b419700fd2677e79c4, type: 3}
      propertyPath: m_LocalRotation.x
      value: -0
      objectReference: {fileID: 0}
    - target: {fileID: 985327982100911501, guid: 1b43d6eb40db60b419700fd2677e79c4, type: 3}
      propertyPath: m_LocalRotation.z
      value: 0.0000000018626449
      objectReference: {fileID: 0}
    - target: {fileID: 1224919784555392553, guid: 1b43d6eb40db60b419700fd2677e79c4, type: 3}
      propertyPath: m_LocalPosition.x
      value: -0.038684033
      objectReference: {fileID: 0}
    - target: {fileID: 1224919784555392553, guid: 1b43d6eb40db60b419700fd2677e79c4, type: 3}
      propertyPath: m_LocalPosition.y
      value: -0.0055230055
      objectReference: {fileID: 0}
    - target: {fileID: 1224919784555392553, guid: 1b43d6eb40db60b419700fd2677e79c4, type: 3}
      propertyPath: m_LocalPosition.z
      value: 0.011204779
      objectReference: {fileID: 0}
    - target: {fileID: 1224919784555392553, guid: 1b43d6eb40db60b419700fd2677e79c4, type: 3}
      propertyPath: m_LocalRotation.w
      value: -0.9739429
      objectReference: {fileID: 0}
    - target: {fileID: 1224919784555392553, guid: 1b43d6eb40db60b419700fd2677e79c4, type: 3}
      propertyPath: m_LocalRotation.x
      value: 0.17725913
      objectReference: {fileID: 0}
    - target: {fileID: 1224919784555392553, guid: 1b43d6eb40db60b419700fd2677e79c4, type: 3}
      propertyPath: m_LocalRotation.y
      value: -0.13843808
      objectReference: {fileID: 0}
    - target: {fileID: 1224919784555392553, guid: 1b43d6eb40db60b419700fd2677e79c4, type: 3}
      propertyPath: m_LocalRotation.z
      value: 0.029145688
      objectReference: {fileID: 0}
    - target: {fileID: 1311250824410602103, guid: 1b43d6eb40db60b419700fd2677e79c4, type: 3}
      propertyPath: m_LocalPosition.x
      value: -0.060847025
      objectReference: {fileID: 0}
    - target: {fileID: 1311250824410602103, guid: 1b43d6eb40db60b419700fd2677e79c4, type: 3}
      propertyPath: m_LocalPosition.y
      value: -0.000000026950147
      objectReference: {fileID: 0}
    - target: {fileID: 1311250824410602103, guid: 1b43d6eb40db60b419700fd2677e79c4, type: 3}
      propertyPath: m_LocalPosition.z
      value: -0.0000000050204108
      objectReference: {fileID: 0}
    - target: {fileID: 1311250824410602103, guid: 1b43d6eb40db60b419700fd2677e79c4, type: 3}
      propertyPath: m_LocalRotation.z
      value: -6.984919e-10
      objectReference: {fileID: 0}
    - target: {fileID: 1394413225787566799, guid: 1b43d6eb40db60b419700fd2677e79c4, type: 3}
      propertyPath: m_LocalPosition.x
      value: -0.041285187
      objectReference: {fileID: 0}
    - target: {fileID: 1394413225787566799, guid: 1b43d6eb40db60b419700fd2677e79c4, type: 3}
      propertyPath: m_LocalPosition.y
      value: -0.000000052154064
      objectReference: {fileID: 0}
    - target: {fileID: 1394413225787566799, guid: 1b43d6eb40db60b419700fd2677e79c4, type: 3}
      propertyPath: m_LocalPosition.z
      value: -0.000000009313226
      objectReference: {fileID: 0}
    - target: {fileID: 1394413225787566799, guid: 1b43d6eb40db60b419700fd2677e79c4, type: 3}
      propertyPath: m_LocalRotation.x
      value: -0
      objectReference: {fileID: 0}
    - target: {fileID: 1394413225787566799, guid: 1b43d6eb40db60b419700fd2677e79c4, type: 3}
      propertyPath: m_LocalRotation.y
      value: -0
      objectReference: {fileID: 0}
    - target: {fileID: 1394413225787566799, guid: 1b43d6eb40db60b419700fd2677e79c4, type: 3}
      propertyPath: m_LocalRotation.z
      value: -0
      objectReference: {fileID: 0}
    - target: {fileID: 1571317609119407848, guid: 1b43d6eb40db60b419700fd2677e79c4, type: 3}
      propertyPath: m_LocalPosition.x
      value: -0.17739606
      objectReference: {fileID: 0}
    - target: {fileID: 1571317609119407848, guid: 1b43d6eb40db60b419700fd2677e79c4, type: 3}
      propertyPath: m_LocalPosition.y
      value: 1.0353096
      objectReference: {fileID: 0}
    - target: {fileID: 1571317609119407848, guid: 1b43d6eb40db60b419700fd2677e79c4, type: 3}
      propertyPath: m_LocalPosition.z
      value: -0.39868546
      objectReference: {fileID: 0}
    - target: {fileID: 1571317609119407848, guid: 1b43d6eb40db60b419700fd2677e79c4, type: 3}
      propertyPath: m_LocalRotation.w
      value: 0.7015485
      objectReference: {fileID: 0}
    - target: {fileID: 1571317609119407848, guid: 1b43d6eb40db60b419700fd2677e79c4, type: 3}
      propertyPath: m_LocalRotation.x
      value: -0.28813466
      objectReference: {fileID: 0}
    - target: {fileID: 1571317609119407848, guid: 1b43d6eb40db60b419700fd2677e79c4, type: 3}
      propertyPath: m_LocalRotation.y
      value: 0.5185358
      objectReference: {fileID: 0}
    - target: {fileID: 1571317609119407848, guid: 1b43d6eb40db60b419700fd2677e79c4, type: 3}
      propertyPath: m_LocalRotation.z
      value: -0.39487815
      objectReference: {fileID: 0}
    - target: {fileID: 1603250566574141398, guid: 1b43d6eb40db60b419700fd2677e79c4, type: 3}
      propertyPath: m_LocalPosition.x
      value: -0.035532814
      objectReference: {fileID: 0}
    - target: {fileID: 1603250566574141398, guid: 1b43d6eb40db60b419700fd2677e79c4, type: 3}
      propertyPath: m_LocalPosition.y
      value: 0.000000023329306
      objectReference: {fileID: 0}
    - target: {fileID: 1603250566574141398, guid: 1b43d6eb40db60b419700fd2677e79c4, type: 3}
      propertyPath: m_LocalPosition.z
      value: 0.00000000653381
      objectReference: {fileID: 0}
    - target: {fileID: 2182935335142892868, guid: 1b43d6eb40db60b419700fd2677e79c4, type: 3}
      propertyPath: m_LocalPosition.x
      value: -0.037390217
      objectReference: {fileID: 0}
    - target: {fileID: 2182935335142892868, guid: 1b43d6eb40db60b419700fd2677e79c4, type: 3}
      propertyPath: m_LocalPosition.y
      value: -0.011259144
      objectReference: {fileID: 0}
    - target: {fileID: 2182935335142892868, guid: 1b43d6eb40db60b419700fd2677e79c4, type: 3}
      propertyPath: m_LocalPosition.z
      value: -0.018525962
      objectReference: {fileID: 0}
    - target: {fileID: 2182935335142892868, guid: 1b43d6eb40db60b419700fd2677e79c4, type: 3}
      propertyPath: m_LocalRotation.w
      value: -0.9936847
      objectReference: {fileID: 0}
    - target: {fileID: 2182935335142892868, guid: 1b43d6eb40db60b419700fd2677e79c4, type: 3}
      propertyPath: m_LocalRotation.x
      value: -0.0062662363
      objectReference: {fileID: 0}
    - target: {fileID: 2182935335142892868, guid: 1b43d6eb40db60b419700fd2677e79c4, type: 3}
      propertyPath: m_LocalRotation.y
      value: 0.08401719
      objectReference: {fileID: 0}
    - target: {fileID: 2182935335142892868, guid: 1b43d6eb40db60b419700fd2677e79c4, type: 3}
      propertyPath: m_LocalRotation.z
      value: 0.07411185
      objectReference: {fileID: 0}
    - target: {fileID: 2454011645194327716, guid: 1b43d6eb40db60b419700fd2677e79c4, type: 3}
      propertyPath: FineTuning
      value: 0
      objectReference: {fileID: 0}
    - target: {fileID: 2454011645194327716, guid: 1b43d6eb40db60b419700fd2677e79c4, type: 3}
      propertyPath: _leapProvider
      value: 
      objectReference: {fileID: 0}
    - target: {fileID: 2454011645194327716, guid: 1b43d6eb40db60b419700fd2677e79c4, type: 3}
      propertyPath: LeapHand.FrameId
      value: 35927
      objectReference: {fileID: 0}
    - target: {fileID: 2454011645194327716, guid: 1b43d6eb40db60b419700fd2677e79c4, type: 3}
      propertyPath: LeapHand.Arm.Center.x
      value: 0.4710823
      objectReference: {fileID: 0}
    - target: {fileID: 2454011645194327716, guid: 1b43d6eb40db60b419700fd2677e79c4, type: 3}
      propertyPath: LeapHand.Arm.Center.y
      value: -1.4157093
      objectReference: {fileID: 0}
    - target: {fileID: 2454011645194327716, guid: 1b43d6eb40db60b419700fd2677e79c4, type: 3}
      propertyPath: LeapHand.Arm.Center.z
      value: 0.2665692
      objectReference: {fileID: 0}
    - target: {fileID: 2454011645194327716, guid: 1b43d6eb40db60b419700fd2677e79c4, type: 3}
      propertyPath: LeapHand.PalmPosition.x
      value: 0.5031198
      objectReference: {fileID: 0}
    - target: {fileID: 2454011645194327716, guid: 1b43d6eb40db60b419700fd2677e79c4, type: 3}
      propertyPath: LeapHand.PalmPosition.y
      value: -1.2643318
      objectReference: {fileID: 0}
    - target: {fileID: 2454011645194327716, guid: 1b43d6eb40db60b419700fd2677e79c4, type: 3}
      propertyPath: LeapHand.PalmPosition.z
      value: 0.3487234
      objectReference: {fileID: 0}
    - target: {fileID: 2454011645194327716, guid: 1b43d6eb40db60b419700fd2677e79c4, type: 3}
      propertyPath: LeapHand.Arm.Direction.x
      value: 0.15038371
      objectReference: {fileID: 0}
    - target: {fileID: 2454011645194327716, guid: 1b43d6eb40db60b419700fd2677e79c4, type: 3}
      propertyPath: LeapHand.Arm.Direction.y
      value: 0.85286856
      objectReference: {fileID: 0}
    - target: {fileID: 2454011645194327716, guid: 1b43d6eb40db60b419700fd2677e79c4, type: 3}
      propertyPath: LeapHand.Arm.NextJoint.x
      value: 0.48988026
      objectReference: {fileID: 0}
    - target: {fileID: 2454011645194327716, guid: 1b43d6eb40db60b419700fd2677e79c4, type: 3}
      propertyPath: LeapHand.Arm.NextJoint.y
      value: -1.3091006
      objectReference: {fileID: 0}
    - target: {fileID: 2454011645194327716, guid: 1b43d6eb40db60b419700fd2677e79c4, type: 3}
      propertyPath: LeapHand.Arm.NextJoint.z
      value: 0.32906923
      objectReference: {fileID: 0}
    - target: {fileID: 2454011645194327716, guid: 1b43d6eb40db60b419700fd2677e79c4, type: 3}
      propertyPath: LeapHand.Arm.PrevJoint.x
      value: 0.45228434
      objectReference: {fileID: 0}
    - target: {fileID: 2454011645194327716, guid: 1b43d6eb40db60b419700fd2677e79c4, type: 3}
      propertyPath: LeapHand.Arm.PrevJoint.y
      value: -1.5223178
      objectReference: {fileID: 0}
    - target: {fileID: 2454011645194327716, guid: 1b43d6eb40db60b419700fd2677e79c4, type: 3}
      propertyPath: LeapHand.Arm.PrevJoint.z
      value: 0.2040692
      objectReference: {fileID: 0}
    - target: {fileID: 2454011645194327716, guid: 1b43d6eb40db60b419700fd2677e79c4, type: 3}
      propertyPath: LeapHand.WristPosition.x
      value: 0.48171967
      objectReference: {fileID: 0}
    - target: {fileID: 2454011645194327716, guid: 1b43d6eb40db60b419700fd2677e79c4, type: 3}
      propertyPath: LeapHand.WristPosition.y
      value: -1.3367134
      objectReference: {fileID: 0}
    - target: {fileID: 2454011645194327716, guid: 1b43d6eb40db60b419700fd2677e79c4, type: 3}
      propertyPath: LeapHand.WristPosition.z
      value: 0.3083838
      objectReference: {fileID: 0}
    - target: {fileID: 2454011645194327716, guid: 1b43d6eb40db60b419700fd2677e79c4, type: 3}
      propertyPath: LeapHand.StabilizedPalmPosition.x
      value: 0.5031198
      objectReference: {fileID: 0}
    - target: {fileID: 2454011645194327716, guid: 1b43d6eb40db60b419700fd2677e79c4, type: 3}
      propertyPath: LeapHand.StabilizedPalmPosition.y
      value: -1.2643318
      objectReference: {fileID: 0}
    - target: {fileID: 2454011645194327716, guid: 1b43d6eb40db60b419700fd2677e79c4, type: 3}
      propertyPath: LeapHand.StabilizedPalmPosition.z
      value: 0.3487234
      objectReference: {fileID: 0}
    - target: {fileID: 2454011645194327716, guid: 1b43d6eb40db60b419700fd2677e79c4, type: 3}
      propertyPath: LeapHand.Fingers.Array.data[0].Direction.x
      value: 0.508569
      objectReference: {fileID: 0}
    - target: {fileID: 2454011645194327716, guid: 1b43d6eb40db60b419700fd2677e79c4, type: 3}
      propertyPath: LeapHand.Fingers.Array.data[0].Direction.y
      value: 0.85258615
      objectReference: {fileID: 0}
    - target: {fileID: 2454011645194327716, guid: 1b43d6eb40db60b419700fd2677e79c4, type: 3}
      propertyPath: LeapHand.Fingers.Array.data[0].Direction.z
      value: -0.120218426
      objectReference: {fileID: 0}
    - target: {fileID: 2454011645194327716, guid: 1b43d6eb40db60b419700fd2677e79c4, type: 3}
      propertyPath: LeapHand.Fingers.Array.data[1].Direction.x
      value: 0.26733935
      objectReference: {fileID: 0}
    - target: {fileID: 2454011645194327716, guid: 1b43d6eb40db60b419700fd2677e79c4, type: 3}
      propertyPath: LeapHand.Fingers.Array.data[1].Direction.y
      value: 0.9097725
      objectReference: {fileID: 0}
    - target: {fileID: 2454011645194327716, guid: 1b43d6eb40db60b419700fd2677e79c4, type: 3}
      propertyPath: LeapHand.Fingers.Array.data[2].Direction.x
      value: 0.1389877
      objectReference: {fileID: 0}
    - target: {fileID: 2454011645194327716, guid: 1b43d6eb40db60b419700fd2677e79c4, type: 3}
      propertyPath: LeapHand.Fingers.Array.data[3].Direction.y
      value: 0.91387284
      objectReference: {fileID: 0}
    - target: {fileID: 2454011645194327716, guid: 1b43d6eb40db60b419700fd2677e79c4, type: 3}
      propertyPath: LeapHand.Fingers.Array.data[4].Direction.y
      value: 0.8726369
      objectReference: {fileID: 0}
    - target: {fileID: 2454011645194327716, guid: 1b43d6eb40db60b419700fd2677e79c4, type: 3}
      propertyPath: LeapHand.Fingers.Array.data[0].TipPosition.x
      value: 0.5626453
      objectReference: {fileID: 0}
    - target: {fileID: 2454011645194327716, guid: 1b43d6eb40db60b419700fd2677e79c4, type: 3}
      propertyPath: LeapHand.Fingers.Array.data[0].TipPosition.y
      value: -1.2216455
      objectReference: {fileID: 0}
    - target: {fileID: 2454011645194327716, guid: 1b43d6eb40db60b419700fd2677e79c4, type: 3}
      propertyPath: LeapHand.Fingers.Array.data[0].TipPosition.z
      value: 0.29957157
      objectReference: {fileID: 0}
    - target: {fileID: 2454011645194327716, guid: 1b43d6eb40db60b419700fd2677e79c4, type: 3}
      propertyPath: LeapHand.Fingers.Array.data[1].TipPosition.x
      value: 0.5500993
      objectReference: {fileID: 0}
    - target: {fileID: 2454011645194327716, guid: 1b43d6eb40db60b419700fd2677e79c4, type: 3}
      propertyPath: LeapHand.Fingers.Array.data[1].TipPosition.y
      value: -1.1745669
      objectReference: {fileID: 0}
    - target: {fileID: 2454011645194327716, guid: 1b43d6eb40db60b419700fd2677e79c4, type: 3}
      propertyPath: LeapHand.Fingers.Array.data[1].TipPosition.z
      value: 0.37982178
      objectReference: {fileID: 0}
    - target: {fileID: 2454011645194327716, guid: 1b43d6eb40db60b419700fd2677e79c4, type: 3}
      propertyPath: LeapHand.Fingers.Array.data[2].TipPosition.x
      value: 0.522582
      objectReference: {fileID: 0}
    - target: {fileID: 2454011645194327716, guid: 1b43d6eb40db60b419700fd2677e79c4, type: 3}
      propertyPath: LeapHand.Fingers.Array.data[2].TipPosition.y
      value: -1.1652251
      objectReference: {fileID: 0}
    - target: {fileID: 2454011645194327716, guid: 1b43d6eb40db60b419700fd2677e79c4, type: 3}
      propertyPath: LeapHand.Fingers.Array.data[2].TipPosition.z
      value: 0.395011
      objectReference: {fileID: 0}
    - target: {fileID: 2454011645194327716, guid: 1b43d6eb40db60b419700fd2677e79c4, type: 3}
      propertyPath: LeapHand.Fingers.Array.data[3].TipPosition.x
      value: 0.48955774
      objectReference: {fileID: 0}
    - target: {fileID: 2454011645194327716, guid: 1b43d6eb40db60b419700fd2677e79c4, type: 3}
      propertyPath: LeapHand.Fingers.Array.data[3].TipPosition.y
      value: -1.1747168
      objectReference: {fileID: 0}
    - target: {fileID: 2454011645194327716, guid: 1b43d6eb40db60b419700fd2677e79c4, type: 3}
      propertyPath: LeapHand.Fingers.Array.data[3].TipPosition.z
      value: 0.4000156
      objectReference: {fileID: 0}
    - target: {fileID: 2454011645194327716, guid: 1b43d6eb40db60b419700fd2677e79c4, type: 3}
      propertyPath: LeapHand.Fingers.Array.data[4].TipPosition.x
      value: 0.4621235
      objectReference: {fileID: 0}
    - target: {fileID: 2454011645194327716, guid: 1b43d6eb40db60b419700fd2677e79c4, type: 3}
      propertyPath: LeapHand.Fingers.Array.data[4].TipPosition.y
      value: -1.1979188
      objectReference: {fileID: 0}
    - target: {fileID: 2454011645194327716, guid: 1b43d6eb40db60b419700fd2677e79c4, type: 3}
      propertyPath: LeapHand.Fingers.Array.data[4].TipPosition.z
      value: 0.39549923
      objectReference: {fileID: 0}
    - target: {fileID: 2454011645194327716, guid: 1b43d6eb40db60b419700fd2677e79c4, type: 3}
      propertyPath: BoundHand.fingers.Array.data[0].fingerTipScaleOffset
      value: 1
      objectReference: {fileID: 0}
    - target: {fileID: 2454011645194327716, guid: 1b43d6eb40db60b419700fd2677e79c4, type: 3}
      propertyPath: BoundHand.fingers.Array.data[1].fingerTipScaleOffset
      value: 1
      objectReference: {fileID: 0}
    - target: {fileID: 2454011645194327716, guid: 1b43d6eb40db60b419700fd2677e79c4, type: 3}
      propertyPath: BoundHand.fingers.Array.data[2].fingerTipScaleOffset
      value: 1
      objectReference: {fileID: 0}
    - target: {fileID: 2454011645194327716, guid: 1b43d6eb40db60b419700fd2677e79c4, type: 3}
      propertyPath: BoundHand.fingers.Array.data[3].fingerTipScaleOffset
      value: 1
      objectReference: {fileID: 0}
    - target: {fileID: 2454011645194327716, guid: 1b43d6eb40db60b419700fd2677e79c4, type: 3}
      propertyPath: BoundHand.fingers.Array.data[4].fingerTipScaleOffset
      value: 1
      objectReference: {fileID: 0}
    - target: {fileID: 2454011645194327716, guid: 1b43d6eb40db60b419700fd2677e79c4, type: 3}
      propertyPath: LeapHand.Fingers.Array.data[0].bones.Array.data[0].Center.x
      value: 0.5120629
      objectReference: {fileID: 0}
    - target: {fileID: 2454011645194327716, guid: 1b43d6eb40db60b419700fd2677e79c4, type: 3}
      propertyPath: LeapHand.Fingers.Array.data[0].bones.Array.data[0].Center.y
      value: -1.3064437
      objectReference: {fileID: 0}
    - target: {fileID: 2454011645194327716, guid: 1b43d6eb40db60b419700fd2677e79c4, type: 3}
      propertyPath: LeapHand.Fingers.Array.data[0].bones.Array.data[0].Center.z
      value: 0.31152844
      objectReference: {fileID: 0}
    - target: {fileID: 2454011645194327716, guid: 1b43d6eb40db60b419700fd2677e79c4, type: 3}
      propertyPath: LeapHand.Fingers.Array.data[0].bones.Array.data[1].Center.x
      value: 0.523816
      objectReference: {fileID: 0}
    - target: {fileID: 2454011645194327716, guid: 1b43d6eb40db60b419700fd2677e79c4, type: 3}
      propertyPath: LeapHand.Fingers.Array.data[0].bones.Array.data[1].Center.y
      value: -1.2867404
      objectReference: {fileID: 0}
    - target: {fileID: 2454011645194327716, guid: 1b43d6eb40db60b419700fd2677e79c4, type: 3}
      propertyPath: LeapHand.Fingers.Array.data[0].bones.Array.data[1].Center.z
      value: 0.3087502
      objectReference: {fileID: 0}
    - target: {fileID: 2454011645194327716, guid: 1b43d6eb40db60b419700fd2677e79c4, type: 3}
      propertyPath: LeapHand.Fingers.Array.data[0].bones.Array.data[2].Center.x
      value: 0.54359686
      objectReference: {fileID: 0}
    - target: {fileID: 2454011645194327716, guid: 1b43d6eb40db60b419700fd2677e79c4, type: 3}
      propertyPath: LeapHand.Fingers.Array.data[0].bones.Array.data[2].Center.y
      value: -1.2535791
      objectReference: {fileID: 0}
    - target: {fileID: 2454011645194327716, guid: 1b43d6eb40db60b419700fd2677e79c4, type: 3}
      propertyPath: LeapHand.Fingers.Array.data[0].bones.Array.data[2].Center.z
      value: 0.30407435
      objectReference: {fileID: 0}
    - target: {fileID: 2454011645194327716, guid: 1b43d6eb40db60b419700fd2677e79c4, type: 3}
      propertyPath: LeapHand.Fingers.Array.data[0].bones.Array.data[3].Center.x
      value: 0.557135
      objectReference: {fileID: 0}
    - target: {fileID: 2454011645194327716, guid: 1b43d6eb40db60b419700fd2677e79c4, type: 3}
      propertyPath: LeapHand.Fingers.Array.data[0].bones.Array.data[3].Center.y
      value: -1.2308832
      objectReference: {fileID: 0}
    - target: {fileID: 2454011645194327716, guid: 1b43d6eb40db60b419700fd2677e79c4, type: 3}
      propertyPath: LeapHand.Fingers.Array.data[0].bones.Array.data[3].Center.z
      value: 0.3008741
      objectReference: {fileID: 0}
    - target: {fileID: 2454011645194327716, guid: 1b43d6eb40db60b419700fd2677e79c4, type: 3}
      propertyPath: LeapHand.Fingers.Array.data[1].bones.Array.data[0].Center.x
      value: 0.5201467
      objectReference: {fileID: 0}
    - target: {fileID: 2454011645194327716, guid: 1b43d6eb40db60b419700fd2677e79c4, type: 3}
      propertyPath: LeapHand.Fingers.Array.data[1].bones.Array.data[0].Center.y
      value: -1.2764983
      objectReference: {fileID: 0}
    - target: {fileID: 2454011645194327716, guid: 1b43d6eb40db60b419700fd2677e79c4, type: 3}
      propertyPath: LeapHand.Fingers.Array.data[1].bones.Array.data[0].Center.z
      value: 0.34424376
      objectReference: {fileID: 0}
    - target: {fileID: 2454011645194327716, guid: 1b43d6eb40db60b419700fd2677e79c4, type: 3}
      propertyPath: LeapHand.Fingers.Array.data[1].bones.Array.data[1].Center.x
      value: 0.5345696
      objectReference: {fileID: 0}
    - target: {fileID: 2454011645194327716, guid: 1b43d6eb40db60b419700fd2677e79c4, type: 3}
      propertyPath: LeapHand.Fingers.Array.data[1].bones.Array.data[1].Center.y
      value: -1.2274158
      objectReference: {fileID: 0}
    - target: {fileID: 2454011645194327716, guid: 1b43d6eb40db60b419700fd2677e79c4, type: 3}
      propertyPath: LeapHand.Fingers.Array.data[1].bones.Array.data[1].Center.z
      value: 0.36137545
      objectReference: {fileID: 0}
    - target: {fileID: 2454011645194327716, guid: 1b43d6eb40db60b419700fd2677e79c4, type: 3}
      propertyPath: LeapHand.Fingers.Array.data[1].bones.Array.data[2].Center.x
      value: 0.5428785
      objectReference: {fileID: 0}
    - target: {fileID: 2454011645194327716, guid: 1b43d6eb40db60b419700fd2677e79c4, type: 3}
      propertyPath: LeapHand.Fingers.Array.data[1].bones.Array.data[2].Center.y
      value: -1.19914
      objectReference: {fileID: 0}
    - target: {fileID: 2454011645194327716, guid: 1b43d6eb40db60b419700fd2677e79c4, type: 3}
      propertyPath: LeapHand.Fingers.Array.data[1].bones.Array.data[2].Center.z
      value: 0.37124482
      objectReference: {fileID: 0}
    - target: {fileID: 2454011645194327716, guid: 1b43d6eb40db60b419700fd2677e79c4, type: 3}
      propertyPath: LeapHand.Fingers.Array.data[1].bones.Array.data[3].Center.x
      value: 0.54798466
      objectReference: {fileID: 0}
    - target: {fileID: 2454011645194327716, guid: 1b43d6eb40db60b419700fd2677e79c4, type: 3}
      propertyPath: LeapHand.Fingers.Array.data[1].bones.Array.data[3].Center.y
      value: -1.1817632
      objectReference: {fileID: 0}
    - target: {fileID: 2454011645194327716, guid: 1b43d6eb40db60b419700fd2677e79c4, type: 3}
      propertyPath: LeapHand.Fingers.Array.data[1].bones.Array.data[3].Center.z
      value: 0.37730998
      objectReference: {fileID: 0}
    - target: {fileID: 2454011645194327716, guid: 1b43d6eb40db60b419700fd2677e79c4, type: 3}
      propertyPath: LeapHand.Fingers.Array.data[2].bones.Array.data[0].Center.x
      value: 0.5058118
      objectReference: {fileID: 0}
    - target: {fileID: 2454011645194327716, guid: 1b43d6eb40db60b419700fd2677e79c4, type: 3}
      propertyPath: LeapHand.Fingers.Array.data[2].bones.Array.data[0].Center.y
      value: -1.2763119
      objectReference: {fileID: 0}
    - target: {fileID: 2454011645194327716, guid: 1b43d6eb40db60b419700fd2677e79c4, type: 3}
      propertyPath: LeapHand.Fingers.Array.data[2].bones.Array.data[0].Center.z
      value: 0.35099608
      objectReference: {fileID: 0}
    - target: {fileID: 2454011645194327716, guid: 1b43d6eb40db60b419700fd2677e79c4, type: 3}
      propertyPath: LeapHand.Fingers.Array.data[2].bones.Array.data[1].Center.x
      value: 0.5134026
      objectReference: {fileID: 0}
    - target: {fileID: 2454011645194327716, guid: 1b43d6eb40db60b419700fd2677e79c4, type: 3}
      propertyPath: LeapHand.Fingers.Array.data[2].bones.Array.data[1].Center.y
      value: -1.2260301
      objectReference: {fileID: 0}
    - target: {fileID: 2454011645194327716, guid: 1b43d6eb40db60b419700fd2677e79c4, type: 3}
      propertyPath: LeapHand.Fingers.Array.data[2].bones.Array.data[1].Center.z
      value: 0.3709188
      objectReference: {fileID: 0}
    - target: {fileID: 2454011645194327716, guid: 1b43d6eb40db60b419700fd2677e79c4, type: 3}
      propertyPath: LeapHand.Fingers.Array.data[2].bones.Array.data[2].Center.x
      value: 0.5183339
      objectReference: {fileID: 0}
    - target: {fileID: 2454011645194327716, guid: 1b43d6eb40db60b419700fd2677e79c4, type: 3}
      propertyPath: LeapHand.Fingers.Array.data[2].bones.Array.data[2].Center.y
      value: -1.1933651
      objectReference: {fileID: 0}
    - target: {fileID: 2454011645194327716, guid: 1b43d6eb40db60b419700fd2677e79c4, type: 3}
      propertyPath: LeapHand.Fingers.Array.data[2].bones.Array.data[2].Center.z
      value: 0.38386136
      objectReference: {fileID: 0}
    - target: {fileID: 2454011645194327716, guid: 1b43d6eb40db60b419700fd2677e79c4, type: 3}
      propertyPath: LeapHand.Fingers.Array.data[2].bones.Array.data[3].Center.x
      value: 0.5213728
      objectReference: {fileID: 0}
    - target: {fileID: 2454011645194327716, guid: 1b43d6eb40db60b419700fd2677e79c4, type: 3}
      propertyPath: LeapHand.Fingers.Array.data[2].bones.Array.data[3].Center.y
      value: -1.1732349
      objectReference: {fileID: 0}
    - target: {fileID: 2454011645194327716, guid: 1b43d6eb40db60b419700fd2677e79c4, type: 3}
      propertyPath: LeapHand.Fingers.Array.data[2].bones.Array.data[3].Center.z
      value: 0.39183736
      objectReference: {fileID: 0}
    - target: {fileID: 2454011645194327716, guid: 1b43d6eb40db60b419700fd2677e79c4, type: 3}
      propertyPath: LeapHand.Fingers.Array.data[3].bones.Array.data[0].Center.x
      value: 0.4902532
      objectReference: {fileID: 0}
    - target: {fileID: 2454011645194327716, guid: 1b43d6eb40db60b419700fd2677e79c4, type: 3}
      propertyPath: LeapHand.Fingers.Array.data[3].bones.Array.data[0].Center.y
      value: -1.2782772
      objectReference: {fileID: 0}
    - target: {fileID: 2454011645194327716, guid: 1b43d6eb40db60b419700fd2677e79c4, type: 3}
      propertyPath: LeapHand.Fingers.Array.data[3].bones.Array.data[0].Center.z
      value: 0.3540135
      objectReference: {fileID: 0}
    - target: {fileID: 2454011645194327716, guid: 1b43d6eb40db60b419700fd2677e79c4, type: 3}
      propertyPath: LeapHand.Fingers.Array.data[3].bones.Array.data[1].Center.x
      value: 0.48994827
      objectReference: {fileID: 0}
    - target: {fileID: 2454011645194327716, guid: 1b43d6eb40db60b419700fd2677e79c4, type: 3}
      propertyPath: LeapHand.Fingers.Array.data[3].bones.Array.data[1].Center.y
      value: -1.2328713
      objectReference: {fileID: 0}
    - target: {fileID: 2454011645194327716, guid: 1b43d6eb40db60b419700fd2677e79c4, type: 3}
      propertyPath: LeapHand.Fingers.Array.data[3].bones.Array.data[1].Center.z
      value: 0.37418306
      objectReference: {fileID: 0}
    - target: {fileID: 2454011645194327716, guid: 1b43d6eb40db60b419700fd2677e79c4, type: 3}
      propertyPath: LeapHand.Fingers.Array.data[3].bones.Array.data[2].Center.x
      value: 0.48974264
      objectReference: {fileID: 0}
    - target: {fileID: 2454011645194327716, guid: 1b43d6eb40db60b419700fd2677e79c4, type: 3}
      propertyPath: LeapHand.Fingers.Array.data[3].bones.Array.data[2].Center.y
      value: -1.2022473
      objectReference: {fileID: 0}
    - target: {fileID: 2454011645194327716, guid: 1b43d6eb40db60b419700fd2677e79c4, type: 3}
      propertyPath: LeapHand.Fingers.Array.data[3].bones.Array.data[2].Center.z
      value: 0.3877864
      objectReference: {fileID: 0}
    - target: {fileID: 2454011645194327716, guid: 1b43d6eb40db60b419700fd2677e79c4, type: 3}
      propertyPath: LeapHand.Fingers.Array.data[3].bones.Array.data[3].Center.x
      value: 0.48961085
      objectReference: {fileID: 0}
    - target: {fileID: 2454011645194327716, guid: 1b43d6eb40db60b419700fd2677e79c4, type: 3}
      propertyPath: LeapHand.Fingers.Array.data[3].bones.Array.data[3].Center.y
      value: -1.1826218
      objectReference: {fileID: 0}
    - target: {fileID: 2454011645194327716, guid: 1b43d6eb40db60b419700fd2677e79c4, type: 3}
      propertyPath: LeapHand.Fingers.Array.data[3].bones.Array.data[3].Center.z
      value: 0.39650413
      objectReference: {fileID: 0}
    - target: {fileID: 2454011645194327716, guid: 1b43d6eb40db60b419700fd2677e79c4, type: 3}
      propertyPath: LeapHand.Fingers.Array.data[4].bones.Array.data[0].Center.x
      value: 0.47433063
      objectReference: {fileID: 0}
    - target: {fileID: 2454011645194327716, guid: 1b43d6eb40db60b419700fd2677e79c4, type: 3}
      propertyPath: LeapHand.Fingers.Array.data[4].bones.Array.data[0].Center.y
      value: -1.2796454
      objectReference: {fileID: 0}
    - target: {fileID: 2454011645194327716, guid: 1b43d6eb40db60b419700fd2677e79c4, type: 3}
      propertyPath: LeapHand.Fingers.Array.data[4].bones.Array.data[0].Center.z
      value: 0.35141987
      objectReference: {fileID: 0}
    - target: {fileID: 2454011645194327716, guid: 1b43d6eb40db60b419700fd2677e79c4, type: 3}
      propertyPath: LeapHand.Fingers.Array.data[4].bones.Array.data[1].Center.x
      value: 0.46869797
      objectReference: {fileID: 0}
    - target: {fileID: 2454011645194327716, guid: 1b43d6eb40db60b419700fd2677e79c4, type: 3}
      propertyPath: LeapHand.Fingers.Array.data[4].bones.Array.data[1].Center.y
      value: -1.2419345
      objectReference: {fileID: 0}
    - target: {fileID: 2454011645194327716, guid: 1b43d6eb40db60b419700fd2677e79c4, type: 3}
      propertyPath: LeapHand.Fingers.Array.data[4].bones.Array.data[1].Center.z
      value: 0.3717593
      objectReference: {fileID: 0}
    - target: {fileID: 2454011645194327716, guid: 1b43d6eb40db60b419700fd2677e79c4, type: 3}
      propertyPath: LeapHand.Fingers.Array.data[4].bones.Array.data[2].Center.x
      value: 0.465384
      objectReference: {fileID: 0}
    - target: {fileID: 2454011645194327716, guid: 1b43d6eb40db60b419700fd2677e79c4, type: 3}
      propertyPath: LeapHand.Fingers.Array.data[4].bones.Array.data[2].Center.y
      value: -1.2197478
      objectReference: {fileID: 0}
    - target: {fileID: 2454011645194327716, guid: 1b43d6eb40db60b419700fd2677e79c4, type: 3}
      propertyPath: LeapHand.Fingers.Array.data[4].bones.Array.data[2].Center.z
      value: 0.38372576
      objectReference: {fileID: 0}
    - target: {fileID: 2454011645194327716, guid: 1b43d6eb40db60b419700fd2677e79c4, type: 3}
      propertyPath: LeapHand.Fingers.Array.data[4].bones.Array.data[3].Center.x
      value: 0.46316364
      objectReference: {fileID: 0}
    - target: {fileID: 2454011645194327716, guid: 1b43d6eb40db60b419700fd2677e79c4, type: 3}
      propertyPath: LeapHand.Fingers.Array.data[4].bones.Array.data[3].Center.y
      value: -1.2048824
      objectReference: {fileID: 0}
    - target: {fileID: 2454011645194327716, guid: 1b43d6eb40db60b419700fd2677e79c4, type: 3}
      propertyPath: LeapHand.Fingers.Array.data[4].bones.Array.data[3].Center.z
      value: 0.3917434
      objectReference: {fileID: 0}
    - target: {fileID: 2454011645194327716, guid: 1b43d6eb40db60b419700fd2677e79c4, type: 3}
      propertyPath: LeapHand.Fingers.Array.data[0].bones.Array.data[0].NextJoint.x
      value: 0.5120629
      objectReference: {fileID: 0}
    - target: {fileID: 2454011645194327716, guid: 1b43d6eb40db60b419700fd2677e79c4, type: 3}
      propertyPath: LeapHand.Fingers.Array.data[0].bones.Array.data[0].NextJoint.y
      value: -1.3064437
      objectReference: {fileID: 0}
    - target: {fileID: 2454011645194327716, guid: 1b43d6eb40db60b419700fd2677e79c4, type: 3}
      propertyPath: LeapHand.Fingers.Array.data[0].bones.Array.data[0].NextJoint.z
      value: 0.31152844
      objectReference: {fileID: 0}
    - target: {fileID: 2454011645194327716, guid: 1b43d6eb40db60b419700fd2677e79c4, type: 3}
      propertyPath: LeapHand.Fingers.Array.data[0].bones.Array.data[0].PrevJoint.x
      value: 0.5120629
      objectReference: {fileID: 0}
    - target: {fileID: 2454011645194327716, guid: 1b43d6eb40db60b419700fd2677e79c4, type: 3}
      propertyPath: LeapHand.Fingers.Array.data[0].bones.Array.data[0].PrevJoint.y
      value: -1.3064437
      objectReference: {fileID: 0}
    - target: {fileID: 2454011645194327716, guid: 1b43d6eb40db60b419700fd2677e79c4, type: 3}
      propertyPath: LeapHand.Fingers.Array.data[0].bones.Array.data[0].PrevJoint.z
      value: 0.31152844
      objectReference: {fileID: 0}
    - target: {fileID: 2454011645194327716, guid: 1b43d6eb40db60b419700fd2677e79c4, type: 3}
      propertyPath: LeapHand.Fingers.Array.data[0].bones.Array.data[1].Direction.x
      value: 0.5085712
      objectReference: {fileID: 0}
    - target: {fileID: 2454011645194327716, guid: 1b43d6eb40db60b419700fd2677e79c4, type: 3}
      propertyPath: LeapHand.Fingers.Array.data[0].bones.Array.data[1].Direction.y
      value: 0.8525862
      objectReference: {fileID: 0}
    - target: {fileID: 2454011645194327716, guid: 1b43d6eb40db60b419700fd2677e79c4, type: 3}
      propertyPath: LeapHand.Fingers.Array.data[0].bones.Array.data[1].Direction.z
      value: -0.12021773
      objectReference: {fileID: 0}
    - target: {fileID: 2454011645194327716, guid: 1b43d6eb40db60b419700fd2677e79c4, type: 3}
      propertyPath: LeapHand.Fingers.Array.data[0].bones.Array.data[1].NextJoint.x
      value: 0.5355691
      objectReference: {fileID: 0}
    - target: {fileID: 2454011645194327716, guid: 1b43d6eb40db60b419700fd2677e79c4, type: 3}
      propertyPath: LeapHand.Fingers.Array.data[0].bones.Array.data[1].NextJoint.y
      value: -1.2670372
      objectReference: {fileID: 0}
    - target: {fileID: 2454011645194327716, guid: 1b43d6eb40db60b419700fd2677e79c4, type: 3}
      propertyPath: LeapHand.Fingers.Array.data[0].bones.Array.data[1].NextJoint.z
      value: 0.30597198
      objectReference: {fileID: 0}
    - target: {fileID: 2454011645194327716, guid: 1b43d6eb40db60b419700fd2677e79c4, type: 3}
      propertyPath: LeapHand.Fingers.Array.data[0].bones.Array.data[1].PrevJoint.x
      value: 0.5120629
      objectReference: {fileID: 0}
    - target: {fileID: 2454011645194327716, guid: 1b43d6eb40db60b419700fd2677e79c4, type: 3}
      propertyPath: LeapHand.Fingers.Array.data[0].bones.Array.data[1].PrevJoint.y
      value: -1.3064437
      objectReference: {fileID: 0}
    - target: {fileID: 2454011645194327716, guid: 1b43d6eb40db60b419700fd2677e79c4, type: 3}
      propertyPath: LeapHand.Fingers.Array.data[0].bones.Array.data[1].PrevJoint.z
      value: 0.31152844
      objectReference: {fileID: 0}
    - target: {fileID: 2454011645194327716, guid: 1b43d6eb40db60b419700fd2677e79c4, type: 3}
      propertyPath: LeapHand.Fingers.Array.data[0].bones.Array.data[2].Direction.x
      value: 0.508569
      objectReference: {fileID: 0}
    - target: {fileID: 2454011645194327716, guid: 1b43d6eb40db60b419700fd2677e79c4, type: 3}
      propertyPath: LeapHand.Fingers.Array.data[0].bones.Array.data[2].Direction.y
      value: 0.85258615
      objectReference: {fileID: 0}
    - target: {fileID: 2454011645194327716, guid: 1b43d6eb40db60b419700fd2677e79c4, type: 3}
      propertyPath: LeapHand.Fingers.Array.data[0].bones.Array.data[2].Direction.z
      value: -0.120218426
      objectReference: {fileID: 0}
    - target: {fileID: 2454011645194327716, guid: 1b43d6eb40db60b419700fd2677e79c4, type: 3}
      propertyPath: LeapHand.Fingers.Array.data[0].bones.Array.data[2].NextJoint.x
      value: 0.5516246
      objectReference: {fileID: 0}
    - target: {fileID: 2454011645194327716, guid: 1b43d6eb40db60b419700fd2677e79c4, type: 3}
      propertyPath: LeapHand.Fingers.Array.data[0].bones.Array.data[2].NextJoint.y
      value: -1.240121
      objectReference: {fileID: 0}
    - target: {fileID: 2454011645194327716, guid: 1b43d6eb40db60b419700fd2677e79c4, type: 3}
      propertyPath: LeapHand.Fingers.Array.data[0].bones.Array.data[2].NextJoint.z
      value: 0.30217668
      objectReference: {fileID: 0}
    - target: {fileID: 2454011645194327716, guid: 1b43d6eb40db60b419700fd2677e79c4, type: 3}
      propertyPath: LeapHand.Fingers.Array.data[0].bones.Array.data[2].PrevJoint.x
      value: 0.5355691
      objectReference: {fileID: 0}
    - target: {fileID: 2454011645194327716, guid: 1b43d6eb40db60b419700fd2677e79c4, type: 3}
      propertyPath: LeapHand.Fingers.Array.data[0].bones.Array.data[2].PrevJoint.y
      value: -1.2670372
      objectReference: {fileID: 0}
    - target: {fileID: 2454011645194327716, guid: 1b43d6eb40db60b419700fd2677e79c4, type: 3}
      propertyPath: LeapHand.Fingers.Array.data[0].bones.Array.data[2].PrevJoint.z
      value: 0.30597198
      objectReference: {fileID: 0}
    - target: {fileID: 2454011645194327716, guid: 1b43d6eb40db60b419700fd2677e79c4, type: 3}
      propertyPath: LeapHand.Fingers.Array.data[0].bones.Array.data[3].Direction.y
      value: 0.8525857
      objectReference: {fileID: 0}
    - target: {fileID: 2454011645194327716, guid: 1b43d6eb40db60b419700fd2677e79c4, type: 3}
      propertyPath: LeapHand.Fingers.Array.data[0].bones.Array.data[3].Direction.z
      value: -0.12021737
      objectReference: {fileID: 0}
    - target: {fileID: 2454011645194327716, guid: 1b43d6eb40db60b419700fd2677e79c4, type: 3}
      propertyPath: LeapHand.Fingers.Array.data[0].bones.Array.data[3].NextJoint.x
      value: 0.5626453
      objectReference: {fileID: 0}
    - target: {fileID: 2454011645194327716, guid: 1b43d6eb40db60b419700fd2677e79c4, type: 3}
      propertyPath: LeapHand.Fingers.Array.data[0].bones.Array.data[3].NextJoint.y
      value: -1.2216455
      objectReference: {fileID: 0}
    - target: {fileID: 2454011645194327716, guid: 1b43d6eb40db60b419700fd2677e79c4, type: 3}
      propertyPath: LeapHand.Fingers.Array.data[0].bones.Array.data[3].NextJoint.z
      value: 0.29957157
      objectReference: {fileID: 0}
    - target: {fileID: 2454011645194327716, guid: 1b43d6eb40db60b419700fd2677e79c4, type: 3}
      propertyPath: LeapHand.Fingers.Array.data[0].bones.Array.data[3].PrevJoint.x
      value: 0.5516246
      objectReference: {fileID: 0}
    - target: {fileID: 2454011645194327716, guid: 1b43d6eb40db60b419700fd2677e79c4, type: 3}
      propertyPath: LeapHand.Fingers.Array.data[0].bones.Array.data[3].PrevJoint.y
      value: -1.240121
      objectReference: {fileID: 0}
    - target: {fileID: 2454011645194327716, guid: 1b43d6eb40db60b419700fd2677e79c4, type: 3}
      propertyPath: LeapHand.Fingers.Array.data[0].bones.Array.data[3].PrevJoint.z
      value: 0.30217668
      objectReference: {fileID: 0}
    - target: {fileID: 2454011645194327716, guid: 1b43d6eb40db60b419700fd2677e79c4, type: 3}
      propertyPath: LeapHand.Fingers.Array.data[1].bones.Array.data[0].Direction.y
      value: 0.9097775
      objectReference: {fileID: 0}
    - target: {fileID: 2454011645194327716, guid: 1b43d6eb40db60b419700fd2677e79c4, type: 3}
      propertyPath: LeapHand.Fingers.Array.data[1].bones.Array.data[0].NextJoint.x
      value: 0.5292523
      objectReference: {fileID: 0}
    - target: {fileID: 2454011645194327716, guid: 1b43d6eb40db60b419700fd2677e79c4, type: 3}
      propertyPath: LeapHand.Fingers.Array.data[1].bones.Array.data[0].NextJoint.y
      value: -1.2455113
      objectReference: {fileID: 0}
    - target: {fileID: 2454011645194327716, guid: 1b43d6eb40db60b419700fd2677e79c4, type: 3}
      propertyPath: LeapHand.Fingers.Array.data[1].bones.Array.data[0].NextJoint.z
      value: 0.35505944
      objectReference: {fileID: 0}
    - target: {fileID: 2454011645194327716, guid: 1b43d6eb40db60b419700fd2677e79c4, type: 3}
      propertyPath: LeapHand.Fingers.Array.data[1].bones.Array.data[0].PrevJoint.x
      value: 0.5110412
      objectReference: {fileID: 0}
    - target: {fileID: 2454011645194327716, guid: 1b43d6eb40db60b419700fd2677e79c4, type: 3}
      propertyPath: LeapHand.Fingers.Array.data[1].bones.Array.data[0].PrevJoint.y
      value: -1.3074853
      objectReference: {fileID: 0}
    - target: {fileID: 2454011645194327716, guid: 1b43d6eb40db60b419700fd2677e79c4, type: 3}
      propertyPath: LeapHand.Fingers.Array.data[1].bones.Array.data[0].PrevJoint.z
      value: 0.3334281
      objectReference: {fileID: 0}
    - target: {fileID: 2454011645194327716, guid: 1b43d6eb40db60b419700fd2677e79c4, type: 3}
      propertyPath: LeapHand.Fingers.Array.data[1].bones.Array.data[1].Direction.x
      value: 0.26733685
      objectReference: {fileID: 0}
    - target: {fileID: 2454011645194327716, guid: 1b43d6eb40db60b419700fd2677e79c4, type: 3}
      propertyPath: LeapHand.Fingers.Array.data[1].bones.Array.data[1].Direction.y
      value: 0.9097784
      objectReference: {fileID: 0}
    - target: {fileID: 2454011645194327716, guid: 1b43d6eb40db60b419700fd2677e79c4, type: 3}
      propertyPath: LeapHand.Fingers.Array.data[1].bones.Array.data[1].NextJoint.x
      value: 0.53988695
      objectReference: {fileID: 0}
    - target: {fileID: 2454011645194327716, guid: 1b43d6eb40db60b419700fd2677e79c4, type: 3}
      propertyPath: LeapHand.Fingers.Array.data[1].bones.Array.data[1].NextJoint.y
      value: -1.2093203
      objectReference: {fileID: 0}
    - target: {fileID: 2454011645194327716, guid: 1b43d6eb40db60b419700fd2677e79c4, type: 3}
      propertyPath: LeapHand.Fingers.Array.data[1].bones.Array.data[1].NextJoint.z
      value: 0.36769146
      objectReference: {fileID: 0}
    - target: {fileID: 2454011645194327716, guid: 1b43d6eb40db60b419700fd2677e79c4, type: 3}
      propertyPath: LeapHand.Fingers.Array.data[1].bones.Array.data[1].PrevJoint.x
      value: 0.5292523
      objectReference: {fileID: 0}
    - target: {fileID: 2454011645194327716, guid: 1b43d6eb40db60b419700fd2677e79c4, type: 3}
      propertyPath: LeapHand.Fingers.Array.data[1].bones.Array.data[1].PrevJoint.y
      value: -1.2455113
      objectReference: {fileID: 0}
    - target: {fileID: 2454011645194327716, guid: 1b43d6eb40db60b419700fd2677e79c4, type: 3}
      propertyPath: LeapHand.Fingers.Array.data[1].bones.Array.data[1].PrevJoint.z
      value: 0.35505944
      objectReference: {fileID: 0}
    - target: {fileID: 2454011645194327716, guid: 1b43d6eb40db60b419700fd2677e79c4, type: 3}
      propertyPath: LeapHand.Fingers.Array.data[1].bones.Array.data[2].Direction.x
      value: 0.26733935
      objectReference: {fileID: 0}
    - target: {fileID: 2454011645194327716, guid: 1b43d6eb40db60b419700fd2677e79c4, type: 3}
      propertyPath: LeapHand.Fingers.Array.data[1].bones.Array.data[2].Direction.y
      value: 0.9097725
      objectReference: {fileID: 0}
    - target: {fileID: 2454011645194327716, guid: 1b43d6eb40db60b419700fd2677e79c4, type: 3}
      propertyPath: LeapHand.Fingers.Array.data[1].bones.Array.data[2].NextJoint.x
      value: 0.54587
      objectReference: {fileID: 0}
    - target: {fileID: 2454011645194327716, guid: 1b43d6eb40db60b419700fd2677e79c4, type: 3}
      propertyPath: LeapHand.Fingers.Array.data[1].bones.Array.data[2].NextJoint.y
      value: -1.1889596
      objectReference: {fileID: 0}
    - target: {fileID: 2454011645194327716, guid: 1b43d6eb40db60b419700fd2677e79c4, type: 3}
      propertyPath: LeapHand.Fingers.Array.data[1].bones.Array.data[2].NextJoint.z
      value: 0.37479818
      objectReference: {fileID: 0}
    - target: {fileID: 2454011645194327716, guid: 1b43d6eb40db60b419700fd2677e79c4, type: 3}
      propertyPath: LeapHand.Fingers.Array.data[1].bones.Array.data[2].PrevJoint.x
      value: 0.53988695
      objectReference: {fileID: 0}
    - target: {fileID: 2454011645194327716, guid: 1b43d6eb40db60b419700fd2677e79c4, type: 3}
      propertyPath: LeapHand.Fingers.Array.data[1].bones.Array.data[2].PrevJoint.y
      value: -1.2093203
      objectReference: {fileID: 0}
    - target: {fileID: 2454011645194327716, guid: 1b43d6eb40db60b419700fd2677e79c4, type: 3}
      propertyPath: LeapHand.Fingers.Array.data[1].bones.Array.data[2].PrevJoint.z
      value: 0.36769146
      objectReference: {fileID: 0}
    - target: {fileID: 2454011645194327716, guid: 1b43d6eb40db60b419700fd2677e79c4, type: 3}
      propertyPath: LeapHand.Fingers.Array.data[1].bones.Array.data[3].Direction.y
      value: 0.90978086
      objectReference: {fileID: 0}
    - target: {fileID: 2454011645194327716, guid: 1b43d6eb40db60b419700fd2677e79c4, type: 3}
      propertyPath: LeapHand.Fingers.Array.data[1].bones.Array.data[3].NextJoint.x
      value: 0.5500993
      objectReference: {fileID: 0}
    - target: {fileID: 2454011645194327716, guid: 1b43d6eb40db60b419700fd2677e79c4, type: 3}
      propertyPath: LeapHand.Fingers.Array.data[1].bones.Array.data[3].NextJoint.y
      value: -1.1745669
      objectReference: {fileID: 0}
    - target: {fileID: 2454011645194327716, guid: 1b43d6eb40db60b419700fd2677e79c4, type: 3}
      propertyPath: LeapHand.Fingers.Array.data[1].bones.Array.data[3].NextJoint.z
      value: 0.37982178
      objectReference: {fileID: 0}
    - target: {fileID: 2454011645194327716, guid: 1b43d6eb40db60b419700fd2677e79c4, type: 3}
      propertyPath: LeapHand.Fingers.Array.data[1].bones.Array.data[3].PrevJoint.x
      value: 0.54587
      objectReference: {fileID: 0}
    - target: {fileID: 2454011645194327716, guid: 1b43d6eb40db60b419700fd2677e79c4, type: 3}
      propertyPath: LeapHand.Fingers.Array.data[1].bones.Array.data[3].PrevJoint.y
      value: -1.1889596
      objectReference: {fileID: 0}
    - target: {fileID: 2454011645194327716, guid: 1b43d6eb40db60b419700fd2677e79c4, type: 3}
      propertyPath: LeapHand.Fingers.Array.data[1].bones.Array.data[3].PrevJoint.z
      value: 0.37479818
      objectReference: {fileID: 0}
    - target: {fileID: 2454011645194327716, guid: 1b43d6eb40db60b419700fd2677e79c4, type: 3}
      propertyPath: LeapHand.Fingers.Array.data[2].bones.Array.data[0].Direction.y
      value: 0.92065924
      objectReference: {fileID: 0}
    - target: {fileID: 2454011645194327716, guid: 1b43d6eb40db60b419700fd2677e79c4, type: 3}
      propertyPath: LeapHand.Fingers.Array.data[2].bones.Array.data[0].NextJoint.x
      value: 0.5103011
      objectReference: {fileID: 0}
    - target: {fileID: 2454011645194327716, guid: 1b43d6eb40db60b419700fd2677e79c4, type: 3}
      propertyPath: LeapHand.Fingers.Array.data[2].bones.Array.data[0].NextJoint.y
      value: -1.2465746
      objectReference: {fileID: 0}
    - target: {fileID: 2454011645194327716, guid: 1b43d6eb40db60b419700fd2677e79c4, type: 3}
      propertyPath: LeapHand.Fingers.Array.data[2].bones.Array.data[0].NextJoint.z
      value: 0.36277863
      objectReference: {fileID: 0}
    - target: {fileID: 2454011645194327716, guid: 1b43d6eb40db60b419700fd2677e79c4, type: 3}
      propertyPath: LeapHand.Fingers.Array.data[2].bones.Array.data[0].PrevJoint.x
      value: 0.5013225
      objectReference: {fileID: 0}
    - target: {fileID: 2454011645194327716, guid: 1b43d6eb40db60b419700fd2677e79c4, type: 3}
      propertyPath: LeapHand.Fingers.Array.data[2].bones.Array.data[0].PrevJoint.y
      value: -1.3060492
      objectReference: {fileID: 0}
    - target: {fileID: 2454011645194327716, guid: 1b43d6eb40db60b419700fd2677e79c4, type: 3}
      propertyPath: LeapHand.Fingers.Array.data[2].bones.Array.data[0].PrevJoint.z
      value: 0.33921352
      objectReference: {fileID: 0}
    - target: {fileID: 2454011645194327716, guid: 1b43d6eb40db60b419700fd2677e79c4, type: 3}
      propertyPath: LeapHand.Fingers.Array.data[2].bones.Array.data[1].Direction.x
      value: 0.13898712
      objectReference: {fileID: 0}
    - target: {fileID: 2454011645194327716, guid: 1b43d6eb40db60b419700fd2677e79c4, type: 3}
      propertyPath: LeapHand.Fingers.Array.data[2].bones.Array.data[1].NextJoint.x
      value: 0.5165041
      objectReference: {fileID: 0}
    - target: {fileID: 2454011645194327716, guid: 1b43d6eb40db60b419700fd2677e79c4, type: 3}
      propertyPath: LeapHand.Fingers.Array.data[2].bones.Array.data[1].NextJoint.y
      value: -1.2054856
      objectReference: {fileID: 0}
    - target: {fileID: 2454011645194327716, guid: 1b43d6eb40db60b419700fd2677e79c4, type: 3}
      propertyPath: LeapHand.Fingers.Array.data[2].bones.Array.data[1].NextJoint.z
      value: 0.37905896
      objectReference: {fileID: 0}
    - target: {fileID: 2454011645194327716, guid: 1b43d6eb40db60b419700fd2677e79c4, type: 3}
      propertyPath: LeapHand.Fingers.Array.data[2].bones.Array.data[1].PrevJoint.x
      value: 0.5103011
      objectReference: {fileID: 0}
    - target: {fileID: 2454011645194327716, guid: 1b43d6eb40db60b419700fd2677e79c4, type: 3}
      propertyPath: LeapHand.Fingers.Array.data[2].bones.Array.data[1].PrevJoint.y
      value: -1.2465746
      objectReference: {fileID: 0}
    - target: {fileID: 2454011645194327716, guid: 1b43d6eb40db60b419700fd2677e79c4, type: 3}
      propertyPath: LeapHand.Fingers.Array.data[2].bones.Array.data[1].PrevJoint.z
      value: 0.36277863
      objectReference: {fileID: 0}
    - target: {fileID: 2454011645194327716, guid: 1b43d6eb40db60b419700fd2677e79c4, type: 3}
      propertyPath: LeapHand.Fingers.Array.data[2].bones.Array.data[2].Direction.x
      value: 0.1389877
      objectReference: {fileID: 0}
    - target: {fileID: 2454011645194327716, guid: 1b43d6eb40db60b419700fd2677e79c4, type: 3}
      propertyPath: LeapHand.Fingers.Array.data[2].bones.Array.data[2].NextJoint.x
      value: 0.52016366
      objectReference: {fileID: 0}
    - target: {fileID: 2454011645194327716, guid: 1b43d6eb40db60b419700fd2677e79c4, type: 3}
      propertyPath: LeapHand.Fingers.Array.data[2].bones.Array.data[2].NextJoint.y
      value: -1.1812446
      objectReference: {fileID: 0}
    - target: {fileID: 2454011645194327716, guid: 1b43d6eb40db60b419700fd2677e79c4, type: 3}
      propertyPath: LeapHand.Fingers.Array.data[2].bones.Array.data[2].NextJoint.z
      value: 0.38866374
      objectReference: {fileID: 0}
    - target: {fileID: 2454011645194327716, guid: 1b43d6eb40db60b419700fd2677e79c4, type: 3}
      propertyPath: LeapHand.Fingers.Array.data[2].bones.Array.data[2].PrevJoint.x
      value: 0.5165041
      objectReference: {fileID: 0}
    - target: {fileID: 2454011645194327716, guid: 1b43d6eb40db60b419700fd2677e79c4, type: 3}
      propertyPath: LeapHand.Fingers.Array.data[2].bones.Array.data[2].PrevJoint.y
      value: -1.2054856
      objectReference: {fileID: 0}
    - target: {fileID: 2454011645194327716, guid: 1b43d6eb40db60b419700fd2677e79c4, type: 3}
      propertyPath: LeapHand.Fingers.Array.data[2].bones.Array.data[2].PrevJoint.z
      value: 0.37905896
      objectReference: {fileID: 0}
    - target: {fileID: 2454011645194327716, guid: 1b43d6eb40db60b419700fd2677e79c4, type: 3}
      propertyPath: LeapHand.Fingers.Array.data[2].bones.Array.data[3].Direction.x
      value: 0.13898501
      objectReference: {fileID: 0}
    - target: {fileID: 2454011645194327716, guid: 1b43d6eb40db60b419700fd2677e79c4, type: 3}
      propertyPath: LeapHand.Fingers.Array.data[2].bones.Array.data[3].Direction.y
      value: 0.9206588
      objectReference: {fileID: 0}
    - target: {fileID: 2454011645194327716, guid: 1b43d6eb40db60b419700fd2677e79c4, type: 3}
      propertyPath: LeapHand.Fingers.Array.data[2].bones.Array.data[3].NextJoint.x
      value: 0.522582
      objectReference: {fileID: 0}
    - target: {fileID: 2454011645194327716, guid: 1b43d6eb40db60b419700fd2677e79c4, type: 3}
      propertyPath: LeapHand.Fingers.Array.data[2].bones.Array.data[3].NextJoint.y
      value: -1.1652251
      objectReference: {fileID: 0}
    - target: {fileID: 2454011645194327716, guid: 1b43d6eb40db60b419700fd2677e79c4, type: 3}
      propertyPath: LeapHand.Fingers.Array.data[2].bones.Array.data[3].NextJoint.z
      value: 0.395011
      objectReference: {fileID: 0}
    - target: {fileID: 2454011645194327716, guid: 1b43d6eb40db60b419700fd2677e79c4, type: 3}
      propertyPath: LeapHand.Fingers.Array.data[2].bones.Array.data[3].PrevJoint.x
      value: 0.52016366
      objectReference: {fileID: 0}
    - target: {fileID: 2454011645194327716, guid: 1b43d6eb40db60b419700fd2677e79c4, type: 3}
      propertyPath: LeapHand.Fingers.Array.data[2].bones.Array.data[3].PrevJoint.y
      value: -1.1812446
      objectReference: {fileID: 0}
    - target: {fileID: 2454011645194327716, guid: 1b43d6eb40db60b419700fd2677e79c4, type: 3}
      propertyPath: LeapHand.Fingers.Array.data[2].bones.Array.data[3].PrevJoint.z
      value: 0.38866374
      objectReference: {fileID: 0}
    - target: {fileID: 2454011645194327716, guid: 1b43d6eb40db60b419700fd2677e79c4, type: 3}
      propertyPath: LeapHand.Fingers.Array.data[3].bones.Array.data[0].Direction.x
      value: -0.0061377366
      objectReference: {fileID: 0}
    - target: {fileID: 2454011645194327716, guid: 1b43d6eb40db60b419700fd2677e79c4, type: 3}
      propertyPath: LeapHand.Fingers.Array.data[3].bones.Array.data[0].Direction.y
      value: 0.9138748
      objectReference: {fileID: 0}
    - target: {fileID: 2454011645194327716, guid: 1b43d6eb40db60b419700fd2677e79c4, type: 3}
      propertyPath: LeapHand.Fingers.Array.data[3].bones.Array.data[0].NextJoint.x
      value: 0.49007523
      objectReference: {fileID: 0}
    - target: {fileID: 2454011645194327716, guid: 1b43d6eb40db60b419700fd2677e79c4, type: 3}
      propertyPath: LeapHand.Fingers.Array.data[3].bones.Array.data[0].NextJoint.y
      value: -1.2517748
      objectReference: {fileID: 0}
    - target: {fileID: 2454011645194327716, guid: 1b43d6eb40db60b419700fd2677e79c4, type: 3}
      propertyPath: LeapHand.Fingers.Array.data[3].bones.Array.data[0].NextJoint.z
      value: 0.36578602
      objectReference: {fileID: 0}
    - target: {fileID: 2454011645194327716, guid: 1b43d6eb40db60b419700fd2677e79c4, type: 3}
      propertyPath: LeapHand.Fingers.Array.data[3].bones.Array.data[0].PrevJoint.x
      value: 0.49043122
      objectReference: {fileID: 0}
    - target: {fileID: 2454011645194327716, guid: 1b43d6eb40db60b419700fd2677e79c4, type: 3}
      propertyPath: LeapHand.Fingers.Array.data[3].bones.Array.data[0].PrevJoint.y
      value: -1.3047795
      objectReference: {fileID: 0}
    - target: {fileID: 2454011645194327716, guid: 1b43d6eb40db60b419700fd2677e79c4, type: 3}
      propertyPath: LeapHand.Fingers.Array.data[3].bones.Array.data[0].PrevJoint.z
      value: 0.342241
      objectReference: {fileID: 0}
    - target: {fileID: 2454011645194327716, guid: 1b43d6eb40db60b419700fd2677e79c4, type: 3}
      propertyPath: LeapHand.Fingers.Array.data[3].bones.Array.data[1].Direction.x
      value: -0.0061369585
      objectReference: {fileID: 0}
    - target: {fileID: 2454011645194327716, guid: 1b43d6eb40db60b419700fd2677e79c4, type: 3}
      propertyPath: LeapHand.Fingers.Array.data[3].bones.Array.data[1].Direction.y
      value: 0.91387737
      objectReference: {fileID: 0}
    - target: {fileID: 2454011645194327716, guid: 1b43d6eb40db60b419700fd2677e79c4, type: 3}
      propertyPath: LeapHand.Fingers.Array.data[3].bones.Array.data[1].NextJoint.x
      value: 0.48982134
      objectReference: {fileID: 0}
    - target: {fileID: 2454011645194327716, guid: 1b43d6eb40db60b419700fd2677e79c4, type: 3}
      propertyPath: LeapHand.Fingers.Array.data[3].bones.Array.data[1].NextJoint.y
      value: -1.2139677
      objectReference: {fileID: 0}
    - target: {fileID: 2454011645194327716, guid: 1b43d6eb40db60b419700fd2677e79c4, type: 3}
      propertyPath: LeapHand.Fingers.Array.data[3].bones.Array.data[1].NextJoint.z
      value: 0.3825801
      objectReference: {fileID: 0}
    - target: {fileID: 2454011645194327716, guid: 1b43d6eb40db60b419700fd2677e79c4, type: 3}
      propertyPath: LeapHand.Fingers.Array.data[3].bones.Array.data[1].PrevJoint.x
      value: 0.49007523
      objectReference: {fileID: 0}
    - target: {fileID: 2454011645194327716, guid: 1b43d6eb40db60b419700fd2677e79c4, type: 3}
      propertyPath: LeapHand.Fingers.Array.data[3].bones.Array.data[1].PrevJoint.y
      value: -1.2517748
      objectReference: {fileID: 0}
    - target: {fileID: 2454011645194327716, guid: 1b43d6eb40db60b419700fd2677e79c4, type: 3}
      propertyPath: LeapHand.Fingers.Array.data[3].bones.Array.data[1].PrevJoint.z
      value: 0.36578602
      objectReference: {fileID: 0}
    - target: {fileID: 2454011645194327716, guid: 1b43d6eb40db60b419700fd2677e79c4, type: 3}
      propertyPath: LeapHand.Fingers.Array.data[3].bones.Array.data[2].Direction.y
      value: 0.91387284
      objectReference: {fileID: 0}
    - target: {fileID: 2454011645194327716, guid: 1b43d6eb40db60b419700fd2677e79c4, type: 3}
      propertyPath: LeapHand.Fingers.Array.data[3].bones.Array.data[2].NextJoint.x
      value: 0.48966393
      objectReference: {fileID: 0}
    - target: {fileID: 2454011645194327716, guid: 1b43d6eb40db60b419700fd2677e79c4, type: 3}
      propertyPath: LeapHand.Fingers.Array.data[3].bones.Array.data[2].NextJoint.y
      value: -1.1905268
      objectReference: {fileID: 0}
    - target: {fileID: 2454011645194327716, guid: 1b43d6eb40db60b419700fd2677e79c4, type: 3}
      propertyPath: LeapHand.Fingers.Array.data[3].bones.Array.data[2].NextJoint.z
      value: 0.39299268
      objectReference: {fileID: 0}
    - target: {fileID: 2454011645194327716, guid: 1b43d6eb40db60b419700fd2677e79c4, type: 3}
      propertyPath: LeapHand.Fingers.Array.data[3].bones.Array.data[2].PrevJoint.x
      value: 0.48982134
      objectReference: {fileID: 0}
    - target: {fileID: 2454011645194327716, guid: 1b43d6eb40db60b419700fd2677e79c4, type: 3}
      propertyPath: LeapHand.Fingers.Array.data[3].bones.Array.data[2].PrevJoint.y
      value: -1.2139677
      objectReference: {fileID: 0}
    - target: {fileID: 2454011645194327716, guid: 1b43d6eb40db60b419700fd2677e79c4, type: 3}
      propertyPath: LeapHand.Fingers.Array.data[3].bones.Array.data[2].PrevJoint.z
      value: 0.3825801
      objectReference: {fileID: 0}
    - target: {fileID: 2454011645194327716, guid: 1b43d6eb40db60b419700fd2677e79c4, type: 3}
      propertyPath: LeapHand.Fingers.Array.data[3].bones.Array.data[3].Direction.x
      value: -0.0061379
      objectReference: {fileID: 0}
    - target: {fileID: 2454011645194327716, guid: 1b43d6eb40db60b419700fd2677e79c4, type: 3}
      propertyPath: LeapHand.Fingers.Array.data[3].bones.Array.data[3].Direction.y
      value: 0.91387355
      objectReference: {fileID: 0}
    - target: {fileID: 2454011645194327716, guid: 1b43d6eb40db60b419700fd2677e79c4, type: 3}
      propertyPath: LeapHand.Fingers.Array.data[3].bones.Array.data[3].NextJoint.x
      value: 0.48955774
      objectReference: {fileID: 0}
    - target: {fileID: 2454011645194327716, guid: 1b43d6eb40db60b419700fd2677e79c4, type: 3}
      propertyPath: LeapHand.Fingers.Array.data[3].bones.Array.data[3].NextJoint.y
      value: -1.1747168
      objectReference: {fileID: 0}
    - target: {fileID: 2454011645194327716, guid: 1b43d6eb40db60b419700fd2677e79c4, type: 3}
      propertyPath: LeapHand.Fingers.Array.data[3].bones.Array.data[3].NextJoint.z
      value: 0.4000156
      objectReference: {fileID: 0}
    - target: {fileID: 2454011645194327716, guid: 1b43d6eb40db60b419700fd2677e79c4, type: 3}
      propertyPath: LeapHand.Fingers.Array.data[3].bones.Array.data[3].PrevJoint.x
      value: 0.48966393
      objectReference: {fileID: 0}
    - target: {fileID: 2454011645194327716, guid: 1b43d6eb40db60b419700fd2677e79c4, type: 3}
      propertyPath: LeapHand.Fingers.Array.data[3].bones.Array.data[3].PrevJoint.y
      value: -1.1905268
      objectReference: {fileID: 0}
    - target: {fileID: 2454011645194327716, guid: 1b43d6eb40db60b419700fd2677e79c4, type: 3}
      propertyPath: LeapHand.Fingers.Array.data[3].bones.Array.data[3].PrevJoint.z
      value: 0.39299268
      objectReference: {fileID: 0}
    - target: {fileID: 2454011645194327716, guid: 1b43d6eb40db60b419700fd2677e79c4, type: 3}
      propertyPath: LeapHand.Fingers.Array.data[4].bones.Array.data[0].Direction.y
      value: 0.87263685
      objectReference: {fileID: 0}
    - target: {fileID: 2454011645194327716, guid: 1b43d6eb40db60b419700fd2677e79c4, type: 3}
      propertyPath: LeapHand.Fingers.Array.data[4].bones.Array.data[0].NextJoint.x
      value: 0.47083163
      objectReference: {fileID: 0}
    - target: {fileID: 2454011645194327716, guid: 1b43d6eb40db60b419700fd2677e79c4, type: 3}
      propertyPath: LeapHand.Fingers.Array.data[4].bones.Array.data[0].NextJoint.y
      value: -1.2562195
      objectReference: {fileID: 0}
    - target: {fileID: 2454011645194327716, guid: 1b43d6eb40db60b419700fd2677e79c4, type: 3}
      propertyPath: LeapHand.Fingers.Array.data[4].bones.Array.data[0].NextJoint.z
      value: 0.36405465
      objectReference: {fileID: 0}
    - target: {fileID: 2454011645194327716, guid: 1b43d6eb40db60b419700fd2677e79c4, type: 3}
      propertyPath: LeapHand.Fingers.Array.data[4].bones.Array.data[0].PrevJoint.x
      value: 0.47782964
      objectReference: {fileID: 0}
    - target: {fileID: 2454011645194327716, guid: 1b43d6eb40db60b419700fd2677e79c4, type: 3}
      propertyPath: LeapHand.Fingers.Array.data[4].bones.Array.data[0].PrevJoint.y
      value: -1.3030714
      objectReference: {fileID: 0}
    - target: {fileID: 2454011645194327716, guid: 1b43d6eb40db60b419700fd2677e79c4, type: 3}
      propertyPath: LeapHand.Fingers.Array.data[4].bones.Array.data[0].PrevJoint.z
      value: 0.33878508
      objectReference: {fileID: 0}
    - target: {fileID: 2454011645194327716, guid: 1b43d6eb40db60b419700fd2677e79c4, type: 3}
      propertyPath: LeapHand.Fingers.Array.data[4].bones.Array.data[1].Direction.y
      value: 0.8726345
      objectReference: {fileID: 0}
    - target: {fileID: 2454011645194327716, guid: 1b43d6eb40db60b419700fd2677e79c4, type: 3}
      propertyPath: LeapHand.Fingers.Array.data[4].bones.Array.data[1].NextJoint.x
      value: 0.46656427
      objectReference: {fileID: 0}
    - target: {fileID: 2454011645194327716, guid: 1b43d6eb40db60b419700fd2677e79c4, type: 3}
      propertyPath: LeapHand.Fingers.Array.data[4].bones.Array.data[1].NextJoint.y
      value: -1.2276495
      objectReference: {fileID: 0}
    - target: {fileID: 2454011645194327716, guid: 1b43d6eb40db60b419700fd2677e79c4, type: 3}
      propertyPath: LeapHand.Fingers.Array.data[4].bones.Array.data[1].NextJoint.z
      value: 0.37946394
      objectReference: {fileID: 0}
    - target: {fileID: 2454011645194327716, guid: 1b43d6eb40db60b419700fd2677e79c4, type: 3}
      propertyPath: LeapHand.Fingers.Array.data[4].bones.Array.data[1].PrevJoint.x
      value: 0.47083163
      objectReference: {fileID: 0}
    - target: {fileID: 2454011645194327716, guid: 1b43d6eb40db60b419700fd2677e79c4, type: 3}
      propertyPath: LeapHand.Fingers.Array.data[4].bones.Array.data[1].PrevJoint.y
      value: -1.2562195
      objectReference: {fileID: 0}
    - target: {fileID: 2454011645194327716, guid: 1b43d6eb40db60b419700fd2677e79c4, type: 3}
      propertyPath: LeapHand.Fingers.Array.data[4].bones.Array.data[1].PrevJoint.z
      value: 0.36405465
      objectReference: {fileID: 0}
    - target: {fileID: 2454011645194327716, guid: 1b43d6eb40db60b419700fd2677e79c4, type: 3}
      propertyPath: LeapHand.Fingers.Array.data[4].bones.Array.data[2].Direction.y
      value: 0.8726369
      objectReference: {fileID: 0}
    - target: {fileID: 2454011645194327716, guid: 1b43d6eb40db60b419700fd2677e79c4, type: 3}
      propertyPath: LeapHand.Fingers.Array.data[4].bones.Array.data[2].NextJoint.x
      value: 0.46420377
      objectReference: {fileID: 0}
    - target: {fileID: 2454011645194327716, guid: 1b43d6eb40db60b419700fd2677e79c4, type: 3}
      propertyPath: LeapHand.Fingers.Array.data[4].bones.Array.data[2].NextJoint.y
      value: -1.211846
      objectReference: {fileID: 0}
    - target: {fileID: 2454011645194327716, guid: 1b43d6eb40db60b419700fd2677e79c4, type: 3}
      propertyPath: LeapHand.Fingers.Array.data[4].bones.Array.data[2].NextJoint.z
      value: 0.38798755
      objectReference: {fileID: 0}
    - target: {fileID: 2454011645194327716, guid: 1b43d6eb40db60b419700fd2677e79c4, type: 3}
      propertyPath: LeapHand.Fingers.Array.data[4].bones.Array.data[2].PrevJoint.x
      value: 0.46656427
      objectReference: {fileID: 0}
    - target: {fileID: 2454011645194327716, guid: 1b43d6eb40db60b419700fd2677e79c4, type: 3}
      propertyPath: LeapHand.Fingers.Array.data[4].bones.Array.data[2].PrevJoint.y
      value: -1.2276495
      objectReference: {fileID: 0}
    - target: {fileID: 2454011645194327716, guid: 1b43d6eb40db60b419700fd2677e79c4, type: 3}
      propertyPath: LeapHand.Fingers.Array.data[4].bones.Array.data[2].PrevJoint.z
      value: 0.37946394
      objectReference: {fileID: 0}
    - target: {fileID: 2454011645194327716, guid: 1b43d6eb40db60b419700fd2677e79c4, type: 3}
      propertyPath: LeapHand.Fingers.Array.data[4].bones.Array.data[3].Direction.x
      value: -0.13034222
      objectReference: {fileID: 0}
    - target: {fileID: 2454011645194327716, guid: 1b43d6eb40db60b419700fd2677e79c4, type: 3}
      propertyPath: LeapHand.Fingers.Array.data[4].bones.Array.data[3].Direction.y
      value: 0.87263286
      objectReference: {fileID: 0}
    - target: {fileID: 2454011645194327716, guid: 1b43d6eb40db60b419700fd2677e79c4, type: 3}
      propertyPath: LeapHand.Fingers.Array.data[4].bones.Array.data[3].NextJoint.x
      value: 0.4621235
      objectReference: {fileID: 0}
    - target: {fileID: 2454011645194327716, guid: 1b43d6eb40db60b419700fd2677e79c4, type: 3}
      propertyPath: LeapHand.Fingers.Array.data[4].bones.Array.data[3].NextJoint.y
      value: -1.1979188
      objectReference: {fileID: 0}
    - target: {fileID: 2454011645194327716, guid: 1b43d6eb40db60b419700fd2677e79c4, type: 3}
      propertyPath: LeapHand.Fingers.Array.data[4].bones.Array.data[3].NextJoint.z
      value: 0.39549923
      objectReference: {fileID: 0}
    - target: {fileID: 2454011645194327716, guid: 1b43d6eb40db60b419700fd2677e79c4, type: 3}
      propertyPath: LeapHand.Fingers.Array.data[4].bones.Array.data[3].PrevJoint.x
      value: 0.46420377
      objectReference: {fileID: 0}
    - target: {fileID: 2454011645194327716, guid: 1b43d6eb40db60b419700fd2677e79c4, type: 3}
      propertyPath: LeapHand.Fingers.Array.data[4].bones.Array.data[3].PrevJoint.y
      value: -1.211846
      objectReference: {fileID: 0}
    - target: {fileID: 2454011645194327716, guid: 1b43d6eb40db60b419700fd2677e79c4, type: 3}
      propertyPath: LeapHand.Fingers.Array.data[4].bones.Array.data[3].PrevJoint.z
      value: 0.38798755
      objectReference: {fileID: 0}
    - target: {fileID: 2625696199908417246, guid: 1b43d6eb40db60b419700fd2677e79c4, type: 3}
      propertyPath: m_LocalScale.x
      value: 1.1195284
      objectReference: {fileID: 0}
    - target: {fileID: 2625696199908417246, guid: 1b43d6eb40db60b419700fd2677e79c4, type: 3}
      propertyPath: m_LocalScale.y
      value: 1.1195284
      objectReference: {fileID: 0}
    - target: {fileID: 2625696199908417246, guid: 1b43d6eb40db60b419700fd2677e79c4, type: 3}
      propertyPath: m_LocalScale.z
      value: 1.1195284
      objectReference: {fileID: 0}
    - target: {fileID: 3097134008238498034, guid: 1b43d6eb40db60b419700fd2677e79c4, type: 3}
      propertyPath: m_LocalPosition.x
      value: -0.03695312
      objectReference: {fileID: 0}
    - target: {fileID: 3097134008238498034, guid: 1b43d6eb40db60b419700fd2677e79c4, type: 3}
      propertyPath: m_LocalPosition.y
      value: 0.00000004026653
      objectReference: {fileID: 0}
    - target: {fileID: 3097134008238498034, guid: 1b43d6eb40db60b419700fd2677e79c4, type: 3}
      propertyPath: m_LocalPosition.z
      value: -0.000000016647391
      objectReference: {fileID: 0}
    - target: {fileID: 3620868148920353184, guid: 1b43d6eb40db60b419700fd2677e79c4, type: 3}
      propertyPath: m_CastShadows
      value: 0
      objectReference: {fileID: 0}
    - target: {fileID: 3620868148920353184, guid: 1b43d6eb40db60b419700fd2677e79c4, type: 3}
      propertyPath: m_ReceiveShadows
      value: 0
      objectReference: {fileID: 0}
    - target: {fileID: 3620868148920353184, guid: 1b43d6eb40db60b419700fd2677e79c4, type: 3}
      propertyPath: m_DynamicOccludee
      value: 0
      objectReference: {fileID: 0}
    - target: {fileID: 3620868148920353184, guid: 1b43d6eb40db60b419700fd2677e79c4, type: 3}
      propertyPath: m_SkinnedMotionVectors
      value: 0
      objectReference: {fileID: 0}
    - target: {fileID: 3620868148920353184, guid: 1b43d6eb40db60b419700fd2677e79c4, type: 3}
      propertyPath: m_Materials.Array.data[0]
      value: 
      objectReference: {fileID: 2100000, guid: 3f39d50b42b2b5e4994463857329283d, type: 2}
    - target: {fileID: 3648151112113200300, guid: 1b43d6eb40db60b419700fd2677e79c4, type: 3}
      propertyPath: m_LocalPosition.x
      value: -0.028540233
      objectReference: {fileID: 0}
    - target: {fileID: 3648151112113200300, guid: 1b43d6eb40db60b419700fd2677e79c4, type: 3}
      propertyPath: m_LocalPosition.y
      value: 0.0049128216
      objectReference: {fileID: 0}
    - target: {fileID: 3648151112113200300, guid: 1b43d6eb40db60b419700fd2677e79c4, type: 3}
      propertyPath: m_LocalPosition.z
      value: -0.025196549
      objectReference: {fileID: 0}
    - target: {fileID: 3648151112113200300, guid: 1b43d6eb40db60b419700fd2677e79c4, type: 3}
      propertyPath: m_LocalRotation.w
      value: -0.7650836
      objectReference: {fileID: 0}
    - target: {fileID: 3648151112113200300, guid: 1b43d6eb40db60b419700fd2677e79c4, type: 3}
      propertyPath: m_LocalRotation.x
      value: -0.5351684
      objectReference: {fileID: 0}
    - target: {fileID: 3648151112113200300, guid: 1b43d6eb40db60b419700fd2677e79c4, type: 3}
      propertyPath: m_LocalRotation.y
      value: 0.3575551
      objectReference: {fileID: 0}
    - target: {fileID: 3648151112113200300, guid: 1b43d6eb40db60b419700fd2677e79c4, type: 3}
      propertyPath: m_LocalRotation.z
      value: 0.019904876
      objectReference: {fileID: 0}
    - target: {fileID: 3764015723240962162, guid: 1b43d6eb40db60b419700fd2677e79c4, type: 3}
      propertyPath: m_LocalScale.x
      value: 1.1291406
      objectReference: {fileID: 0}
    - target: {fileID: 3764015723240962162, guid: 1b43d6eb40db60b419700fd2677e79c4, type: 3}
      propertyPath: m_LocalScale.y
      value: 0.9999998
      objectReference: {fileID: 0}
    - target: {fileID: 3764015723240962162, guid: 1b43d6eb40db60b419700fd2677e79c4, type: 3}
      propertyPath: m_LocalScale.z
      value: 0.9999999
      objectReference: {fileID: 0}
    - target: {fileID: 3764015723240962162, guid: 1b43d6eb40db60b419700fd2677e79c4, type: 3}
      propertyPath: m_LocalPosition.x
      value: -0.023518901
      objectReference: {fileID: 0}
    - target: {fileID: 3764015723240962162, guid: 1b43d6eb40db60b419700fd2677e79c4, type: 3}
      propertyPath: m_LocalPosition.y
      value: 0.000000041212445
      objectReference: {fileID: 0}
    - target: {fileID: 3764015723240962162, guid: 1b43d6eb40db60b419700fd2677e79c4, type: 3}
      propertyPath: m_LocalPosition.z
      value: 0.000000026077032
      objectReference: {fileID: 0}
    - target: {fileID: 3786634073052504766, guid: 1b43d6eb40db60b419700fd2677e79c4, type: 3}
      propertyPath: m_LocalScale.x
      value: 1.3437861
      objectReference: {fileID: 0}
    - target: {fileID: 3786634073052504766, guid: 1b43d6eb40db60b419700fd2677e79c4, type: 3}
      propertyPath: m_LocalScale.y
      value: 1.0000002
      objectReference: {fileID: 0}
    - target: {fileID: 3786634073052504766, guid: 1b43d6eb40db60b419700fd2677e79c4, type: 3}
      propertyPath: m_LocalScale.z
      value: 1.0000001
      objectReference: {fileID: 0}
    - target: {fileID: 3786634073052504766, guid: 1b43d6eb40db60b419700fd2677e79c4, type: 3}
      propertyPath: m_LocalPosition.x
      value: -0.01617647
      objectReference: {fileID: 0}
    - target: {fileID: 3786634073052504766, guid: 1b43d6eb40db60b419700fd2677e79c4, type: 3}
      propertyPath: m_LocalPosition.y
      value: -0.000000008787303
      objectReference: {fileID: 0}
    - target: {fileID: 3786634073052504766, guid: 1b43d6eb40db60b419700fd2677e79c4, type: 3}
      propertyPath: m_LocalPosition.z
      value: 0.0000000048894435
      objectReference: {fileID: 0}
    - target: {fileID: 4004357699977641678, guid: 1b43d6eb40db60b419700fd2677e79c4, type: 3}
      propertyPath: m_LocalPosition.x
      value: -0.03986503
      objectReference: {fileID: 0}
    - target: {fileID: 4004357699977641678, guid: 1b43d6eb40db60b419700fd2677e79c4, type: 3}
      propertyPath: m_LocalPosition.y
      value: 0.00000003551981
      objectReference: {fileID: 0}
    - target: {fileID: 4004357699977641678, guid: 1b43d6eb40db60b419700fd2677e79c4, type: 3}
      propertyPath: m_LocalPosition.z
      value: -0.000000012340024
      objectReference: {fileID: 0}
    - target: {fileID: 4069502397648336642, guid: 1b43d6eb40db60b419700fd2677e79c4, type: 3}
      propertyPath: m_LocalPosition.x
      value: -0.05770284
      objectReference: {fileID: 0}
    - target: {fileID: 4069502397648336642, guid: 1b43d6eb40db60b419700fd2677e79c4, type: 3}
      propertyPath: m_LocalPosition.y
      value: -0.000000033673132
      objectReference: {fileID: 0}
    - target: {fileID: 4069502397648336642, guid: 1b43d6eb40db60b419700fd2677e79c4, type: 3}
      propertyPath: m_LocalPosition.z
      value: 0.000000013038516
      objectReference: {fileID: 0}
    - target: {fileID: 4069502397648336642, guid: 1b43d6eb40db60b419700fd2677e79c4, type: 3}
      propertyPath: m_LocalRotation.x
      value: -0
      objectReference: {fileID: 0}
    - target: {fileID: 4069502397648336642, guid: 1b43d6eb40db60b419700fd2677e79c4, type: 3}
      propertyPath: m_LocalRotation.z
      value: 0.0000000030850056
      objectReference: {fileID: 0}
    - target: {fileID: 4104340998506250245, guid: 1b43d6eb40db60b419700fd2677e79c4, type: 3}
      propertyPath: FineTuning
      value: 0
      objectReference: {fileID: 0}
    - target: {fileID: 4104340998506250245, guid: 1b43d6eb40db60b419700fd2677e79c4, type: 3}
      propertyPath: DebugOptions
      value: 1
      objectReference: {fileID: 0}
    - target: {fileID: 4104340998506250245, guid: 1b43d6eb40db60b419700fd2677e79c4, type: 3}
=======
  m_Modification:
    m_TransformParent: {fileID: 1543569618}
    m_Modifications:
    - target: {fileID: 10524259945079648, guid: 85bdae4f36eb5b14c9fac95aec79bf2f, type: 3}
      propertyPath: m_LocalPosition.x
      value: -0.08458896
      objectReference: {fileID: 0}
    - target: {fileID: 10524259945079648, guid: 85bdae4f36eb5b14c9fac95aec79bf2f, type: 3}
      propertyPath: m_LocalPosition.y
      value: -0.0004762259
      objectReference: {fileID: 0}
    - target: {fileID: 10524259945079648, guid: 85bdae4f36eb5b14c9fac95aec79bf2f, type: 3}
      propertyPath: m_LocalPosition.z
      value: 0.040513195
      objectReference: {fileID: 0}
    - target: {fileID: 10524259945079648, guid: 85bdae4f36eb5b14c9fac95aec79bf2f, type: 3}
      propertyPath: m_LocalRotation.x
      value: 0.17912486
      objectReference: {fileID: 0}
    - target: {fileID: 10524259945079648, guid: 85bdae4f36eb5b14c9fac95aec79bf2f, type: 3}
      propertyPath: m_LocalRotation.z
      value: 0.013585571
      objectReference: {fileID: 0}
    - target: {fileID: 344091136451128432, guid: 85bdae4f36eb5b14c9fac95aec79bf2f, type: 3}
      propertyPath: m_LocalPosition.x
      value: -0.044022378
      objectReference: {fileID: 0}
    - target: {fileID: 344091136451128432, guid: 85bdae4f36eb5b14c9fac95aec79bf2f, type: 3}
      propertyPath: m_LocalPosition.y
      value: -0.000000013038516
      objectReference: {fileID: 0}
    - target: {fileID: 344091136451128432, guid: 85bdae4f36eb5b14c9fac95aec79bf2f, type: 3}
      propertyPath: m_LocalPosition.z
      value: 0.000000009313226
      objectReference: {fileID: 0}
    - target: {fileID: 989051167443356854, guid: 85bdae4f36eb5b14c9fac95aec79bf2f, type: 3}
      propertyPath: m_LocalScale.x
      value: -1.0499209
      objectReference: {fileID: 0}
    - target: {fileID: 989051167443356854, guid: 85bdae4f36eb5b14c9fac95aec79bf2f, type: 3}
      propertyPath: m_LocalScale.y
      value: 1.0499209
      objectReference: {fileID: 0}
    - target: {fileID: 989051167443356854, guid: 85bdae4f36eb5b14c9fac95aec79bf2f, type: 3}
      propertyPath: m_LocalScale.z
      value: 1.0499209
      objectReference: {fileID: 0}
    - target: {fileID: 1472756423762523405, guid: 85bdae4f36eb5b14c9fac95aec79bf2f, type: 3}
      propertyPath: m_LocalScale.x
      value: 1.0870018
      objectReference: {fileID: 0}
    - target: {fileID: 1472756423762523405, guid: 85bdae4f36eb5b14c9fac95aec79bf2f, type: 3}
      propertyPath: m_LocalScale.y
      value: 0.99999994
      objectReference: {fileID: 0}
    - target: {fileID: 1472756423762523405, guid: 85bdae4f36eb5b14c9fac95aec79bf2f, type: 3}
      propertyPath: m_LocalScale.z
      value: 1
      objectReference: {fileID: 0}
    - target: {fileID: 1472756423762523405, guid: 85bdae4f36eb5b14c9fac95aec79bf2f, type: 3}
      propertyPath: m_LocalPosition.x
      value: -0.030068893
      objectReference: {fileID: 0}
    - target: {fileID: 1472756423762523405, guid: 85bdae4f36eb5b14c9fac95aec79bf2f, type: 3}
      propertyPath: m_LocalPosition.y
      value: 0.000000031664968
      objectReference: {fileID: 0}
    - target: {fileID: 1472756423762523405, guid: 85bdae4f36eb5b14c9fac95aec79bf2f, type: 3}
      propertyPath: m_LocalPosition.z
      value: -0.000000011175871
      objectReference: {fileID: 0}
    - target: {fileID: 1677044484149074460, guid: 85bdae4f36eb5b14c9fac95aec79bf2f, type: 3}
      propertyPath: m_LocalPosition.x
      value: -0.2381132
      objectReference: {fileID: 0}
    - target: {fileID: 1677044484149074460, guid: 85bdae4f36eb5b14c9fac95aec79bf2f, type: 3}
      propertyPath: m_LocalPosition.y
      value: -0.000000014901161
      objectReference: {fileID: 0}
    - target: {fileID: 1677044484149074460, guid: 85bdae4f36eb5b14c9fac95aec79bf2f, type: 3}
      propertyPath: m_LocalPosition.z
      value: -0.000000007450581
      objectReference: {fileID: 0}
    - target: {fileID: 2069468163715716617, guid: 85bdae4f36eb5b14c9fac95aec79bf2f, type: 3}
      propertyPath: m_LocalPosition.x
      value: -0.042507984
      objectReference: {fileID: 0}
    - target: {fileID: 2069468163715716617, guid: 85bdae4f36eb5b14c9fac95aec79bf2f, type: 3}
      propertyPath: m_LocalPosition.y
      value: 0.000000014901161
      objectReference: {fileID: 0}
    - target: {fileID: 2069468163715716617, guid: 85bdae4f36eb5b14c9fac95aec79bf2f, type: 3}
      propertyPath: m_LocalPosition.z
      value: -0.000000011990778
      objectReference: {fileID: 0}
    - target: {fileID: 2069468163715716617, guid: 85bdae4f36eb5b14c9fac95aec79bf2f, type: 3}
      propertyPath: m_LocalRotation.z
      value: 0.000000002793968
      objectReference: {fileID: 0}
    - target: {fileID: 2607279791139293985, guid: 85bdae4f36eb5b14c9fac95aec79bf2f, type: 3}
      propertyPath: m_LocalPosition.x
      value: -0.031183295
      objectReference: {fileID: 0}
    - target: {fileID: 2607279791139293985, guid: 85bdae4f36eb5b14c9fac95aec79bf2f, type: 3}
      propertyPath: m_LocalPosition.y
      value: -0.000000030267984
      objectReference: {fileID: 0}
    - target: {fileID: 2607279791139293985, guid: 85bdae4f36eb5b14c9fac95aec79bf2f, type: 3}
      propertyPath: m_LocalPosition.z
      value: -0.00000001816079
      objectReference: {fileID: 0}
    - target: {fileID: 2620977356224777572, guid: 85bdae4f36eb5b14c9fac95aec79bf2f, type: 3}
      propertyPath: m_LocalScale.x
      value: 1.0870018
      objectReference: {fileID: 0}
    - target: {fileID: 2620977356224777572, guid: 85bdae4f36eb5b14c9fac95aec79bf2f, type: 3}
      propertyPath: m_LocalScale.y
      value: 1
      objectReference: {fileID: 0}
    - target: {fileID: 2620977356224777572, guid: 85bdae4f36eb5b14c9fac95aec79bf2f, type: 3}
      propertyPath: m_LocalScale.z
      value: 1.0000001
      objectReference: {fileID: 0}
    - target: {fileID: 2620977356224777572, guid: 85bdae4f36eb5b14c9fac95aec79bf2f, type: 3}
      propertyPath: m_LocalPosition.x
      value: -0.030068927
      objectReference: {fileID: 0}
    - target: {fileID: 2620977356224777572, guid: 85bdae4f36eb5b14c9fac95aec79bf2f, type: 3}
      propertyPath: m_LocalPosition.y
      value: 0.000000031664968
      objectReference: {fileID: 0}
    - target: {fileID: 2620977356224777572, guid: 85bdae4f36eb5b14c9fac95aec79bf2f, type: 3}
      propertyPath: m_LocalPosition.z
      value: -0.00000004656613
      objectReference: {fileID: 0}
    - target: {fileID: 3165001898688010464, guid: 85bdae4f36eb5b14c9fac95aec79bf2f, type: 3}
      propertyPath: m_LocalPosition.x
      value: -0.09463005
      objectReference: {fileID: 0}
    - target: {fileID: 3165001898688010464, guid: 85bdae4f36eb5b14c9fac95aec79bf2f, type: 3}
      propertyPath: m_LocalPosition.y
      value: -0.004286067
      objectReference: {fileID: 0}
    - target: {fileID: 3165001898688010464, guid: 85bdae4f36eb5b14c9fac95aec79bf2f, type: 3}
      propertyPath: m_LocalPosition.z
      value: 0.024981234
      objectReference: {fileID: 0}
    - target: {fileID: 3165001898688010464, guid: 85bdae4f36eb5b14c9fac95aec79bf2f, type: 3}
      propertyPath: m_LocalRotation.x
      value: 0.1103902
      objectReference: {fileID: 0}
    - target: {fileID: 3165001898688010464, guid: 85bdae4f36eb5b14c9fac95aec79bf2f, type: 3}
      propertyPath: m_LocalRotation.z
      value: 0.05827981
      objectReference: {fileID: 0}
    - target: {fileID: 3189378369247214550, guid: 85bdae4f36eb5b14c9fac95aec79bf2f, type: 3}
      propertyPath: m_LocalScale.x
      value: 1.3974507
      objectReference: {fileID: 0}
    - target: {fileID: 3189378369247214550, guid: 85bdae4f36eb5b14c9fac95aec79bf2f, type: 3}
      propertyPath: m_LocalScale.y
      value: 1.0000006
      objectReference: {fileID: 0}
    - target: {fileID: 3189378369247214550, guid: 85bdae4f36eb5b14c9fac95aec79bf2f, type: 3}
      propertyPath: m_LocalScale.z
      value: 0.99999946
      objectReference: {fileID: 0}
    - target: {fileID: 3189378369247214550, guid: 85bdae4f36eb5b14c9fac95aec79bf2f, type: 3}
      propertyPath: m_LocalPosition.x
      value: -0.017248938
      objectReference: {fileID: 0}
    - target: {fileID: 3189378369247214550, guid: 85bdae4f36eb5b14c9fac95aec79bf2f, type: 3}
      propertyPath: m_LocalPosition.y
      value: -0.000000014901161
      objectReference: {fileID: 0}
    - target: {fileID: 3189378369247214550, guid: 85bdae4f36eb5b14c9fac95aec79bf2f, type: 3}
      propertyPath: m_LocalPosition.z
      value: 0.000000006053597
      objectReference: {fileID: 0}
    - target: {fileID: 3259260511750514255, guid: 85bdae4f36eb5b14c9fac95aec79bf2f, type: 3}
      propertyPath: m_LocalPosition.x
      value: -0.034635402
      objectReference: {fileID: 0}
    - target: {fileID: 3259260511750514255, guid: 85bdae4f36eb5b14c9fac95aec79bf2f, type: 3}
      propertyPath: m_LocalPosition.y
      value: 0.0052384706
      objectReference: {fileID: 0}
    - target: {fileID: 3259260511750514255, guid: 85bdae4f36eb5b14c9fac95aec79bf2f, type: 3}
      propertyPath: m_LocalPosition.z
      value: -0.02117432
      objectReference: {fileID: 0}
    - target: {fileID: 3259260511750514255, guid: 85bdae4f36eb5b14c9fac95aec79bf2f, type: 3}
      propertyPath: m_LocalRotation.y
      value: 0.28951305
      objectReference: {fileID: 0}
    - target: {fileID: 3259260511750514255, guid: 85bdae4f36eb5b14c9fac95aec79bf2f, type: 3}
      propertyPath: m_LocalRotation.z
      value: 0.06647214
      objectReference: {fileID: 0}
    - target: {fileID: 3519485581888210598, guid: 85bdae4f36eb5b14c9fac95aec79bf2f, type: 3}
      propertyPath: m_LocalPosition.x
      value: -0.042507954
      objectReference: {fileID: 0}
    - target: {fileID: 3519485581888210598, guid: 85bdae4f36eb5b14c9fac95aec79bf2f, type: 3}
      propertyPath: m_LocalPosition.y
      value: 0.0000000146683306
      objectReference: {fileID: 0}
    - target: {fileID: 3519485581888210598, guid: 85bdae4f36eb5b14c9fac95aec79bf2f, type: 3}
      propertyPath: m_LocalPosition.z
      value: 0.00000000273576
      objectReference: {fileID: 0}
    - target: {fileID: 3558089834163528634, guid: 85bdae4f36eb5b14c9fac95aec79bf2f, type: 3}
      propertyPath: m_LocalScale.x
      value: 1.0499209
      objectReference: {fileID: 0}
    - target: {fileID: 3558089834163528634, guid: 85bdae4f36eb5b14c9fac95aec79bf2f, type: 3}
      propertyPath: m_LocalScale.y
      value: 1.0499209
      objectReference: {fileID: 0}
    - target: {fileID: 3558089834163528634, guid: 85bdae4f36eb5b14c9fac95aec79bf2f, type: 3}
      propertyPath: m_LocalScale.z
      value: 1.0499209
      objectReference: {fileID: 0}
    - target: {fileID: 3697171991351419185, guid: 85bdae4f36eb5b14c9fac95aec79bf2f, type: 3}
      propertyPath: m_Materials.Array.data[0]
      value: 
      objectReference: {fileID: 2100000, guid: e321a46cb1b13ff4496d161f209ef2ef, type: 2}
    - target: {fileID: 3756015703744635097, guid: 85bdae4f36eb5b14c9fac95aec79bf2f, type: 3}
      propertyPath: m_LocalPosition.x
      value: -0.084589005
      objectReference: {fileID: 0}
    - target: {fileID: 3756015703744635097, guid: 85bdae4f36eb5b14c9fac95aec79bf2f, type: 3}
      propertyPath: m_LocalPosition.y
      value: -0.0004762236
      objectReference: {fileID: 0}
    - target: {fileID: 3756015703744635097, guid: 85bdae4f36eb5b14c9fac95aec79bf2f, type: 3}
      propertyPath: m_LocalPosition.z
      value: 0.040513188
      objectReference: {fileID: 0}
    - target: {fileID: 4089250196710713078, guid: 85bdae4f36eb5b14c9fac95aec79bf2f, type: 3}
      propertyPath: m_LocalScale.x
      value: 1.073976
      objectReference: {fileID: 0}
    - target: {fileID: 4089250196710713078, guid: 85bdae4f36eb5b14c9fac95aec79bf2f, type: 3}
      propertyPath: m_LocalScale.y
      value: 1.0000002
      objectReference: {fileID: 0}
    - target: {fileID: 4089250196710713078, guid: 85bdae4f36eb5b14c9fac95aec79bf2f, type: 3}
      propertyPath: m_LocalScale.z
      value: 0.99999994
      objectReference: {fileID: 0}
    - target: {fileID: 4089250196710713078, guid: 85bdae4f36eb5b14c9fac95aec79bf2f, type: 3}
      propertyPath: m_LocalPosition.x
      value: -0.025078073
      objectReference: {fileID: 0}
    - target: {fileID: 4089250196710713078, guid: 85bdae4f36eb5b14c9fac95aec79bf2f, type: 3}
      propertyPath: m_LocalPosition.y
      value: -0.000000051059978
      objectReference: {fileID: 0}
    - target: {fileID: 4089250196710713078, guid: 85bdae4f36eb5b14c9fac95aec79bf2f, type: 3}
      propertyPath: m_LocalPosition.z
      value: 0.000000018335413
      objectReference: {fileID: 0}
    - target: {fileID: 4092936677283343407, guid: 85bdae4f36eb5b14c9fac95aec79bf2f, type: 3}
>>>>>>> 3068b29c
      propertyPath: _leapProvider
      value: 
      objectReference: {fileID: 1874090591}
    - target: {fileID: 4092936677283343407, guid: 85bdae4f36eb5b14c9fac95aec79bf2f, type: 3}
      propertyPath: LeapHand.FrameId
      value: 158611
      objectReference: {fileID: 0}
<<<<<<< HEAD
    - target: {fileID: 4104340998506250245, guid: 1b43d6eb40db60b419700fd2677e79c4, type: 3}
      propertyPath: LeapHand.Arm.Center.x
      value: 0.09515726
      objectReference: {fileID: 0}
    - target: {fileID: 4104340998506250245, guid: 1b43d6eb40db60b419700fd2677e79c4, type: 3}
=======
    - target: {fileID: 4092936677283343407, guid: 85bdae4f36eb5b14c9fac95aec79bf2f, type: 3}
      propertyPath: BoundHand.scaleOffset
      value: 0.28
      objectReference: {fileID: 0}
    - target: {fileID: 4092936677283343407, guid: 85bdae4f36eb5b14c9fac95aec79bf2f, type: 3}
>>>>>>> 3068b29c
      propertyPath: LeapHand.Arm.Center.y
      value: -0.28137738
      objectReference: {fileID: 0}
<<<<<<< HEAD
    - target: {fileID: 4104340998506250245, guid: 1b43d6eb40db60b419700fd2677e79c4, type: 3}
      propertyPath: LeapHand.Arm.Center.z
      value: 0.26656926
      objectReference: {fileID: 0}
    - target: {fileID: 4104340998506250245, guid: 1b43d6eb40db60b419700fd2677e79c4, type: 3}
      propertyPath: LeapHand.PalmPosition.x
      value: 0.063119784
      objectReference: {fileID: 0}
    - target: {fileID: 4104340998506250245, guid: 1b43d6eb40db60b419700fd2677e79c4, type: 3}
=======
    - target: {fileID: 4092936677283343407, guid: 85bdae4f36eb5b14c9fac95aec79bf2f, type: 3}
      propertyPath: LeapHand.Arm.Center.z
      value: 0.18784578
      objectReference: {fileID: 0}
    - target: {fileID: 4092936677283343407, guid: 85bdae4f36eb5b14c9fac95aec79bf2f, type: 3}
>>>>>>> 3068b29c
      propertyPath: LeapHand.PalmPosition.y
      value: -0.13000001
      objectReference: {fileID: 0}
<<<<<<< HEAD
    - target: {fileID: 4104340998506250245, guid: 1b43d6eb40db60b419700fd2677e79c4, type: 3}
=======
    - target: {fileID: 4092936677283343407, guid: 85bdae4f36eb5b14c9fac95aec79bf2f, type: 3}
>>>>>>> 3068b29c
      propertyPath: LeapHand.PalmPosition.z
      value: 0.26999998
      objectReference: {fileID: 0}
<<<<<<< HEAD
    - target: {fileID: 4104340998506250245, guid: 1b43d6eb40db60b419700fd2677e79c4, type: 3}
      propertyPath: LeapHand.Arm.Direction.y
      value: 0.85286856
      objectReference: {fileID: 0}
    - target: {fileID: 4104340998506250245, guid: 1b43d6eb40db60b419700fd2677e79c4, type: 3}
      propertyPath: LeapHand.Arm.NextJoint.x
      value: 0.07635929
      objectReference: {fileID: 0}
    - target: {fileID: 4104340998506250245, guid: 1b43d6eb40db60b419700fd2677e79c4, type: 3}
=======
    - target: {fileID: 4092936677283343407, guid: 85bdae4f36eb5b14c9fac95aec79bf2f, type: 3}
>>>>>>> 3068b29c
      propertyPath: LeapHand.Arm.NextJoint.y
      value: -0.17476879
      objectReference: {fileID: 0}
<<<<<<< HEAD
    - target: {fileID: 4104340998506250245, guid: 1b43d6eb40db60b419700fd2677e79c4, type: 3}
=======
    - target: {fileID: 4092936677283343407, guid: 85bdae4f36eb5b14c9fac95aec79bf2f, type: 3}
>>>>>>> 3068b29c
      propertyPath: LeapHand.Arm.NextJoint.z
      value: 0.2503458
      objectReference: {fileID: 0}
<<<<<<< HEAD
    - target: {fileID: 4104340998506250245, guid: 1b43d6eb40db60b419700fd2677e79c4, type: 3}
      propertyPath: LeapHand.Arm.PrevJoint.x
      value: 0.11395523
      objectReference: {fileID: 0}
    - target: {fileID: 4104340998506250245, guid: 1b43d6eb40db60b419700fd2677e79c4, type: 3}
=======
    - target: {fileID: 4092936677283343407, guid: 85bdae4f36eb5b14c9fac95aec79bf2f, type: 3}
>>>>>>> 3068b29c
      propertyPath: LeapHand.Arm.PrevJoint.y
      value: -0.38798594
      objectReference: {fileID: 0}
<<<<<<< HEAD
    - target: {fileID: 4104340998506250245, guid: 1b43d6eb40db60b419700fd2677e79c4, type: 3}
      propertyPath: LeapHand.Arm.PrevJoint.z
      value: 0.20406923
      objectReference: {fileID: 0}
    - target: {fileID: 4104340998506250245, guid: 1b43d6eb40db60b419700fd2677e79c4, type: 3}
      propertyPath: LeapHand.WristPosition.x
      value: 0.08451989
      objectReference: {fileID: 0}
    - target: {fileID: 4104340998506250245, guid: 1b43d6eb40db60b419700fd2677e79c4, type: 3}
=======
    - target: {fileID: 4092936677283343407, guid: 85bdae4f36eb5b14c9fac95aec79bf2f, type: 3}
      propertyPath: LeapHand.Arm.PrevJoint.z
      value: 0.12534577
      objectReference: {fileID: 0}
    - target: {fileID: 4092936677283343407, guid: 85bdae4f36eb5b14c9fac95aec79bf2f, type: 3}
>>>>>>> 3068b29c
      propertyPath: LeapHand.WristPosition.y
      value: -0.20238157
      objectReference: {fileID: 0}
<<<<<<< HEAD
    - target: {fileID: 4104340998506250245, guid: 1b43d6eb40db60b419700fd2677e79c4, type: 3}
=======
    - target: {fileID: 4092936677283343407, guid: 85bdae4f36eb5b14c9fac95aec79bf2f, type: 3}
>>>>>>> 3068b29c
      propertyPath: LeapHand.WristPosition.z
      value: 0.22966036
      objectReference: {fileID: 0}
<<<<<<< HEAD
    - target: {fileID: 4104340998506250245, guid: 1b43d6eb40db60b419700fd2677e79c4, type: 3}
      propertyPath: LeapHand.StabilizedPalmPosition.x
      value: 0.063119784
      objectReference: {fileID: 0}
    - target: {fileID: 4104340998506250245, guid: 1b43d6eb40db60b419700fd2677e79c4, type: 3}
=======
    - target: {fileID: 4092936677283343407, guid: 85bdae4f36eb5b14c9fac95aec79bf2f, type: 3}
>>>>>>> 3068b29c
      propertyPath: LeapHand.StabilizedPalmPosition.y
      value: -0.13000001
      objectReference: {fileID: 0}
<<<<<<< HEAD
    - target: {fileID: 4104340998506250245, guid: 1b43d6eb40db60b419700fd2677e79c4, type: 3}
=======
    - target: {fileID: 4092936677283343407, guid: 85bdae4f36eb5b14c9fac95aec79bf2f, type: 3}
>>>>>>> 3068b29c
      propertyPath: LeapHand.StabilizedPalmPosition.z
      value: 0.26999998
      objectReference: {fileID: 0}
<<<<<<< HEAD
    - target: {fileID: 4104340998506250245, guid: 1b43d6eb40db60b419700fd2677e79c4, type: 3}
      propertyPath: LeapHand.Fingers.Array.data[0].Direction.y
      value: 0.85258615
      objectReference: {fileID: 0}
    - target: {fileID: 4104340998506250245, guid: 1b43d6eb40db60b419700fd2677e79c4, type: 3}
      propertyPath: LeapHand.Fingers.Array.data[0].Direction.z
      value: -0.120218426
      objectReference: {fileID: 0}
    - target: {fileID: 4104340998506250245, guid: 1b43d6eb40db60b419700fd2677e79c4, type: 3}
=======
    - target: {fileID: 4092936677283343407, guid: 85bdae4f36eb5b14c9fac95aec79bf2f, type: 3}
      propertyPath: LeapHand.Fingers.Array.data[0].Direction.y
      value: 0.85258687
      objectReference: {fileID: 0}
    - target: {fileID: 4092936677283343407, guid: 85bdae4f36eb5b14c9fac95aec79bf2f, type: 3}
>>>>>>> 3068b29c
      propertyPath: LeapHand.Fingers.Array.data[1].Direction.y
      value: 0.9097766
      objectReference: {fileID: 0}
<<<<<<< HEAD
    - target: {fileID: 4104340998506250245, guid: 1b43d6eb40db60b419700fd2677e79c4, type: 3}
=======
    - target: {fileID: 4092936677283343407, guid: 85bdae4f36eb5b14c9fac95aec79bf2f, type: 3}
>>>>>>> 3068b29c
      propertyPath: LeapHand.Fingers.Array.data[3].Direction.y
      value: 0.9138753
      objectReference: {fileID: 0}
<<<<<<< HEAD
    - target: {fileID: 4104340998506250245, guid: 1b43d6eb40db60b419700fd2677e79c4, type: 3}
      propertyPath: LeapHand.Fingers.Array.data[4].Direction.y
      value: 0.8726369
      objectReference: {fileID: 0}
    - target: {fileID: 4104340998506250245, guid: 1b43d6eb40db60b419700fd2677e79c4, type: 3}
      propertyPath: LeapHand.Fingers.Array.data[0].TipPosition.x
      value: 0.0035942793
      objectReference: {fileID: 0}
    - target: {fileID: 4104340998506250245, guid: 1b43d6eb40db60b419700fd2677e79c4, type: 3}
=======
    - target: {fileID: 4092936677283343407, guid: 85bdae4f36eb5b14c9fac95aec79bf2f, type: 3}
      propertyPath: LeapHand.Fingers.Array.data[4].Direction.y
      value: 0.8726357
      objectReference: {fileID: 0}
    - target: {fileID: 4092936677283343407, guid: 85bdae4f36eb5b14c9fac95aec79bf2f, type: 3}
>>>>>>> 3068b29c
      propertyPath: LeapHand.Fingers.Array.data[0].TipPosition.y
      value: -0.087313615
      objectReference: {fileID: 0}
<<<<<<< HEAD
    - target: {fileID: 4104340998506250245, guid: 1b43d6eb40db60b419700fd2677e79c4, type: 3}
=======
    - target: {fileID: 4092936677283343407, guid: 85bdae4f36eb5b14c9fac95aec79bf2f, type: 3}
>>>>>>> 3068b29c
      propertyPath: LeapHand.Fingers.Array.data[0].TipPosition.z
      value: 0.22084816
      objectReference: {fileID: 0}
<<<<<<< HEAD
    - target: {fileID: 4104340998506250245, guid: 1b43d6eb40db60b419700fd2677e79c4, type: 3}
      propertyPath: LeapHand.Fingers.Array.data[1].TipPosition.x
      value: 0.016140282
      objectReference: {fileID: 0}
    - target: {fileID: 4104340998506250245, guid: 1b43d6eb40db60b419700fd2677e79c4, type: 3}
=======
    - target: {fileID: 4092936677283343407, guid: 85bdae4f36eb5b14c9fac95aec79bf2f, type: 3}
>>>>>>> 3068b29c
      propertyPath: LeapHand.Fingers.Array.data[1].TipPosition.y
      value: -0.040235065
      objectReference: {fileID: 0}
<<<<<<< HEAD
    - target: {fileID: 4104340998506250245, guid: 1b43d6eb40db60b419700fd2677e79c4, type: 3}
      propertyPath: LeapHand.Fingers.Array.data[1].TipPosition.z
      value: 0.37982184
      objectReference: {fileID: 0}
    - target: {fileID: 4104340998506250245, guid: 1b43d6eb40db60b419700fd2677e79c4, type: 3}
      propertyPath: LeapHand.Fingers.Array.data[2].TipPosition.x
      value: 0.043657586
      objectReference: {fileID: 0}
    - target: {fileID: 4104340998506250245, guid: 1b43d6eb40db60b419700fd2677e79c4, type: 3}
=======
    - target: {fileID: 4092936677283343407, guid: 85bdae4f36eb5b14c9fac95aec79bf2f, type: 3}
      propertyPath: LeapHand.Fingers.Array.data[1].TipPosition.z
      value: 0.30109835
      objectReference: {fileID: 0}
    - target: {fileID: 4092936677283343407, guid: 85bdae4f36eb5b14c9fac95aec79bf2f, type: 3}
>>>>>>> 3068b29c
      propertyPath: LeapHand.Fingers.Array.data[2].TipPosition.y
      value: -0.030893296
      objectReference: {fileID: 0}
<<<<<<< HEAD
    - target: {fileID: 4104340998506250245, guid: 1b43d6eb40db60b419700fd2677e79c4, type: 3}
=======
    - target: {fileID: 4092936677283343407, guid: 85bdae4f36eb5b14c9fac95aec79bf2f, type: 3}
>>>>>>> 3068b29c
      propertyPath: LeapHand.Fingers.Array.data[2].TipPosition.z
      value: 0.31628758
      objectReference: {fileID: 0}
<<<<<<< HEAD
    - target: {fileID: 4104340998506250245, guid: 1b43d6eb40db60b419700fd2677e79c4, type: 3}
      propertyPath: LeapHand.Fingers.Array.data[3].TipPosition.x
      value: 0.07668187
      objectReference: {fileID: 0}
    - target: {fileID: 4104340998506250245, guid: 1b43d6eb40db60b419700fd2677e79c4, type: 3}
=======
    - target: {fileID: 4092936677283343407, guid: 85bdae4f36eb5b14c9fac95aec79bf2f, type: 3}
>>>>>>> 3068b29c
      propertyPath: LeapHand.Fingers.Array.data[3].TipPosition.y
      value: -0.040384952
      objectReference: {fileID: 0}
<<<<<<< HEAD
    - target: {fileID: 4104340998506250245, guid: 1b43d6eb40db60b419700fd2677e79c4, type: 3}
      propertyPath: LeapHand.Fingers.Array.data[3].TipPosition.z
      value: 0.40001565
      objectReference: {fileID: 0}
    - target: {fileID: 4104340998506250245, guid: 1b43d6eb40db60b419700fd2677e79c4, type: 3}
      propertyPath: LeapHand.Fingers.Array.data[4].TipPosition.x
      value: 0.10411607
      objectReference: {fileID: 0}
    - target: {fileID: 4104340998506250245, guid: 1b43d6eb40db60b419700fd2677e79c4, type: 3}
=======
    - target: {fileID: 4092936677283343407, guid: 85bdae4f36eb5b14c9fac95aec79bf2f, type: 3}
      propertyPath: LeapHand.Fingers.Array.data[3].TipPosition.z
      value: 0.32129216
      objectReference: {fileID: 0}
    - target: {fileID: 4092936677283343407, guid: 85bdae4f36eb5b14c9fac95aec79bf2f, type: 3}
>>>>>>> 3068b29c
      propertyPath: LeapHand.Fingers.Array.data[4].TipPosition.y
      value: -0.06358692
      objectReference: {fileID: 0}
<<<<<<< HEAD
    - target: {fileID: 4104340998506250245, guid: 1b43d6eb40db60b419700fd2677e79c4, type: 3}
=======
    - target: {fileID: 4092936677283343407, guid: 85bdae4f36eb5b14c9fac95aec79bf2f, type: 3}
>>>>>>> 3068b29c
      propertyPath: LeapHand.Fingers.Array.data[4].TipPosition.z
      value: 0.3167758
      objectReference: {fileID: 0}
<<<<<<< HEAD
    - target: {fileID: 4104340998506250245, guid: 1b43d6eb40db60b419700fd2677e79c4, type: 3}
      propertyPath: BoundHand.fingers.Array.data[0].fingerTipScaleOffset
      value: 1
      objectReference: {fileID: 0}
    - target: {fileID: 4104340998506250245, guid: 1b43d6eb40db60b419700fd2677e79c4, type: 3}
=======
    - target: {fileID: 4092936677283343407, guid: 85bdae4f36eb5b14c9fac95aec79bf2f, type: 3}
>>>>>>> 3068b29c
      propertyPath: BoundHand.fingers.Array.data[1].fingerTipScaleOffset
      value: 0.4
      objectReference: {fileID: 0}
<<<<<<< HEAD
    - target: {fileID: 4104340998506250245, guid: 1b43d6eb40db60b419700fd2677e79c4, type: 3}
=======
    - target: {fileID: 4092936677283343407, guid: 85bdae4f36eb5b14c9fac95aec79bf2f, type: 3}
>>>>>>> 3068b29c
      propertyPath: BoundHand.fingers.Array.data[2].fingerTipScaleOffset
      value: 0.47
      objectReference: {fileID: 0}
<<<<<<< HEAD
    - target: {fileID: 4104340998506250245, guid: 1b43d6eb40db60b419700fd2677e79c4, type: 3}
=======
    - target: {fileID: 4092936677283343407, guid: 85bdae4f36eb5b14c9fac95aec79bf2f, type: 3}
>>>>>>> 3068b29c
      propertyPath: BoundHand.fingers.Array.data[3].fingerTipScaleOffset
      value: 0.73
      objectReference: {fileID: 0}
<<<<<<< HEAD
    - target: {fileID: 4104340998506250245, guid: 1b43d6eb40db60b419700fd2677e79c4, type: 3}
=======
    - target: {fileID: 4092936677283343407, guid: 85bdae4f36eb5b14c9fac95aec79bf2f, type: 3}
>>>>>>> 3068b29c
      propertyPath: BoundHand.fingers.Array.data[4].fingerTipScaleOffset
      value: 0.7
      objectReference: {fileID: 0}
<<<<<<< HEAD
    - target: {fileID: 4104340998506250245, guid: 1b43d6eb40db60b419700fd2677e79c4, type: 3}
      propertyPath: LeapHand.Fingers.Array.data[0].bones.Array.data[0].Center.x
      value: 0.05417666
      objectReference: {fileID: 0}
    - target: {fileID: 4104340998506250245, guid: 1b43d6eb40db60b419700fd2677e79c4, type: 3}
=======
    - target: {fileID: 4092936677283343407, guid: 85bdae4f36eb5b14c9fac95aec79bf2f, type: 3}
>>>>>>> 3068b29c
      propertyPath: LeapHand.Fingers.Array.data[0].bones.Array.data[0].Center.y
      value: -0.17211188
      objectReference: {fileID: 0}
<<<<<<< HEAD
    - target: {fileID: 4104340998506250245, guid: 1b43d6eb40db60b419700fd2677e79c4, type: 3}
      propertyPath: LeapHand.Fingers.Array.data[0].bones.Array.data[0].Center.z
      value: 0.31152847
      objectReference: {fileID: 0}
    - target: {fileID: 4104340998506250245, guid: 1b43d6eb40db60b419700fd2677e79c4, type: 3}
      propertyPath: LeapHand.Fingers.Array.data[0].bones.Array.data[1].Center.x
      value: 0.04242359
      objectReference: {fileID: 0}
    - target: {fileID: 4104340998506250245, guid: 1b43d6eb40db60b419700fd2677e79c4, type: 3}
=======
    - target: {fileID: 4092936677283343407, guid: 85bdae4f36eb5b14c9fac95aec79bf2f, type: 3}
      propertyPath: LeapHand.Fingers.Array.data[0].bones.Array.data[0].Center.z
      value: 0.23280501
      objectReference: {fileID: 0}
    - target: {fileID: 4092936677283343407, guid: 85bdae4f36eb5b14c9fac95aec79bf2f, type: 3}
>>>>>>> 3068b29c
      propertyPath: LeapHand.Fingers.Array.data[0].bones.Array.data[1].Center.y
      value: -0.1524086
      objectReference: {fileID: 0}
<<<<<<< HEAD
    - target: {fileID: 4104340998506250245, guid: 1b43d6eb40db60b419700fd2677e79c4, type: 3}
=======
    - target: {fileID: 4092936677283343407, guid: 85bdae4f36eb5b14c9fac95aec79bf2f, type: 3}
>>>>>>> 3068b29c
      propertyPath: LeapHand.Fingers.Array.data[0].bones.Array.data[1].Center.z
      value: 0.23002678
      objectReference: {fileID: 0}
<<<<<<< HEAD
    - target: {fileID: 4104340998506250245, guid: 1b43d6eb40db60b419700fd2677e79c4, type: 3}
      propertyPath: LeapHand.Fingers.Array.data[0].bones.Array.data[2].Center.x
      value: 0.022642761
      objectReference: {fileID: 0}
    - target: {fileID: 4104340998506250245, guid: 1b43d6eb40db60b419700fd2677e79c4, type: 3}
=======
    - target: {fileID: 4092936677283343407, guid: 85bdae4f36eb5b14c9fac95aec79bf2f, type: 3}
>>>>>>> 3068b29c
      propertyPath: LeapHand.Fingers.Array.data[0].bones.Array.data[2].Center.y
      value: -0.11924724
      objectReference: {fileID: 0}
<<<<<<< HEAD
    - target: {fileID: 4104340998506250245, guid: 1b43d6eb40db60b419700fd2677e79c4, type: 3}
      propertyPath: LeapHand.Fingers.Array.data[0].bones.Array.data[2].Center.z
      value: 0.3040744
      objectReference: {fileID: 0}
    - target: {fileID: 4104340998506250245, guid: 1b43d6eb40db60b419700fd2677e79c4, type: 3}
      propertyPath: LeapHand.Fingers.Array.data[0].bones.Array.data[3].Center.x
      value: 0.009104639
      objectReference: {fileID: 0}
    - target: {fileID: 4104340998506250245, guid: 1b43d6eb40db60b419700fd2677e79c4, type: 3}
=======
    - target: {fileID: 4092936677283343407, guid: 85bdae4f36eb5b14c9fac95aec79bf2f, type: 3}
      propertyPath: LeapHand.Fingers.Array.data[0].bones.Array.data[2].Center.z
      value: 0.22535092
      objectReference: {fileID: 0}
    - target: {fileID: 4092936677283343407, guid: 85bdae4f36eb5b14c9fac95aec79bf2f, type: 3}
>>>>>>> 3068b29c
      propertyPath: LeapHand.Fingers.Array.data[0].bones.Array.data[3].Center.y
      value: -0.09655139
      objectReference: {fileID: 0}
<<<<<<< HEAD
    - target: {fileID: 4104340998506250245, guid: 1b43d6eb40db60b419700fd2677e79c4, type: 3}
=======
    - target: {fileID: 4092936677283343407, guid: 85bdae4f36eb5b14c9fac95aec79bf2f, type: 3}
>>>>>>> 3068b29c
      propertyPath: LeapHand.Fingers.Array.data[0].bones.Array.data[3].Center.z
      value: 0.22215071
      objectReference: {fileID: 0}
<<<<<<< HEAD
    - target: {fileID: 4104340998506250245, guid: 1b43d6eb40db60b419700fd2677e79c4, type: 3}
      propertyPath: LeapHand.Fingers.Array.data[1].bones.Array.data[0].Center.x
      value: 0.046092823
      objectReference: {fileID: 0}
    - target: {fileID: 4104340998506250245, guid: 1b43d6eb40db60b419700fd2677e79c4, type: 3}
=======
    - target: {fileID: 4092936677283343407, guid: 85bdae4f36eb5b14c9fac95aec79bf2f, type: 3}
>>>>>>> 3068b29c
      propertyPath: LeapHand.Fingers.Array.data[1].bones.Array.data[0].Center.y
      value: -0.14216648
      objectReference: {fileID: 0}
<<<<<<< HEAD
    - target: {fileID: 4104340998506250245, guid: 1b43d6eb40db60b419700fd2677e79c4, type: 3}
      propertyPath: LeapHand.Fingers.Array.data[1].bones.Array.data[0].Center.z
      value: 0.34424382
      objectReference: {fileID: 0}
    - target: {fileID: 4104340998506250245, guid: 1b43d6eb40db60b419700fd2677e79c4, type: 3}
      propertyPath: LeapHand.Fingers.Array.data[1].bones.Array.data[1].Center.x
      value: 0.03166996
      objectReference: {fileID: 0}
    - target: {fileID: 4104340998506250245, guid: 1b43d6eb40db60b419700fd2677e79c4, type: 3}
=======
    - target: {fileID: 4092936677283343407, guid: 85bdae4f36eb5b14c9fac95aec79bf2f, type: 3}
      propertyPath: LeapHand.Fingers.Array.data[1].bones.Array.data[0].Center.z
      value: 0.26552033
      objectReference: {fileID: 0}
    - target: {fileID: 4092936677283343407, guid: 85bdae4f36eb5b14c9fac95aec79bf2f, type: 3}
>>>>>>> 3068b29c
      propertyPath: LeapHand.Fingers.Array.data[1].bones.Array.data[1].Center.y
      value: -0.09308401
      objectReference: {fileID: 0}
<<<<<<< HEAD
    - target: {fileID: 4104340998506250245, guid: 1b43d6eb40db60b419700fd2677e79c4, type: 3}
=======
    - target: {fileID: 4092936677283343407, guid: 85bdae4f36eb5b14c9fac95aec79bf2f, type: 3}
>>>>>>> 3068b29c
      propertyPath: LeapHand.Fingers.Array.data[1].bones.Array.data[1].Center.z
      value: 0.28265202
      objectReference: {fileID: 0}
<<<<<<< HEAD
    - target: {fileID: 4104340998506250245, guid: 1b43d6eb40db60b419700fd2677e79c4, type: 3}
      propertyPath: LeapHand.Fingers.Array.data[1].bones.Array.data[2].Center.x
      value: 0.023361102
      objectReference: {fileID: 0}
    - target: {fileID: 4104340998506250245, guid: 1b43d6eb40db60b419700fd2677e79c4, type: 3}
=======
    - target: {fileID: 4092936677283343407, guid: 85bdae4f36eb5b14c9fac95aec79bf2f, type: 3}
>>>>>>> 3068b29c
      propertyPath: LeapHand.Fingers.Array.data[1].bones.Array.data[2].Center.y
      value: -0.064808145
      objectReference: {fileID: 0}
<<<<<<< HEAD
    - target: {fileID: 4104340998506250245, guid: 1b43d6eb40db60b419700fd2677e79c4, type: 3}
      propertyPath: LeapHand.Fingers.Array.data[1].bones.Array.data[2].Center.z
      value: 0.37124488
      objectReference: {fileID: 0}
    - target: {fileID: 4104340998506250245, guid: 1b43d6eb40db60b419700fd2677e79c4, type: 3}
      propertyPath: LeapHand.Fingers.Array.data[1].bones.Array.data[3].Center.x
      value: 0.018254936
      objectReference: {fileID: 0}
    - target: {fileID: 4104340998506250245, guid: 1b43d6eb40db60b419700fd2677e79c4, type: 3}
=======
    - target: {fileID: 4092936677283343407, guid: 85bdae4f36eb5b14c9fac95aec79bf2f, type: 3}
      propertyPath: LeapHand.Fingers.Array.data[1].bones.Array.data[2].Center.z
      value: 0.2925214
      objectReference: {fileID: 0}
    - target: {fileID: 4092936677283343407, guid: 85bdae4f36eb5b14c9fac95aec79bf2f, type: 3}
>>>>>>> 3068b29c
      propertyPath: LeapHand.Fingers.Array.data[1].bones.Array.data[3].Center.y
      value: -0.047431402
      objectReference: {fileID: 0}
<<<<<<< HEAD
    - target: {fileID: 4104340998506250245, guid: 1b43d6eb40db60b419700fd2677e79c4, type: 3}
=======
    - target: {fileID: 4092936677283343407, guid: 85bdae4f36eb5b14c9fac95aec79bf2f, type: 3}
>>>>>>> 3068b29c
      propertyPath: LeapHand.Fingers.Array.data[1].bones.Array.data[3].Center.z
      value: 0.29858655
      objectReference: {fileID: 0}
<<<<<<< HEAD
    - target: {fileID: 4104340998506250245, guid: 1b43d6eb40db60b419700fd2677e79c4, type: 3}
      propertyPath: LeapHand.Fingers.Array.data[2].bones.Array.data[0].Center.x
      value: 0.0604278
      objectReference: {fileID: 0}
    - target: {fileID: 4104340998506250245, guid: 1b43d6eb40db60b419700fd2677e79c4, type: 3}
=======
    - target: {fileID: 4092936677283343407, guid: 85bdae4f36eb5b14c9fac95aec79bf2f, type: 3}
>>>>>>> 3068b29c
      propertyPath: LeapHand.Fingers.Array.data[2].bones.Array.data[0].Center.y
      value: -0.14198013
      objectReference: {fileID: 0}
<<<<<<< HEAD
    - target: {fileID: 4104340998506250245, guid: 1b43d6eb40db60b419700fd2677e79c4, type: 3}
      propertyPath: LeapHand.Fingers.Array.data[2].bones.Array.data[0].Center.z
      value: 0.35099614
      objectReference: {fileID: 0}
    - target: {fileID: 4104340998506250245, guid: 1b43d6eb40db60b419700fd2677e79c4, type: 3}
      propertyPath: LeapHand.Fingers.Array.data[2].bones.Array.data[1].Center.x
      value: 0.052837007
      objectReference: {fileID: 0}
    - target: {fileID: 4104340998506250245, guid: 1b43d6eb40db60b419700fd2677e79c4, type: 3}
=======
    - target: {fileID: 4092936677283343407, guid: 85bdae4f36eb5b14c9fac95aec79bf2f, type: 3}
      propertyPath: LeapHand.Fingers.Array.data[2].bones.Array.data[0].Center.z
      value: 0.27227265
      objectReference: {fileID: 0}
    - target: {fileID: 4092936677283343407, guid: 85bdae4f36eb5b14c9fac95aec79bf2f, type: 3}
>>>>>>> 3068b29c
      propertyPath: LeapHand.Fingers.Array.data[2].bones.Array.data[1].Center.y
      value: -0.09169828
      objectReference: {fileID: 0}
<<<<<<< HEAD
    - target: {fileID: 4104340998506250245, guid: 1b43d6eb40db60b419700fd2677e79c4, type: 3}
=======
    - target: {fileID: 4092936677283343407, guid: 85bdae4f36eb5b14c9fac95aec79bf2f, type: 3}
>>>>>>> 3068b29c
      propertyPath: LeapHand.Fingers.Array.data[2].bones.Array.data[1].Center.z
      value: 0.29219538
      objectReference: {fileID: 0}
<<<<<<< HEAD
    - target: {fileID: 4104340998506250245, guid: 1b43d6eb40db60b419700fd2677e79c4, type: 3}
      propertyPath: LeapHand.Fingers.Array.data[2].bones.Array.data[2].Center.x
      value: 0.047905736
      objectReference: {fileID: 0}
    - target: {fileID: 4104340998506250245, guid: 1b43d6eb40db60b419700fd2677e79c4, type: 3}
=======
    - target: {fileID: 4092936677283343407, guid: 85bdae4f36eb5b14c9fac95aec79bf2f, type: 3}
>>>>>>> 3068b29c
      propertyPath: LeapHand.Fingers.Array.data[2].bones.Array.data[2].Center.y
      value: -0.059033267
      objectReference: {fileID: 0}
<<<<<<< HEAD
    - target: {fileID: 4104340998506250245, guid: 1b43d6eb40db60b419700fd2677e79c4, type: 3}
      propertyPath: LeapHand.Fingers.Array.data[2].bones.Array.data[2].Center.z
      value: 0.38386142
      objectReference: {fileID: 0}
    - target: {fileID: 4104340998506250245, guid: 1b43d6eb40db60b419700fd2677e79c4, type: 3}
      propertyPath: LeapHand.Fingers.Array.data[2].bones.Array.data[3].Center.x
      value: 0.044866778
      objectReference: {fileID: 0}
    - target: {fileID: 4104340998506250245, guid: 1b43d6eb40db60b419700fd2677e79c4, type: 3}
=======
    - target: {fileID: 4092936677283343407, guid: 85bdae4f36eb5b14c9fac95aec79bf2f, type: 3}
      propertyPath: LeapHand.Fingers.Array.data[2].bones.Array.data[2].Center.z
      value: 0.30513793
      objectReference: {fileID: 0}
    - target: {fileID: 4092936677283343407, guid: 85bdae4f36eb5b14c9fac95aec79bf2f, type: 3}
>>>>>>> 3068b29c
      propertyPath: LeapHand.Fingers.Array.data[2].bones.Array.data[3].Center.y
      value: -0.03890304
      objectReference: {fileID: 0}
<<<<<<< HEAD
    - target: {fileID: 4104340998506250245, guid: 1b43d6eb40db60b419700fd2677e79c4, type: 3}
=======
    - target: {fileID: 4092936677283343407, guid: 85bdae4f36eb5b14c9fac95aec79bf2f, type: 3}
>>>>>>> 3068b29c
      propertyPath: LeapHand.Fingers.Array.data[2].bones.Array.data[3].Center.z
      value: 0.31311393
      objectReference: {fileID: 0}
<<<<<<< HEAD
    - target: {fileID: 4104340998506250245, guid: 1b43d6eb40db60b419700fd2677e79c4, type: 3}
      propertyPath: LeapHand.Fingers.Array.data[3].bones.Array.data[0].Center.x
      value: 0.07598636
      objectReference: {fileID: 0}
    - target: {fileID: 4104340998506250245, guid: 1b43d6eb40db60b419700fd2677e79c4, type: 3}
=======
    - target: {fileID: 4092936677283343407, guid: 85bdae4f36eb5b14c9fac95aec79bf2f, type: 3}
>>>>>>> 3068b29c
      propertyPath: LeapHand.Fingers.Array.data[3].bones.Array.data[0].Center.y
      value: -0.1439453
      objectReference: {fileID: 0}
<<<<<<< HEAD
    - target: {fileID: 4104340998506250245, guid: 1b43d6eb40db60b419700fd2677e79c4, type: 3}
      propertyPath: LeapHand.Fingers.Array.data[3].bones.Array.data[0].Center.z
      value: 0.35401356
      objectReference: {fileID: 0}
    - target: {fileID: 4104340998506250245, guid: 1b43d6eb40db60b419700fd2677e79c4, type: 3}
      propertyPath: LeapHand.Fingers.Array.data[3].bones.Array.data[1].Center.x
      value: 0.0762913
      objectReference: {fileID: 0}
    - target: {fileID: 4104340998506250245, guid: 1b43d6eb40db60b419700fd2677e79c4, type: 3}
=======
    - target: {fileID: 4092936677283343407, guid: 85bdae4f36eb5b14c9fac95aec79bf2f, type: 3}
      propertyPath: LeapHand.Fingers.Array.data[3].bones.Array.data[0].Center.z
      value: 0.27529007
      objectReference: {fileID: 0}
    - target: {fileID: 4092936677283343407, guid: 85bdae4f36eb5b14c9fac95aec79bf2f, type: 3}
>>>>>>> 3068b29c
      propertyPath: LeapHand.Fingers.Array.data[3].bones.Array.data[1].Center.y
      value: -0.09853941
      objectReference: {fileID: 0}
<<<<<<< HEAD
    - target: {fileID: 4104340998506250245, guid: 1b43d6eb40db60b419700fd2677e79c4, type: 3}
=======
    - target: {fileID: 4092936677283343407, guid: 85bdae4f36eb5b14c9fac95aec79bf2f, type: 3}
>>>>>>> 3068b29c
      propertyPath: LeapHand.Fingers.Array.data[3].bones.Array.data[1].Center.z
      value: 0.29545963
      objectReference: {fileID: 0}
<<<<<<< HEAD
    - target: {fileID: 4104340998506250245, guid: 1b43d6eb40db60b419700fd2677e79c4, type: 3}
      propertyPath: LeapHand.Fingers.Array.data[3].bones.Array.data[2].Center.x
      value: 0.076496966
      objectReference: {fileID: 0}
    - target: {fileID: 4104340998506250245, guid: 1b43d6eb40db60b419700fd2677e79c4, type: 3}
=======
    - target: {fileID: 4092936677283343407, guid: 85bdae4f36eb5b14c9fac95aec79bf2f, type: 3}
>>>>>>> 3068b29c
      propertyPath: LeapHand.Fingers.Array.data[3].bones.Array.data[2].Center.y
      value: -0.06791545
      objectReference: {fileID: 0}
<<<<<<< HEAD
    - target: {fileID: 4104340998506250245, guid: 1b43d6eb40db60b419700fd2677e79c4, type: 3}
      propertyPath: LeapHand.Fingers.Array.data[3].bones.Array.data[2].Center.z
      value: 0.38778645
      objectReference: {fileID: 0}
    - target: {fileID: 4104340998506250245, guid: 1b43d6eb40db60b419700fd2677e79c4, type: 3}
      propertyPath: LeapHand.Fingers.Array.data[3].bones.Array.data[3].Center.x
      value: 0.076628774
      objectReference: {fileID: 0}
    - target: {fileID: 4104340998506250245, guid: 1b43d6eb40db60b419700fd2677e79c4, type: 3}
=======
    - target: {fileID: 4092936677283343407, guid: 85bdae4f36eb5b14c9fac95aec79bf2f, type: 3}
      propertyPath: LeapHand.Fingers.Array.data[3].bones.Array.data[2].Center.z
      value: 0.30906296
      objectReference: {fileID: 0}
    - target: {fileID: 4092936677283343407, guid: 85bdae4f36eb5b14c9fac95aec79bf2f, type: 3}
>>>>>>> 3068b29c
      propertyPath: LeapHand.Fingers.Array.data[3].bones.Array.data[3].Center.y
      value: -0.048289973
      objectReference: {fileID: 0}
<<<<<<< HEAD
    - target: {fileID: 4104340998506250245, guid: 1b43d6eb40db60b419700fd2677e79c4, type: 3}
=======
    - target: {fileID: 4092936677283343407, guid: 85bdae4f36eb5b14c9fac95aec79bf2f, type: 3}
>>>>>>> 3068b29c
      propertyPath: LeapHand.Fingers.Array.data[3].bones.Array.data[3].Center.z
      value: 0.3177807
      objectReference: {fileID: 0}
<<<<<<< HEAD
    - target: {fileID: 4104340998506250245, guid: 1b43d6eb40db60b419700fd2677e79c4, type: 3}
      propertyPath: LeapHand.Fingers.Array.data[4].bones.Array.data[0].Center.x
      value: 0.09190895
      objectReference: {fileID: 0}
    - target: {fileID: 4104340998506250245, guid: 1b43d6eb40db60b419700fd2677e79c4, type: 3}
=======
    - target: {fileID: 4092936677283343407, guid: 85bdae4f36eb5b14c9fac95aec79bf2f, type: 3}
>>>>>>> 3068b29c
      propertyPath: LeapHand.Fingers.Array.data[4].bones.Array.data[0].Center.y
      value: -0.14531364
      objectReference: {fileID: 0}
    - target: {fileID: 4092936677283343407, guid: 85bdae4f36eb5b14c9fac95aec79bf2f, type: 3}
      propertyPath: LeapHand.Fingers.Array.data[4].bones.Array.data[0].Center.z
      value: 0.27269644
      objectReference: {fileID: 0}
    - target: {fileID: 4092936677283343407, guid: 85bdae4f36eb5b14c9fac95aec79bf2f, type: 3}
      propertyPath: LeapHand.Fingers.Array.data[4].bones.Array.data[1].Center.y
      value: -0.10760267
      objectReference: {fileID: 0}
    - target: {fileID: 4092936677283343407, guid: 85bdae4f36eb5b14c9fac95aec79bf2f, type: 3}
      propertyPath: LeapHand.Fingers.Array.data[4].bones.Array.data[1].Center.z
      value: 0.29303586
      objectReference: {fileID: 0}
    - target: {fileID: 4092936677283343407, guid: 85bdae4f36eb5b14c9fac95aec79bf2f, type: 3}
      propertyPath: LeapHand.Fingers.Array.data[4].bones.Array.data[2].Center.y
      value: -0.0854159
      objectReference: {fileID: 0}
    - target: {fileID: 4092936677283343407, guid: 85bdae4f36eb5b14c9fac95aec79bf2f, type: 3}
      propertyPath: LeapHand.Fingers.Array.data[4].bones.Array.data[2].Center.z
      value: 0.30500233
      objectReference: {fileID: 0}
    - target: {fileID: 4092936677283343407, guid: 85bdae4f36eb5b14c9fac95aec79bf2f, type: 3}
      propertyPath: LeapHand.Fingers.Array.data[4].bones.Array.data[3].Center.y
      value: -0.070550546
      objectReference: {fileID: 0}
    - target: {fileID: 4092936677283343407, guid: 85bdae4f36eb5b14c9fac95aec79bf2f, type: 3}
      propertyPath: LeapHand.Fingers.Array.data[4].bones.Array.data[3].Center.z
      value: 0.31301996
      objectReference: {fileID: 0}
    - target: {fileID: 4092936677283343407, guid: 85bdae4f36eb5b14c9fac95aec79bf2f, type: 3}
      propertyPath: LeapHand.Fingers.Array.data[0].bones.Array.data[0].Rotation.w
      value: 0.34934357
      objectReference: {fileID: 0}
    - target: {fileID: 4092936677283343407, guid: 85bdae4f36eb5b14c9fac95aec79bf2f, type: 3}
      propertyPath: LeapHand.Fingers.Array.data[0].bones.Array.data[0].Rotation.x
      value: -0.6644467
      objectReference: {fileID: 0}
    - target: {fileID: 4092936677283343407, guid: 85bdae4f36eb5b14c9fac95aec79bf2f, type: 3}
      propertyPath: LeapHand.Fingers.Array.data[0].bones.Array.data[1].Rotation.w
      value: 0.34934357
      objectReference: {fileID: 0}
    - target: {fileID: 4092936677283343407, guid: 85bdae4f36eb5b14c9fac95aec79bf2f, type: 3}
      propertyPath: LeapHand.Fingers.Array.data[0].bones.Array.data[1].Rotation.x
      value: -0.6644467
      objectReference: {fileID: 0}
    - target: {fileID: 4092936677283343407, guid: 85bdae4f36eb5b14c9fac95aec79bf2f, type: 3}
      propertyPath: LeapHand.Fingers.Array.data[0].bones.Array.data[2].Rotation.w
      value: 0.34934357
      objectReference: {fileID: 0}
    - target: {fileID: 4092936677283343407, guid: 85bdae4f36eb5b14c9fac95aec79bf2f, type: 3}
      propertyPath: LeapHand.Fingers.Array.data[0].bones.Array.data[2].Rotation.x
      value: -0.6644467
      objectReference: {fileID: 0}
    - target: {fileID: 4092936677283343407, guid: 85bdae4f36eb5b14c9fac95aec79bf2f, type: 3}
      propertyPath: LeapHand.Fingers.Array.data[0].bones.Array.data[3].Rotation.w
      value: 0.34934357
      objectReference: {fileID: 0}
    - target: {fileID: 4092936677283343407, guid: 85bdae4f36eb5b14c9fac95aec79bf2f, type: 3}
      propertyPath: LeapHand.Fingers.Array.data[0].bones.Array.data[3].Rotation.x
      value: -0.6644467
      objectReference: {fileID: 0}
    - target: {fileID: 4092936677283343407, guid: 85bdae4f36eb5b14c9fac95aec79bf2f, type: 3}
      propertyPath: LeapHand.Fingers.Array.data[0].bones.Array.data[0].NextJoint.y
      value: -0.17211188
      objectReference: {fileID: 0}
    - target: {fileID: 4092936677283343407, guid: 85bdae4f36eb5b14c9fac95aec79bf2f, type: 3}
      propertyPath: LeapHand.Fingers.Array.data[0].bones.Array.data[0].NextJoint.z
      value: 0.23280501
      objectReference: {fileID: 0}
    - target: {fileID: 4092936677283343407, guid: 85bdae4f36eb5b14c9fac95aec79bf2f, type: 3}
      propertyPath: LeapHand.Fingers.Array.data[0].bones.Array.data[0].PrevJoint.y
      value: -0.17211188
      objectReference: {fileID: 0}
    - target: {fileID: 4092936677283343407, guid: 85bdae4f36eb5b14c9fac95aec79bf2f, type: 3}
      propertyPath: LeapHand.Fingers.Array.data[0].bones.Array.data[0].PrevJoint.z
      value: 0.23280501
      objectReference: {fileID: 0}
    - target: {fileID: 4092936677283343407, guid: 85bdae4f36eb5b14c9fac95aec79bf2f, type: 3}
      propertyPath: LeapHand.Fingers.Array.data[0].bones.Array.data[1].Direction.z
      value: -0.12021741
      objectReference: {fileID: 0}
    - target: {fileID: 4092936677283343407, guid: 85bdae4f36eb5b14c9fac95aec79bf2f, type: 3}
      propertyPath: LeapHand.Fingers.Array.data[0].bones.Array.data[1].NextJoint.y
      value: -0.13270533
      objectReference: {fileID: 0}
    - target: {fileID: 4092936677283343407, guid: 85bdae4f36eb5b14c9fac95aec79bf2f, type: 3}
      propertyPath: LeapHand.Fingers.Array.data[0].bones.Array.data[1].NextJoint.z
      value: 0.22724856
      objectReference: {fileID: 0}
    - target: {fileID: 4092936677283343407, guid: 85bdae4f36eb5b14c9fac95aec79bf2f, type: 3}
      propertyPath: LeapHand.Fingers.Array.data[0].bones.Array.data[1].PrevJoint.y
      value: -0.17211188
      objectReference: {fileID: 0}
    - target: {fileID: 4092936677283343407, guid: 85bdae4f36eb5b14c9fac95aec79bf2f, type: 3}
      propertyPath: LeapHand.Fingers.Array.data[0].bones.Array.data[1].PrevJoint.z
      value: 0.23280501
      objectReference: {fileID: 0}
    - target: {fileID: 4092936677283343407, guid: 85bdae4f36eb5b14c9fac95aec79bf2f, type: 3}
      propertyPath: LeapHand.Fingers.Array.data[0].bones.Array.data[2].Direction.y
      value: 0.85258687
      objectReference: {fileID: 0}
    - target: {fileID: 4092936677283343407, guid: 85bdae4f36eb5b14c9fac95aec79bf2f, type: 3}
      propertyPath: LeapHand.Fingers.Array.data[0].bones.Array.data[2].NextJoint.y
      value: -0.10578916
      objectReference: {fileID: 0}
    - target: {fileID: 4092936677283343407, guid: 85bdae4f36eb5b14c9fac95aec79bf2f, type: 3}
      propertyPath: LeapHand.Fingers.Array.data[0].bones.Array.data[2].NextJoint.z
      value: 0.22345327
      objectReference: {fileID: 0}
    - target: {fileID: 4092936677283343407, guid: 85bdae4f36eb5b14c9fac95aec79bf2f, type: 3}
      propertyPath: LeapHand.Fingers.Array.data[0].bones.Array.data[2].PrevJoint.y
      value: -0.13270533
      objectReference: {fileID: 0}
    - target: {fileID: 4092936677283343407, guid: 85bdae4f36eb5b14c9fac95aec79bf2f, type: 3}
      propertyPath: LeapHand.Fingers.Array.data[0].bones.Array.data[2].PrevJoint.z
      value: 0.22724856
      objectReference: {fileID: 0}
    - target: {fileID: 4092936677283343407, guid: 85bdae4f36eb5b14c9fac95aec79bf2f, type: 3}
      propertyPath: LeapHand.Fingers.Array.data[0].bones.Array.data[3].NextJoint.y
      value: -0.087313615
      objectReference: {fileID: 0}
    - target: {fileID: 4092936677283343407, guid: 85bdae4f36eb5b14c9fac95aec79bf2f, type: 3}
      propertyPath: LeapHand.Fingers.Array.data[0].bones.Array.data[3].NextJoint.z
      value: 0.22084816
      objectReference: {fileID: 0}
    - target: {fileID: 4092936677283343407, guid: 85bdae4f36eb5b14c9fac95aec79bf2f, type: 3}
      propertyPath: LeapHand.Fingers.Array.data[0].bones.Array.data[3].PrevJoint.y
      value: -0.10578916
      objectReference: {fileID: 0}
    - target: {fileID: 4092936677283343407, guid: 85bdae4f36eb5b14c9fac95aec79bf2f, type: 3}
      propertyPath: LeapHand.Fingers.Array.data[0].bones.Array.data[3].PrevJoint.z
      value: 0.22345327
      objectReference: {fileID: 0}
    - target: {fileID: 4092936677283343407, guid: 85bdae4f36eb5b14c9fac95aec79bf2f, type: 3}
      propertyPath: LeapHand.Fingers.Array.data[1].bones.Array.data[0].NextJoint.y
      value: -0.11117947
      objectReference: {fileID: 0}
    - target: {fileID: 4092936677283343407, guid: 85bdae4f36eb5b14c9fac95aec79bf2f, type: 3}
      propertyPath: LeapHand.Fingers.Array.data[1].bones.Array.data[0].NextJoint.z
      value: 0.276336
      objectReference: {fileID: 0}
    - target: {fileID: 4092936677283343407, guid: 85bdae4f36eb5b14c9fac95aec79bf2f, type: 3}
      propertyPath: LeapHand.Fingers.Array.data[1].bones.Array.data[0].PrevJoint.y
      value: -0.17315349
      objectReference: {fileID: 0}
    - target: {fileID: 4092936677283343407, guid: 85bdae4f36eb5b14c9fac95aec79bf2f, type: 3}
      propertyPath: LeapHand.Fingers.Array.data[1].bones.Array.data[0].PrevJoint.z
      value: 0.25470468
      objectReference: {fileID: 0}
    - target: {fileID: 4092936677283343407, guid: 85bdae4f36eb5b14c9fac95aec79bf2f, type: 3}
      propertyPath: LeapHand.Fingers.Array.data[1].bones.Array.data[1].NextJoint.y
      value: -0.074988544
      objectReference: {fileID: 0}
    - target: {fileID: 4092936677283343407, guid: 85bdae4f36eb5b14c9fac95aec79bf2f, type: 3}
      propertyPath: LeapHand.Fingers.Array.data[1].bones.Array.data[1].NextJoint.z
      value: 0.28896803
      objectReference: {fileID: 0}
    - target: {fileID: 4092936677283343407, guid: 85bdae4f36eb5b14c9fac95aec79bf2f, type: 3}
      propertyPath: LeapHand.Fingers.Array.data[1].bones.Array.data[1].PrevJoint.y
      value: -0.11117947
      objectReference: {fileID: 0}
    - target: {fileID: 4092936677283343407, guid: 85bdae4f36eb5b14c9fac95aec79bf2f, type: 3}
      propertyPath: LeapHand.Fingers.Array.data[1].bones.Array.data[1].PrevJoint.z
      value: 0.276336
      objectReference: {fileID: 0}
    - target: {fileID: 4092936677283343407, guid: 85bdae4f36eb5b14c9fac95aec79bf2f, type: 3}
      propertyPath: LeapHand.Fingers.Array.data[1].bones.Array.data[2].Direction.y
      value: 0.9097766
      objectReference: {fileID: 0}
    - target: {fileID: 4092936677283343407, guid: 85bdae4f36eb5b14c9fac95aec79bf2f, type: 3}
      propertyPath: LeapHand.Fingers.Array.data[1].bones.Array.data[2].NextJoint.y
      value: -0.054627743
      objectReference: {fileID: 0}
    - target: {fileID: 4092936677283343407, guid: 85bdae4f36eb5b14c9fac95aec79bf2f, type: 3}
      propertyPath: LeapHand.Fingers.Array.data[1].bones.Array.data[2].NextJoint.z
      value: 0.29607475
      objectReference: {fileID: 0}
    - target: {fileID: 4092936677283343407, guid: 85bdae4f36eb5b14c9fac95aec79bf2f, type: 3}
      propertyPath: LeapHand.Fingers.Array.data[1].bones.Array.data[2].PrevJoint.y
      value: -0.074988544
      objectReference: {fileID: 0}
    - target: {fileID: 4092936677283343407, guid: 85bdae4f36eb5b14c9fac95aec79bf2f, type: 3}
      propertyPath: LeapHand.Fingers.Array.data[1].bones.Array.data[2].PrevJoint.z
      value: 0.28896803
      objectReference: {fileID: 0}
    - target: {fileID: 4092936677283343407, guid: 85bdae4f36eb5b14c9fac95aec79bf2f, type: 3}
      propertyPath: LeapHand.Fingers.Array.data[1].bones.Array.data[3].Direction.y
      value: 0.90977734
      objectReference: {fileID: 0}
    - target: {fileID: 4092936677283343407, guid: 85bdae4f36eb5b14c9fac95aec79bf2f, type: 3}
      propertyPath: LeapHand.Fingers.Array.data[1].bones.Array.data[3].NextJoint.y
      value: -0.040235065
      objectReference: {fileID: 0}
    - target: {fileID: 4092936677283343407, guid: 85bdae4f36eb5b14c9fac95aec79bf2f, type: 3}
      propertyPath: LeapHand.Fingers.Array.data[1].bones.Array.data[3].NextJoint.z
      value: 0.30109835
      objectReference: {fileID: 0}
    - target: {fileID: 4092936677283343407, guid: 85bdae4f36eb5b14c9fac95aec79bf2f, type: 3}
      propertyPath: LeapHand.Fingers.Array.data[1].bones.Array.data[3].PrevJoint.y
      value: -0.054627743
      objectReference: {fileID: 0}
    - target: {fileID: 4092936677283343407, guid: 85bdae4f36eb5b14c9fac95aec79bf2f, type: 3}
      propertyPath: LeapHand.Fingers.Array.data[1].bones.Array.data[3].PrevJoint.z
      value: 0.29607475
      objectReference: {fileID: 0}
    - target: {fileID: 4092936677283343407, guid: 85bdae4f36eb5b14c9fac95aec79bf2f, type: 3}
      propertyPath: LeapHand.Fingers.Array.data[2].bones.Array.data[0].Direction.y
      value: 0.9206601
      objectReference: {fileID: 0}
    - target: {fileID: 4092936677283343407, guid: 85bdae4f36eb5b14c9fac95aec79bf2f, type: 3}
      propertyPath: LeapHand.Fingers.Array.data[2].bones.Array.data[0].NextJoint.y
      value: -0.11224281
      objectReference: {fileID: 0}
    - target: {fileID: 4092936677283343407, guid: 85bdae4f36eb5b14c9fac95aec79bf2f, type: 3}
      propertyPath: LeapHand.Fingers.Array.data[2].bones.Array.data[0].NextJoint.z
      value: 0.2840552
      objectReference: {fileID: 0}
    - target: {fileID: 4092936677283343407, guid: 85bdae4f36eb5b14c9fac95aec79bf2f, type: 3}
      propertyPath: LeapHand.Fingers.Array.data[2].bones.Array.data[0].PrevJoint.y
      value: -0.17171745
      objectReference: {fileID: 0}
    - target: {fileID: 4092936677283343407, guid: 85bdae4f36eb5b14c9fac95aec79bf2f, type: 3}
      propertyPath: LeapHand.Fingers.Array.data[2].bones.Array.data[0].PrevJoint.z
      value: 0.2604901
      objectReference: {fileID: 0}
    - target: {fileID: 4092936677283343407, guid: 85bdae4f36eb5b14c9fac95aec79bf2f, type: 3}
      propertyPath: LeapHand.Fingers.Array.data[2].bones.Array.data[1].NextJoint.y
      value: -0.07115375
      objectReference: {fileID: 0}
    - target: {fileID: 4092936677283343407, guid: 85bdae4f36eb5b14c9fac95aec79bf2f, type: 3}
      propertyPath: LeapHand.Fingers.Array.data[2].bones.Array.data[1].NextJoint.z
      value: 0.30033553
      objectReference: {fileID: 0}
    - target: {fileID: 4092936677283343407, guid: 85bdae4f36eb5b14c9fac95aec79bf2f, type: 3}
      propertyPath: LeapHand.Fingers.Array.data[2].bones.Array.data[1].PrevJoint.y
      value: -0.11224281
      objectReference: {fileID: 0}
    - target: {fileID: 4092936677283343407, guid: 85bdae4f36eb5b14c9fac95aec79bf2f, type: 3}
      propertyPath: LeapHand.Fingers.Array.data[2].bones.Array.data[1].PrevJoint.z
      value: 0.2840552
      objectReference: {fileID: 0}
    - target: {fileID: 4092936677283343407, guid: 85bdae4f36eb5b14c9fac95aec79bf2f, type: 3}
      propertyPath: LeapHand.Fingers.Array.data[2].bones.Array.data[2].NextJoint.y
      value: -0.046912782
      objectReference: {fileID: 0}
    - target: {fileID: 4092936677283343407, guid: 85bdae4f36eb5b14c9fac95aec79bf2f, type: 3}
      propertyPath: LeapHand.Fingers.Array.data[2].bones.Array.data[2].NextJoint.z
      value: 0.3099403
      objectReference: {fileID: 0}
    - target: {fileID: 4092936677283343407, guid: 85bdae4f36eb5b14c9fac95aec79bf2f, type: 3}
      propertyPath: LeapHand.Fingers.Array.data[2].bones.Array.data[2].PrevJoint.y
      value: -0.07115375
      objectReference: {fileID: 0}
    - target: {fileID: 4092936677283343407, guid: 85bdae4f36eb5b14c9fac95aec79bf2f, type: 3}
      propertyPath: LeapHand.Fingers.Array.data[2].bones.Array.data[2].PrevJoint.z
      value: 0.30033553
      objectReference: {fileID: 0}
    - target: {fileID: 4092936677283343407, guid: 85bdae4f36eb5b14c9fac95aec79bf2f, type: 3}
      propertyPath: LeapHand.Fingers.Array.data[2].bones.Array.data[3].Direction.y
      value: 0.9206601
      objectReference: {fileID: 0}
    - target: {fileID: 4092936677283343407, guid: 85bdae4f36eb5b14c9fac95aec79bf2f, type: 3}
      propertyPath: LeapHand.Fingers.Array.data[2].bones.Array.data[3].NextJoint.y
      value: -0.030893296
      objectReference: {fileID: 0}
    - target: {fileID: 4092936677283343407, guid: 85bdae4f36eb5b14c9fac95aec79bf2f, type: 3}
      propertyPath: LeapHand.Fingers.Array.data[2].bones.Array.data[3].NextJoint.z
      value: 0.31628758
      objectReference: {fileID: 0}
    - target: {fileID: 4092936677283343407, guid: 85bdae4f36eb5b14c9fac95aec79bf2f, type: 3}
      propertyPath: LeapHand.Fingers.Array.data[2].bones.Array.data[3].PrevJoint.y
      value: -0.046912782
      objectReference: {fileID: 0}
    - target: {fileID: 4092936677283343407, guid: 85bdae4f36eb5b14c9fac95aec79bf2f, type: 3}
      propertyPath: LeapHand.Fingers.Array.data[2].bones.Array.data[3].PrevJoint.z
      value: 0.3099403
      objectReference: {fileID: 0}
    - target: {fileID: 4092936677283343407, guid: 85bdae4f36eb5b14c9fac95aec79bf2f, type: 3}
      propertyPath: LeapHand.Fingers.Array.data[3].bones.Array.data[0].NextJoint.y
      value: -0.11744292
      objectReference: {fileID: 0}
    - target: {fileID: 4092936677283343407, guid: 85bdae4f36eb5b14c9fac95aec79bf2f, type: 3}
      propertyPath: LeapHand.Fingers.Array.data[3].bones.Array.data[0].NextJoint.z
      value: 0.2870626
      objectReference: {fileID: 0}
    - target: {fileID: 4092936677283343407, guid: 85bdae4f36eb5b14c9fac95aec79bf2f, type: 3}
      propertyPath: LeapHand.Fingers.Array.data[3].bones.Array.data[0].PrevJoint.y
      value: -0.1704477
      objectReference: {fileID: 0}
    - target: {fileID: 4092936677283343407, guid: 85bdae4f36eb5b14c9fac95aec79bf2f, type: 3}
      propertyPath: LeapHand.Fingers.Array.data[3].bones.Array.data[0].PrevJoint.z
      value: 0.26351756
      objectReference: {fileID: 0}
    - target: {fileID: 4092936677283343407, guid: 85bdae4f36eb5b14c9fac95aec79bf2f, type: 3}
      propertyPath: LeapHand.Fingers.Array.data[3].bones.Array.data[1].Direction.y
      value: 0.9138754
      objectReference: {fileID: 0}
    - target: {fileID: 4092936677283343407, guid: 85bdae4f36eb5b14c9fac95aec79bf2f, type: 3}
      propertyPath: LeapHand.Fingers.Array.data[3].bones.Array.data[1].NextJoint.y
      value: -0.079635896
      objectReference: {fileID: 0}
    - target: {fileID: 4092936677283343407, guid: 85bdae4f36eb5b14c9fac95aec79bf2f, type: 3}
      propertyPath: LeapHand.Fingers.Array.data[3].bones.Array.data[1].NextJoint.z
      value: 0.30385667
      objectReference: {fileID: 0}
    - target: {fileID: 4092936677283343407, guid: 85bdae4f36eb5b14c9fac95aec79bf2f, type: 3}
      propertyPath: LeapHand.Fingers.Array.data[3].bones.Array.data[1].PrevJoint.y
      value: -0.11744292
      objectReference: {fileID: 0}
    - target: {fileID: 4092936677283343407, guid: 85bdae4f36eb5b14c9fac95aec79bf2f, type: 3}
      propertyPath: LeapHand.Fingers.Array.data[3].bones.Array.data[1].PrevJoint.z
      value: 0.2870626
      objectReference: {fileID: 0}
    - target: {fileID: 4092936677283343407, guid: 85bdae4f36eb5b14c9fac95aec79bf2f, type: 3}
      propertyPath: LeapHand.Fingers.Array.data[3].bones.Array.data[2].Direction.y
      value: 0.9138753
      objectReference: {fileID: 0}
    - target: {fileID: 4092936677283343407, guid: 85bdae4f36eb5b14c9fac95aec79bf2f, type: 3}
      propertyPath: LeapHand.Fingers.Array.data[3].bones.Array.data[2].NextJoint.y
      value: -0.056194995
      objectReference: {fileID: 0}
    - target: {fileID: 4092936677283343407, guid: 85bdae4f36eb5b14c9fac95aec79bf2f, type: 3}
      propertyPath: LeapHand.Fingers.Array.data[3].bones.Array.data[2].NextJoint.z
      value: 0.31426924
      objectReference: {fileID: 0}
    - target: {fileID: 4092936677283343407, guid: 85bdae4f36eb5b14c9fac95aec79bf2f, type: 3}
      propertyPath: LeapHand.Fingers.Array.data[3].bones.Array.data[2].PrevJoint.y
      value: -0.079635896
      objectReference: {fileID: 0}
    - target: {fileID: 4092936677283343407, guid: 85bdae4f36eb5b14c9fac95aec79bf2f, type: 3}
      propertyPath: LeapHand.Fingers.Array.data[3].bones.Array.data[2].PrevJoint.z
      value: 0.30385667
      objectReference: {fileID: 0}
    - target: {fileID: 4092936677283343407, guid: 85bdae4f36eb5b14c9fac95aec79bf2f, type: 3}
      propertyPath: LeapHand.Fingers.Array.data[3].bones.Array.data[3].NextJoint.y
      value: -0.040384952
      objectReference: {fileID: 0}
    - target: {fileID: 4092936677283343407, guid: 85bdae4f36eb5b14c9fac95aec79bf2f, type: 3}
      propertyPath: LeapHand.Fingers.Array.data[3].bones.Array.data[3].NextJoint.z
      value: 0.32129216
      objectReference: {fileID: 0}
    - target: {fileID: 4092936677283343407, guid: 85bdae4f36eb5b14c9fac95aec79bf2f, type: 3}
      propertyPath: LeapHand.Fingers.Array.data[3].bones.Array.data[3].PrevJoint.y
      value: -0.056194995
      objectReference: {fileID: 0}
    - target: {fileID: 4092936677283343407, guid: 85bdae4f36eb5b14c9fac95aec79bf2f, type: 3}
      propertyPath: LeapHand.Fingers.Array.data[3].bones.Array.data[3].PrevJoint.z
      value: 0.31426924
      objectReference: {fileID: 0}
    - target: {fileID: 4092936677283343407, guid: 85bdae4f36eb5b14c9fac95aec79bf2f, type: 3}
      propertyPath: LeapHand.Fingers.Array.data[4].bones.Array.data[0].Direction.y
      value: 0.8726359
      objectReference: {fileID: 0}
    - target: {fileID: 4092936677283343407, guid: 85bdae4f36eb5b14c9fac95aec79bf2f, type: 3}
      propertyPath: LeapHand.Fingers.Array.data[4].bones.Array.data[0].NextJoint.y
      value: -0.12188772
      objectReference: {fileID: 0}
<<<<<<< HEAD
    - target: {fileID: 4104340998506250245, guid: 1b43d6eb40db60b419700fd2677e79c4, type: 3}
      propertyPath: LeapHand.Fingers.Array.data[4].bones.Array.data[0].Center.z
      value: 0.35141993
      objectReference: {fileID: 0}
    - target: {fileID: 4104340998506250245, guid: 1b43d6eb40db60b419700fd2677e79c4, type: 3}
      propertyPath: LeapHand.Fingers.Array.data[4].bones.Array.data[1].Center.x
      value: 0.097541645
      objectReference: {fileID: 0}
    - target: {fileID: 4104340998506250245, guid: 1b43d6eb40db60b419700fd2677e79c4, type: 3}
      propertyPath: LeapHand.Fingers.Array.data[4].bones.Array.data[1].Center.y
      value: -1.2419345
      objectReference: {fileID: 0}
    - target: {fileID: 4104340998506250245, guid: 1b43d6eb40db60b419700fd2677e79c4, type: 3}
      propertyPath: LeapHand.Fingers.Array.data[4].bones.Array.data[1].Center.z
      value: 0.37175936
      objectReference: {fileID: 0}
    - target: {fileID: 4104340998506250245, guid: 1b43d6eb40db60b419700fd2677e79c4, type: 3}
      propertyPath: LeapHand.Fingers.Array.data[4].bones.Array.data[2].Center.x
      value: 0.100855574
      objectReference: {fileID: 0}
    - target: {fileID: 4104340998506250245, guid: 1b43d6eb40db60b419700fd2677e79c4, type: 3}
      propertyPath: LeapHand.Fingers.Array.data[4].bones.Array.data[2].Center.y
      value: -1.2197478
      objectReference: {fileID: 0}
    - target: {fileID: 4104340998506250245, guid: 1b43d6eb40db60b419700fd2677e79c4, type: 3}
      propertyPath: LeapHand.Fingers.Array.data[4].bones.Array.data[2].Center.z
      value: 0.38372582
      objectReference: {fileID: 0}
    - target: {fileID: 4104340998506250245, guid: 1b43d6eb40db60b419700fd2677e79c4, type: 3}
      propertyPath: LeapHand.Fingers.Array.data[4].bones.Array.data[3].Center.x
      value: 0.103075944
      objectReference: {fileID: 0}
    - target: {fileID: 4104340998506250245, guid: 1b43d6eb40db60b419700fd2677e79c4, type: 3}
      propertyPath: LeapHand.Fingers.Array.data[4].bones.Array.data[3].Center.y
      value: -1.2048824
      objectReference: {fileID: 0}
    - target: {fileID: 4104340998506250245, guid: 1b43d6eb40db60b419700fd2677e79c4, type: 3}
      propertyPath: LeapHand.Fingers.Array.data[4].bones.Array.data[3].Center.z
      value: 0.39174345
      objectReference: {fileID: 0}
    - target: {fileID: 4104340998506250245, guid: 1b43d6eb40db60b419700fd2677e79c4, type: 3}
      propertyPath: LeapHand.Fingers.Array.data[0].bones.Array.data[0].NextJoint.x
      value: 0.05417666
      objectReference: {fileID: 0}
    - target: {fileID: 4104340998506250245, guid: 1b43d6eb40db60b419700fd2677e79c4, type: 3}
      propertyPath: LeapHand.Fingers.Array.data[0].bones.Array.data[0].NextJoint.y
      value: -1.3064437
      objectReference: {fileID: 0}
    - target: {fileID: 4104340998506250245, guid: 1b43d6eb40db60b419700fd2677e79c4, type: 3}
      propertyPath: LeapHand.Fingers.Array.data[0].bones.Array.data[0].NextJoint.z
      value: 0.31152847
      objectReference: {fileID: 0}
    - target: {fileID: 4104340998506250245, guid: 1b43d6eb40db60b419700fd2677e79c4, type: 3}
      propertyPath: LeapHand.Fingers.Array.data[0].bones.Array.data[0].PrevJoint.x
      value: 0.05417666
      objectReference: {fileID: 0}
    - target: {fileID: 4104340998506250245, guid: 1b43d6eb40db60b419700fd2677e79c4, type: 3}
      propertyPath: LeapHand.Fingers.Array.data[0].bones.Array.data[0].PrevJoint.y
      value: -1.3064437
      objectReference: {fileID: 0}
    - target: {fileID: 4104340998506250245, guid: 1b43d6eb40db60b419700fd2677e79c4, type: 3}
      propertyPath: LeapHand.Fingers.Array.data[0].bones.Array.data[0].PrevJoint.z
      value: 0.31152847
      objectReference: {fileID: 0}
    - target: {fileID: 4104340998506250245, guid: 1b43d6eb40db60b419700fd2677e79c4, type: 3}
      propertyPath: LeapHand.Fingers.Array.data[0].bones.Array.data[1].Direction.y
      value: 0.8525862
      objectReference: {fileID: 0}
    - target: {fileID: 4104340998506250245, guid: 1b43d6eb40db60b419700fd2677e79c4, type: 3}
      propertyPath: LeapHand.Fingers.Array.data[0].bones.Array.data[1].Direction.z
      value: -0.12021709
      objectReference: {fileID: 0}
    - target: {fileID: 4104340998506250245, guid: 1b43d6eb40db60b419700fd2677e79c4, type: 3}
      propertyPath: LeapHand.Fingers.Array.data[0].bones.Array.data[1].NextJoint.x
      value: 0.030670524
      objectReference: {fileID: 0}
    - target: {fileID: 4104340998506250245, guid: 1b43d6eb40db60b419700fd2677e79c4, type: 3}
      propertyPath: LeapHand.Fingers.Array.data[0].bones.Array.data[1].NextJoint.y
      value: -1.2670372
      objectReference: {fileID: 0}
    - target: {fileID: 4104340998506250245, guid: 1b43d6eb40db60b419700fd2677e79c4, type: 3}
      propertyPath: LeapHand.Fingers.Array.data[0].bones.Array.data[1].NextJoint.z
      value: 0.30597204
      objectReference: {fileID: 0}
    - target: {fileID: 4104340998506250245, guid: 1b43d6eb40db60b419700fd2677e79c4, type: 3}
      propertyPath: LeapHand.Fingers.Array.data[0].bones.Array.data[1].PrevJoint.x
      value: 0.05417666
      objectReference: {fileID: 0}
    - target: {fileID: 4104340998506250245, guid: 1b43d6eb40db60b419700fd2677e79c4, type: 3}
      propertyPath: LeapHand.Fingers.Array.data[0].bones.Array.data[1].PrevJoint.y
      value: -1.3064437
      objectReference: {fileID: 0}
    - target: {fileID: 4104340998506250245, guid: 1b43d6eb40db60b419700fd2677e79c4, type: 3}
      propertyPath: LeapHand.Fingers.Array.data[0].bones.Array.data[1].PrevJoint.z
      value: 0.31152847
      objectReference: {fileID: 0}
    - target: {fileID: 4104340998506250245, guid: 1b43d6eb40db60b419700fd2677e79c4, type: 3}
      propertyPath: LeapHand.Fingers.Array.data[0].bones.Array.data[2].Direction.y
      value: 0.85258615
      objectReference: {fileID: 0}
    - target: {fileID: 4104340998506250245, guid: 1b43d6eb40db60b419700fd2677e79c4, type: 3}
      propertyPath: LeapHand.Fingers.Array.data[0].bones.Array.data[2].Direction.z
      value: -0.120218426
      objectReference: {fileID: 0}
    - target: {fileID: 4104340998506250245, guid: 1b43d6eb40db60b419700fd2677e79c4, type: 3}
      propertyPath: LeapHand.Fingers.Array.data[0].bones.Array.data[2].NextJoint.x
      value: 0.014614999
      objectReference: {fileID: 0}
    - target: {fileID: 4104340998506250245, guid: 1b43d6eb40db60b419700fd2677e79c4, type: 3}
      propertyPath: LeapHand.Fingers.Array.data[0].bones.Array.data[2].NextJoint.y
      value: -1.240121
      objectReference: {fileID: 0}
    - target: {fileID: 4104340998506250245, guid: 1b43d6eb40db60b419700fd2677e79c4, type: 3}
      propertyPath: LeapHand.Fingers.Array.data[0].bones.Array.data[2].NextJoint.z
      value: 0.30217674
      objectReference: {fileID: 0}
    - target: {fileID: 4104340998506250245, guid: 1b43d6eb40db60b419700fd2677e79c4, type: 3}
      propertyPath: LeapHand.Fingers.Array.data[0].bones.Array.data[2].PrevJoint.x
      value: 0.030670524
      objectReference: {fileID: 0}
    - target: {fileID: 4104340998506250245, guid: 1b43d6eb40db60b419700fd2677e79c4, type: 3}
      propertyPath: LeapHand.Fingers.Array.data[0].bones.Array.data[2].PrevJoint.y
      value: -1.2670372
      objectReference: {fileID: 0}
    - target: {fileID: 4104340998506250245, guid: 1b43d6eb40db60b419700fd2677e79c4, type: 3}
      propertyPath: LeapHand.Fingers.Array.data[0].bones.Array.data[2].PrevJoint.z
      value: 0.30597204
      objectReference: {fileID: 0}
    - target: {fileID: 4104340998506250245, guid: 1b43d6eb40db60b419700fd2677e79c4, type: 3}
      propertyPath: LeapHand.Fingers.Array.data[0].bones.Array.data[3].Direction.y
      value: 0.8525857
      objectReference: {fileID: 0}
    - target: {fileID: 4104340998506250245, guid: 1b43d6eb40db60b419700fd2677e79c4, type: 3}
      propertyPath: LeapHand.Fingers.Array.data[0].bones.Array.data[3].Direction.z
      value: -0.12021737
      objectReference: {fileID: 0}
    - target: {fileID: 4104340998506250245, guid: 1b43d6eb40db60b419700fd2677e79c4, type: 3}
      propertyPath: LeapHand.Fingers.Array.data[0].bones.Array.data[3].NextJoint.x
      value: 0.0035942793
      objectReference: {fileID: 0}
    - target: {fileID: 4104340998506250245, guid: 1b43d6eb40db60b419700fd2677e79c4, type: 3}
      propertyPath: LeapHand.Fingers.Array.data[0].bones.Array.data[3].NextJoint.y
      value: -1.2216455
      objectReference: {fileID: 0}
    - target: {fileID: 4104340998506250245, guid: 1b43d6eb40db60b419700fd2677e79c4, type: 3}
      propertyPath: LeapHand.Fingers.Array.data[0].bones.Array.data[3].NextJoint.z
      value: 0.29957163
      objectReference: {fileID: 0}
    - target: {fileID: 4104340998506250245, guid: 1b43d6eb40db60b419700fd2677e79c4, type: 3}
      propertyPath: LeapHand.Fingers.Array.data[0].bones.Array.data[3].PrevJoint.x
      value: 0.014614999
      objectReference: {fileID: 0}
    - target: {fileID: 4104340998506250245, guid: 1b43d6eb40db60b419700fd2677e79c4, type: 3}
      propertyPath: LeapHand.Fingers.Array.data[0].bones.Array.data[3].PrevJoint.y
      value: -1.240121
      objectReference: {fileID: 0}
    - target: {fileID: 4104340998506250245, guid: 1b43d6eb40db60b419700fd2677e79c4, type: 3}
      propertyPath: LeapHand.Fingers.Array.data[0].bones.Array.data[3].PrevJoint.z
      value: 0.30217674
      objectReference: {fileID: 0}
    - target: {fileID: 4104340998506250245, guid: 1b43d6eb40db60b419700fd2677e79c4, type: 3}
      propertyPath: LeapHand.Fingers.Array.data[1].bones.Array.data[0].Direction.y
      value: 0.9097775
      objectReference: {fileID: 0}
    - target: {fileID: 4104340998506250245, guid: 1b43d6eb40db60b419700fd2677e79c4, type: 3}
      propertyPath: LeapHand.Fingers.Array.data[1].bones.Array.data[0].NextJoint.x
      value: 0.036987305
      objectReference: {fileID: 0}
    - target: {fileID: 4104340998506250245, guid: 1b43d6eb40db60b419700fd2677e79c4, type: 3}
      propertyPath: LeapHand.Fingers.Array.data[1].bones.Array.data[0].NextJoint.y
      value: -1.2455113
      objectReference: {fileID: 0}
    - target: {fileID: 4104340998506250245, guid: 1b43d6eb40db60b419700fd2677e79c4, type: 3}
      propertyPath: LeapHand.Fingers.Array.data[1].bones.Array.data[0].NextJoint.z
      value: 0.3550595
      objectReference: {fileID: 0}
    - target: {fileID: 4104340998506250245, guid: 1b43d6eb40db60b419700fd2677e79c4, type: 3}
      propertyPath: LeapHand.Fingers.Array.data[1].bones.Array.data[0].PrevJoint.x
      value: 0.05519834
      objectReference: {fileID: 0}
    - target: {fileID: 4104340998506250245, guid: 1b43d6eb40db60b419700fd2677e79c4, type: 3}
      propertyPath: LeapHand.Fingers.Array.data[1].bones.Array.data[0].PrevJoint.y
      value: -1.3074853
      objectReference: {fileID: 0}
    - target: {fileID: 4104340998506250245, guid: 1b43d6eb40db60b419700fd2677e79c4, type: 3}
      propertyPath: LeapHand.Fingers.Array.data[1].bones.Array.data[0].PrevJoint.z
      value: 0.33342814
      objectReference: {fileID: 0}
    - target: {fileID: 4104340998506250245, guid: 1b43d6eb40db60b419700fd2677e79c4, type: 3}
      propertyPath: LeapHand.Fingers.Array.data[1].bones.Array.data[1].Direction.y
      value: 0.9097784
      objectReference: {fileID: 0}
    - target: {fileID: 4104340998506250245, guid: 1b43d6eb40db60b419700fd2677e79c4, type: 3}
      propertyPath: LeapHand.Fingers.Array.data[1].bones.Array.data[1].NextJoint.x
      value: 0.026352614
      objectReference: {fileID: 0}
    - target: {fileID: 4104340998506250245, guid: 1b43d6eb40db60b419700fd2677e79c4, type: 3}
      propertyPath: LeapHand.Fingers.Array.data[1].bones.Array.data[1].NextJoint.y
      value: -1.2093203
      objectReference: {fileID: 0}
    - target: {fileID: 4104340998506250245, guid: 1b43d6eb40db60b419700fd2677e79c4, type: 3}
      propertyPath: LeapHand.Fingers.Array.data[1].bones.Array.data[1].NextJoint.z
      value: 0.36769152
      objectReference: {fileID: 0}
    - target: {fileID: 4104340998506250245, guid: 1b43d6eb40db60b419700fd2677e79c4, type: 3}
      propertyPath: LeapHand.Fingers.Array.data[1].bones.Array.data[1].PrevJoint.x
      value: 0.036987305
      objectReference: {fileID: 0}
    - target: {fileID: 4104340998506250245, guid: 1b43d6eb40db60b419700fd2677e79c4, type: 3}
      propertyPath: LeapHand.Fingers.Array.data[1].bones.Array.data[1].PrevJoint.y
      value: -1.2455113
      objectReference: {fileID: 0}
    - target: {fileID: 4104340998506250245, guid: 1b43d6eb40db60b419700fd2677e79c4, type: 3}
      propertyPath: LeapHand.Fingers.Array.data[1].bones.Array.data[1].PrevJoint.z
      value: 0.3550595
      objectReference: {fileID: 0}
    - target: {fileID: 4104340998506250245, guid: 1b43d6eb40db60b419700fd2677e79c4, type: 3}
      propertyPath: LeapHand.Fingers.Array.data[1].bones.Array.data[2].Direction.y
      value: 0.9097725
      objectReference: {fileID: 0}
    - target: {fileID: 4104340998506250245, guid: 1b43d6eb40db60b419700fd2677e79c4, type: 3}
      propertyPath: LeapHand.Fingers.Array.data[1].bones.Array.data[2].NextJoint.x
      value: 0.02036959
      objectReference: {fileID: 0}
    - target: {fileID: 4104340998506250245, guid: 1b43d6eb40db60b419700fd2677e79c4, type: 3}
      propertyPath: LeapHand.Fingers.Array.data[1].bones.Array.data[2].NextJoint.y
      value: -1.1889596
      objectReference: {fileID: 0}
    - target: {fileID: 4104340998506250245, guid: 1b43d6eb40db60b419700fd2677e79c4, type: 3}
      propertyPath: LeapHand.Fingers.Array.data[1].bones.Array.data[2].NextJoint.z
      value: 0.37479824
      objectReference: {fileID: 0}
    - target: {fileID: 4104340998506250245, guid: 1b43d6eb40db60b419700fd2677e79c4, type: 3}
      propertyPath: LeapHand.Fingers.Array.data[1].bones.Array.data[2].PrevJoint.x
      value: 0.026352614
      objectReference: {fileID: 0}
    - target: {fileID: 4104340998506250245, guid: 1b43d6eb40db60b419700fd2677e79c4, type: 3}
      propertyPath: LeapHand.Fingers.Array.data[1].bones.Array.data[2].PrevJoint.y
      value: -1.2093203
      objectReference: {fileID: 0}
    - target: {fileID: 4104340998506250245, guid: 1b43d6eb40db60b419700fd2677e79c4, type: 3}
      propertyPath: LeapHand.Fingers.Array.data[1].bones.Array.data[2].PrevJoint.z
      value: 0.36769152
      objectReference: {fileID: 0}
    - target: {fileID: 4104340998506250245, guid: 1b43d6eb40db60b419700fd2677e79c4, type: 3}
      propertyPath: LeapHand.Fingers.Array.data[1].bones.Array.data[3].Direction.y
      value: 0.90978086
      objectReference: {fileID: 0}
    - target: {fileID: 4104340998506250245, guid: 1b43d6eb40db60b419700fd2677e79c4, type: 3}
      propertyPath: LeapHand.Fingers.Array.data[1].bones.Array.data[3].NextJoint.x
      value: 0.016140282
      objectReference: {fileID: 0}
    - target: {fileID: 4104340998506250245, guid: 1b43d6eb40db60b419700fd2677e79c4, type: 3}
      propertyPath: LeapHand.Fingers.Array.data[1].bones.Array.data[3].NextJoint.y
      value: -1.1745669
      objectReference: {fileID: 0}
    - target: {fileID: 4104340998506250245, guid: 1b43d6eb40db60b419700fd2677e79c4, type: 3}
      propertyPath: LeapHand.Fingers.Array.data[1].bones.Array.data[3].NextJoint.z
      value: 0.37982184
      objectReference: {fileID: 0}
    - target: {fileID: 4104340998506250245, guid: 1b43d6eb40db60b419700fd2677e79c4, type: 3}
      propertyPath: LeapHand.Fingers.Array.data[1].bones.Array.data[3].PrevJoint.x
      value: 0.02036959
      objectReference: {fileID: 0}
    - target: {fileID: 4104340998506250245, guid: 1b43d6eb40db60b419700fd2677e79c4, type: 3}
      propertyPath: LeapHand.Fingers.Array.data[1].bones.Array.data[3].PrevJoint.y
      value: -1.1889596
      objectReference: {fileID: 0}
    - target: {fileID: 4104340998506250245, guid: 1b43d6eb40db60b419700fd2677e79c4, type: 3}
      propertyPath: LeapHand.Fingers.Array.data[1].bones.Array.data[3].PrevJoint.z
      value: 0.37479824
      objectReference: {fileID: 0}
    - target: {fileID: 4104340998506250245, guid: 1b43d6eb40db60b419700fd2677e79c4, type: 3}
      propertyPath: LeapHand.Fingers.Array.data[2].bones.Array.data[0].Direction.y
      value: 0.92065924
      objectReference: {fileID: 0}
    - target: {fileID: 4104340998506250245, guid: 1b43d6eb40db60b419700fd2677e79c4, type: 3}
      propertyPath: LeapHand.Fingers.Array.data[2].bones.Array.data[0].NextJoint.x
      value: 0.055938512
      objectReference: {fileID: 0}
    - target: {fileID: 4104340998506250245, guid: 1b43d6eb40db60b419700fd2677e79c4, type: 3}
      propertyPath: LeapHand.Fingers.Array.data[2].bones.Array.data[0].NextJoint.y
      value: -1.2465746
      objectReference: {fileID: 0}
    - target: {fileID: 4104340998506250245, guid: 1b43d6eb40db60b419700fd2677e79c4, type: 3}
      propertyPath: LeapHand.Fingers.Array.data[2].bones.Array.data[0].NextJoint.z
      value: 0.3627787
      objectReference: {fileID: 0}
    - target: {fileID: 4104340998506250245, guid: 1b43d6eb40db60b419700fd2677e79c4, type: 3}
      propertyPath: LeapHand.Fingers.Array.data[2].bones.Array.data[0].PrevJoint.x
      value: 0.06491709
      objectReference: {fileID: 0}
    - target: {fileID: 4104340998506250245, guid: 1b43d6eb40db60b419700fd2677e79c4, type: 3}
      propertyPath: LeapHand.Fingers.Array.data[2].bones.Array.data[0].PrevJoint.y
      value: -1.3060492
      objectReference: {fileID: 0}
    - target: {fileID: 4104340998506250245, guid: 1b43d6eb40db60b419700fd2677e79c4, type: 3}
      propertyPath: LeapHand.Fingers.Array.data[2].bones.Array.data[0].PrevJoint.z
      value: 0.33921358
      objectReference: {fileID: 0}
    - target: {fileID: 4104340998506250245, guid: 1b43d6eb40db60b419700fd2677e79c4, type: 3}
      propertyPath: LeapHand.Fingers.Array.data[2].bones.Array.data[1].NextJoint.x
      value: 0.0497355
      objectReference: {fileID: 0}
    - target: {fileID: 4104340998506250245, guid: 1b43d6eb40db60b419700fd2677e79c4, type: 3}
      propertyPath: LeapHand.Fingers.Array.data[2].bones.Array.data[1].NextJoint.y
      value: -1.2054856
      objectReference: {fileID: 0}
    - target: {fileID: 4104340998506250245, guid: 1b43d6eb40db60b419700fd2677e79c4, type: 3}
      propertyPath: LeapHand.Fingers.Array.data[2].bones.Array.data[1].NextJoint.z
      value: 0.37905902
      objectReference: {fileID: 0}
    - target: {fileID: 4104340998506250245, guid: 1b43d6eb40db60b419700fd2677e79c4, type: 3}
      propertyPath: LeapHand.Fingers.Array.data[2].bones.Array.data[1].PrevJoint.x
      value: 0.055938512
      objectReference: {fileID: 0}
    - target: {fileID: 4104340998506250245, guid: 1b43d6eb40db60b419700fd2677e79c4, type: 3}
      propertyPath: LeapHand.Fingers.Array.data[2].bones.Array.data[1].PrevJoint.y
      value: -1.2465746
      objectReference: {fileID: 0}
    - target: {fileID: 4104340998506250245, guid: 1b43d6eb40db60b419700fd2677e79c4, type: 3}
      propertyPath: LeapHand.Fingers.Array.data[2].bones.Array.data[1].PrevJoint.z
      value: 0.3627787
      objectReference: {fileID: 0}
    - target: {fileID: 4104340998506250245, guid: 1b43d6eb40db60b419700fd2677e79c4, type: 3}
      propertyPath: LeapHand.Fingers.Array.data[2].bones.Array.data[2].NextJoint.x
      value: 0.04607597
      objectReference: {fileID: 0}
    - target: {fileID: 4104340998506250245, guid: 1b43d6eb40db60b419700fd2677e79c4, type: 3}
      propertyPath: LeapHand.Fingers.Array.data[2].bones.Array.data[2].NextJoint.y
      value: -1.1812446
      objectReference: {fileID: 0}
    - target: {fileID: 4104340998506250245, guid: 1b43d6eb40db60b419700fd2677e79c4, type: 3}
      propertyPath: LeapHand.Fingers.Array.data[2].bones.Array.data[2].NextJoint.z
      value: 0.38866383
      objectReference: {fileID: 0}
    - target: {fileID: 4104340998506250245, guid: 1b43d6eb40db60b419700fd2677e79c4, type: 3}
      propertyPath: LeapHand.Fingers.Array.data[2].bones.Array.data[2].PrevJoint.x
      value: 0.0497355
      objectReference: {fileID: 0}
    - target: {fileID: 4104340998506250245, guid: 1b43d6eb40db60b419700fd2677e79c4, type: 3}
      propertyPath: LeapHand.Fingers.Array.data[2].bones.Array.data[2].PrevJoint.y
      value: -1.2054856
      objectReference: {fileID: 0}
    - target: {fileID: 4104340998506250245, guid: 1b43d6eb40db60b419700fd2677e79c4, type: 3}
      propertyPath: LeapHand.Fingers.Array.data[2].bones.Array.data[2].PrevJoint.z
      value: 0.37905902
      objectReference: {fileID: 0}
    - target: {fileID: 4104340998506250245, guid: 1b43d6eb40db60b419700fd2677e79c4, type: 3}
      propertyPath: LeapHand.Fingers.Array.data[2].bones.Array.data[3].Direction.y
      value: 0.9206588
      objectReference: {fileID: 0}
    - target: {fileID: 4104340998506250245, guid: 1b43d6eb40db60b419700fd2677e79c4, type: 3}
      propertyPath: LeapHand.Fingers.Array.data[2].bones.Array.data[3].NextJoint.x
      value: 0.043657586
      objectReference: {fileID: 0}
    - target: {fileID: 4104340998506250245, guid: 1b43d6eb40db60b419700fd2677e79c4, type: 3}
      propertyPath: LeapHand.Fingers.Array.data[2].bones.Array.data[3].NextJoint.y
      value: -1.1652251
      objectReference: {fileID: 0}
    - target: {fileID: 4104340998506250245, guid: 1b43d6eb40db60b419700fd2677e79c4, type: 3}
      propertyPath: LeapHand.Fingers.Array.data[2].bones.Array.data[3].NextJoint.z
      value: 0.39501107
      objectReference: {fileID: 0}
    - target: {fileID: 4104340998506250245, guid: 1b43d6eb40db60b419700fd2677e79c4, type: 3}
      propertyPath: LeapHand.Fingers.Array.data[2].bones.Array.data[3].PrevJoint.x
      value: 0.04607597
      objectReference: {fileID: 0}
    - target: {fileID: 4104340998506250245, guid: 1b43d6eb40db60b419700fd2677e79c4, type: 3}
      propertyPath: LeapHand.Fingers.Array.data[2].bones.Array.data[3].PrevJoint.y
      value: -1.1812446
      objectReference: {fileID: 0}
    - target: {fileID: 4104340998506250245, guid: 1b43d6eb40db60b419700fd2677e79c4, type: 3}
      propertyPath: LeapHand.Fingers.Array.data[2].bones.Array.data[3].PrevJoint.z
      value: 0.38866383
      objectReference: {fileID: 0}
    - target: {fileID: 4104340998506250245, guid: 1b43d6eb40db60b419700fd2677e79c4, type: 3}
      propertyPath: LeapHand.Fingers.Array.data[3].bones.Array.data[0].Direction.y
      value: 0.9138748
      objectReference: {fileID: 0}
    - target: {fileID: 4104340998506250245, guid: 1b43d6eb40db60b419700fd2677e79c4, type: 3}
      propertyPath: LeapHand.Fingers.Array.data[3].bones.Array.data[0].NextJoint.x
      value: 0.07616435
      objectReference: {fileID: 0}
    - target: {fileID: 4104340998506250245, guid: 1b43d6eb40db60b419700fd2677e79c4, type: 3}
      propertyPath: LeapHand.Fingers.Array.data[3].bones.Array.data[0].NextJoint.y
      value: -1.2517748
      objectReference: {fileID: 0}
    - target: {fileID: 4104340998506250245, guid: 1b43d6eb40db60b419700fd2677e79c4, type: 3}
      propertyPath: LeapHand.Fingers.Array.data[3].bones.Array.data[0].NextJoint.z
      value: 0.36578608
      objectReference: {fileID: 0}
    - target: {fileID: 4104340998506250245, guid: 1b43d6eb40db60b419700fd2677e79c4, type: 3}
      propertyPath: LeapHand.Fingers.Array.data[3].bones.Array.data[0].PrevJoint.x
      value: 0.075808376
      objectReference: {fileID: 0}
    - target: {fileID: 4104340998506250245, guid: 1b43d6eb40db60b419700fd2677e79c4, type: 3}
      propertyPath: LeapHand.Fingers.Array.data[3].bones.Array.data[0].PrevJoint.y
      value: -1.3047795
      objectReference: {fileID: 0}
    - target: {fileID: 4104340998506250245, guid: 1b43d6eb40db60b419700fd2677e79c4, type: 3}
      propertyPath: LeapHand.Fingers.Array.data[3].bones.Array.data[0].PrevJoint.z
      value: 0.34224105
      objectReference: {fileID: 0}
    - target: {fileID: 4104340998506250245, guid: 1b43d6eb40db60b419700fd2677e79c4, type: 3}
      propertyPath: LeapHand.Fingers.Array.data[3].bones.Array.data[1].Direction.y
      value: 0.91387737
      objectReference: {fileID: 0}
    - target: {fileID: 4104340998506250245, guid: 1b43d6eb40db60b419700fd2677e79c4, type: 3}
      propertyPath: LeapHand.Fingers.Array.data[3].bones.Array.data[1].NextJoint.x
      value: 0.07641825
      objectReference: {fileID: 0}
    - target: {fileID: 4104340998506250245, guid: 1b43d6eb40db60b419700fd2677e79c4, type: 3}
      propertyPath: LeapHand.Fingers.Array.data[3].bones.Array.data[1].NextJoint.y
      value: -1.2139677
      objectReference: {fileID: 0}
    - target: {fileID: 4104340998506250245, guid: 1b43d6eb40db60b419700fd2677e79c4, type: 3}
      propertyPath: LeapHand.Fingers.Array.data[3].bones.Array.data[1].NextJoint.z
      value: 0.38258016
      objectReference: {fileID: 0}
    - target: {fileID: 4104340998506250245, guid: 1b43d6eb40db60b419700fd2677e79c4, type: 3}
      propertyPath: LeapHand.Fingers.Array.data[3].bones.Array.data[1].PrevJoint.x
      value: 0.07616435
      objectReference: {fileID: 0}
    - target: {fileID: 4104340998506250245, guid: 1b43d6eb40db60b419700fd2677e79c4, type: 3}
      propertyPath: LeapHand.Fingers.Array.data[3].bones.Array.data[1].PrevJoint.y
      value: -1.2517748
      objectReference: {fileID: 0}
    - target: {fileID: 4104340998506250245, guid: 1b43d6eb40db60b419700fd2677e79c4, type: 3}
      propertyPath: LeapHand.Fingers.Array.data[3].bones.Array.data[1].PrevJoint.z
      value: 0.36578608
      objectReference: {fileID: 0}
    - target: {fileID: 4104340998506250245, guid: 1b43d6eb40db60b419700fd2677e79c4, type: 3}
      propertyPath: LeapHand.Fingers.Array.data[3].bones.Array.data[2].Direction.y
      value: 0.91387284
      objectReference: {fileID: 0}
    - target: {fileID: 4104340998506250245, guid: 1b43d6eb40db60b419700fd2677e79c4, type: 3}
      propertyPath: LeapHand.Fingers.Array.data[3].bones.Array.data[2].NextJoint.x
      value: 0.07657568
      objectReference: {fileID: 0}
    - target: {fileID: 4104340998506250245, guid: 1b43d6eb40db60b419700fd2677e79c4, type: 3}
      propertyPath: LeapHand.Fingers.Array.data[3].bones.Array.data[2].NextJoint.y
      value: -1.1905268
      objectReference: {fileID: 0}
    - target: {fileID: 4104340998506250245, guid: 1b43d6eb40db60b419700fd2677e79c4, type: 3}
      propertyPath: LeapHand.Fingers.Array.data[3].bones.Array.data[2].NextJoint.z
      value: 0.39299273
      objectReference: {fileID: 0}
    - target: {fileID: 4104340998506250245, guid: 1b43d6eb40db60b419700fd2677e79c4, type: 3}
      propertyPath: LeapHand.Fingers.Array.data[3].bones.Array.data[2].PrevJoint.x
      value: 0.07641825
      objectReference: {fileID: 0}
    - target: {fileID: 4104340998506250245, guid: 1b43d6eb40db60b419700fd2677e79c4, type: 3}
      propertyPath: LeapHand.Fingers.Array.data[3].bones.Array.data[2].PrevJoint.y
      value: -1.2139677
      objectReference: {fileID: 0}
    - target: {fileID: 4104340998506250245, guid: 1b43d6eb40db60b419700fd2677e79c4, type: 3}
      propertyPath: LeapHand.Fingers.Array.data[3].bones.Array.data[2].PrevJoint.z
      value: 0.38258016
      objectReference: {fileID: 0}
    - target: {fileID: 4104340998506250245, guid: 1b43d6eb40db60b419700fd2677e79c4, type: 3}
      propertyPath: LeapHand.Fingers.Array.data[3].bones.Array.data[3].Direction.y
      value: 0.91387355
      objectReference: {fileID: 0}
    - target: {fileID: 4104340998506250245, guid: 1b43d6eb40db60b419700fd2677e79c4, type: 3}
      propertyPath: LeapHand.Fingers.Array.data[3].bones.Array.data[3].NextJoint.x
      value: 0.07668187
      objectReference: {fileID: 0}
    - target: {fileID: 4104340998506250245, guid: 1b43d6eb40db60b419700fd2677e79c4, type: 3}
      propertyPath: LeapHand.Fingers.Array.data[3].bones.Array.data[3].NextJoint.y
      value: -1.1747168
      objectReference: {fileID: 0}
    - target: {fileID: 4104340998506250245, guid: 1b43d6eb40db60b419700fd2677e79c4, type: 3}
      propertyPath: LeapHand.Fingers.Array.data[3].bones.Array.data[3].NextJoint.z
      value: 0.40001565
      objectReference: {fileID: 0}
    - target: {fileID: 4104340998506250245, guid: 1b43d6eb40db60b419700fd2677e79c4, type: 3}
      propertyPath: LeapHand.Fingers.Array.data[3].bones.Array.data[3].PrevJoint.x
      value: 0.07657568
      objectReference: {fileID: 0}
    - target: {fileID: 4104340998506250245, guid: 1b43d6eb40db60b419700fd2677e79c4, type: 3}
      propertyPath: LeapHand.Fingers.Array.data[3].bones.Array.data[3].PrevJoint.y
      value: -1.1905268
      objectReference: {fileID: 0}
    - target: {fileID: 4104340998506250245, guid: 1b43d6eb40db60b419700fd2677e79c4, type: 3}
      propertyPath: LeapHand.Fingers.Array.data[3].bones.Array.data[3].PrevJoint.z
      value: 0.39299273
      objectReference: {fileID: 0}
    - target: {fileID: 4104340998506250245, guid: 1b43d6eb40db60b419700fd2677e79c4, type: 3}
      propertyPath: LeapHand.Fingers.Array.data[4].bones.Array.data[0].Direction.y
      value: 0.87263685
      objectReference: {fileID: 0}
    - target: {fileID: 4104340998506250245, guid: 1b43d6eb40db60b419700fd2677e79c4, type: 3}
      propertyPath: LeapHand.Fingers.Array.data[4].bones.Array.data[0].NextJoint.x
      value: 0.09540796
      objectReference: {fileID: 0}
    - target: {fileID: 4104340998506250245, guid: 1b43d6eb40db60b419700fd2677e79c4, type: 3}
      propertyPath: LeapHand.Fingers.Array.data[4].bones.Array.data[0].NextJoint.y
      value: -1.2562195
      objectReference: {fileID: 0}
    - target: {fileID: 4104340998506250245, guid: 1b43d6eb40db60b419700fd2677e79c4, type: 3}
      propertyPath: LeapHand.Fingers.Array.data[4].bones.Array.data[0].NextJoint.z
      value: 0.3640547
      objectReference: {fileID: 0}
    - target: {fileID: 4104340998506250245, guid: 1b43d6eb40db60b419700fd2677e79c4, type: 3}
      propertyPath: LeapHand.Fingers.Array.data[4].bones.Array.data[0].PrevJoint.x
      value: 0.08840993
      objectReference: {fileID: 0}
    - target: {fileID: 4104340998506250245, guid: 1b43d6eb40db60b419700fd2677e79c4, type: 3}
      propertyPath: LeapHand.Fingers.Array.data[4].bones.Array.data[0].PrevJoint.y
      value: -1.3030714
      objectReference: {fileID: 0}
    - target: {fileID: 4104340998506250245, guid: 1b43d6eb40db60b419700fd2677e79c4, type: 3}
      propertyPath: LeapHand.Fingers.Array.data[4].bones.Array.data[0].PrevJoint.z
      value: 0.33878514
      objectReference: {fileID: 0}
    - target: {fileID: 4104340998506250245, guid: 1b43d6eb40db60b419700fd2677e79c4, type: 3}
      propertyPath: LeapHand.Fingers.Array.data[4].bones.Array.data[1].Direction.y
      value: 0.8726345
      objectReference: {fileID: 0}
    - target: {fileID: 4104340998506250245, guid: 1b43d6eb40db60b419700fd2677e79c4, type: 3}
      propertyPath: LeapHand.Fingers.Array.data[4].bones.Array.data[1].NextJoint.x
      value: 0.09967533
      objectReference: {fileID: 0}
    - target: {fileID: 4104340998506250245, guid: 1b43d6eb40db60b419700fd2677e79c4, type: 3}
      propertyPath: LeapHand.Fingers.Array.data[4].bones.Array.data[1].NextJoint.y
      value: -1.2276495
      objectReference: {fileID: 0}
    - target: {fileID: 4104340998506250245, guid: 1b43d6eb40db60b419700fd2677e79c4, type: 3}
      propertyPath: LeapHand.Fingers.Array.data[4].bones.Array.data[1].NextJoint.z
      value: 0.379464
      objectReference: {fileID: 0}
    - target: {fileID: 4104340998506250245, guid: 1b43d6eb40db60b419700fd2677e79c4, type: 3}
      propertyPath: LeapHand.Fingers.Array.data[4].bones.Array.data[1].PrevJoint.x
      value: 0.09540796
      objectReference: {fileID: 0}
    - target: {fileID: 4104340998506250245, guid: 1b43d6eb40db60b419700fd2677e79c4, type: 3}
      propertyPath: LeapHand.Fingers.Array.data[4].bones.Array.data[1].PrevJoint.y
      value: -1.2562195
      objectReference: {fileID: 0}
    - target: {fileID: 4104340998506250245, guid: 1b43d6eb40db60b419700fd2677e79c4, type: 3}
      propertyPath: LeapHand.Fingers.Array.data[4].bones.Array.data[1].PrevJoint.z
      value: 0.3640547
      objectReference: {fileID: 0}
    - target: {fileID: 4104340998506250245, guid: 1b43d6eb40db60b419700fd2677e79c4, type: 3}
      propertyPath: LeapHand.Fingers.Array.data[4].bones.Array.data[2].Direction.y
      value: 0.8726369
      objectReference: {fileID: 0}
    - target: {fileID: 4104340998506250245, guid: 1b43d6eb40db60b419700fd2677e79c4, type: 3}
      propertyPath: LeapHand.Fingers.Array.data[4].bones.Array.data[2].NextJoint.x
      value: 0.10203582
      objectReference: {fileID: 0}
    - target: {fileID: 4104340998506250245, guid: 1b43d6eb40db60b419700fd2677e79c4, type: 3}
      propertyPath: LeapHand.Fingers.Array.data[4].bones.Array.data[2].NextJoint.y
      value: -1.211846
      objectReference: {fileID: 0}
    - target: {fileID: 4104340998506250245, guid: 1b43d6eb40db60b419700fd2677e79c4, type: 3}
      propertyPath: LeapHand.Fingers.Array.data[4].bones.Array.data[2].NextJoint.z
      value: 0.3879876
      objectReference: {fileID: 0}
    - target: {fileID: 4104340998506250245, guid: 1b43d6eb40db60b419700fd2677e79c4, type: 3}
      propertyPath: LeapHand.Fingers.Array.data[4].bones.Array.data[2].PrevJoint.x
      value: 0.09967533
      objectReference: {fileID: 0}
    - target: {fileID: 4104340998506250245, guid: 1b43d6eb40db60b419700fd2677e79c4, type: 3}
      propertyPath: LeapHand.Fingers.Array.data[4].bones.Array.data[2].PrevJoint.y
      value: -1.2276495
      objectReference: {fileID: 0}
    - target: {fileID: 4104340998506250245, guid: 1b43d6eb40db60b419700fd2677e79c4, type: 3}
      propertyPath: LeapHand.Fingers.Array.data[4].bones.Array.data[2].PrevJoint.z
      value: 0.379464
      objectReference: {fileID: 0}
    - target: {fileID: 4104340998506250245, guid: 1b43d6eb40db60b419700fd2677e79c4, type: 3}
      propertyPath: LeapHand.Fingers.Array.data[4].bones.Array.data[3].Direction.y
      value: 0.87263286
      objectReference: {fileID: 0}
    - target: {fileID: 4104340998506250245, guid: 1b43d6eb40db60b419700fd2677e79c4, type: 3}
      propertyPath: LeapHand.Fingers.Array.data[4].bones.Array.data[3].NextJoint.x
      value: 0.10411607
      objectReference: {fileID: 0}
    - target: {fileID: 4104340998506250245, guid: 1b43d6eb40db60b419700fd2677e79c4, type: 3}
      propertyPath: LeapHand.Fingers.Array.data[4].bones.Array.data[3].NextJoint.y
      value: -1.1979188
      objectReference: {fileID: 0}
    - target: {fileID: 4104340998506250245, guid: 1b43d6eb40db60b419700fd2677e79c4, type: 3}
      propertyPath: LeapHand.Fingers.Array.data[4].bones.Array.data[3].NextJoint.z
      value: 0.3954993
      objectReference: {fileID: 0}
    - target: {fileID: 4104340998506250245, guid: 1b43d6eb40db60b419700fd2677e79c4, type: 3}
      propertyPath: LeapHand.Fingers.Array.data[4].bones.Array.data[3].PrevJoint.x
      value: 0.10203582
      objectReference: {fileID: 0}
    - target: {fileID: 4104340998506250245, guid: 1b43d6eb40db60b419700fd2677e79c4, type: 3}
      propertyPath: LeapHand.Fingers.Array.data[4].bones.Array.data[3].PrevJoint.y
      value: -1.211846
      objectReference: {fileID: 0}
    - target: {fileID: 4104340998506250245, guid: 1b43d6eb40db60b419700fd2677e79c4, type: 3}
      propertyPath: LeapHand.Fingers.Array.data[4].bones.Array.data[3].PrevJoint.z
      value: 0.3879876
      objectReference: {fileID: 0}
    - target: {fileID: 4117212588111460185, guid: 1b43d6eb40db60b419700fd2677e79c4, type: 3}
      propertyPath: m_LocalScale.x
      value: 1.147907
      objectReference: {fileID: 0}
    - target: {fileID: 4117212588111460185, guid: 1b43d6eb40db60b419700fd2677e79c4, type: 3}
      propertyPath: m_LocalScale.y
      value: 0.9999998
      objectReference: {fileID: 0}
    - target: {fileID: 4117212588111460185, guid: 1b43d6eb40db60b419700fd2677e79c4, type: 3}
      propertyPath: m_LocalScale.z
      value: 0.99999994
      objectReference: {fileID: 0}
    - target: {fileID: 4117212588111460185, guid: 1b43d6eb40db60b419700fd2677e79c4, type: 3}
      propertyPath: m_LocalPosition.x
      value: -0.022911392
      objectReference: {fileID: 0}
    - target: {fileID: 4117212588111460185, guid: 1b43d6eb40db60b419700fd2677e79c4, type: 3}
      propertyPath: m_LocalPosition.y
      value: 6.4012795e-11
      objectReference: {fileID: 0}
    - target: {fileID: 4117212588111460185, guid: 1b43d6eb40db60b419700fd2677e79c4, type: 3}
      propertyPath: m_LocalPosition.z
      value: -0.0000000020954758
      objectReference: {fileID: 0}
    - target: {fileID: 4263765940439961849, guid: 1b43d6eb40db60b419700fd2677e79c4, type: 3}
      propertyPath: m_LocalPosition.x
      value: -0.039762653
      objectReference: {fileID: 0}
    - target: {fileID: 4263765940439961849, guid: 1b43d6eb40db60b419700fd2677e79c4, type: 3}
      propertyPath: m_LocalPosition.y
      value: -0.0125791505
      objectReference: {fileID: 0}
    - target: {fileID: 4263765940439961849, guid: 1b43d6eb40db60b419700fd2677e79c4, type: 3}
      propertyPath: m_LocalPosition.z
      value: -0.008710565
      objectReference: {fileID: 0}
    - target: {fileID: 4263765940439961849, guid: 1b43d6eb40db60b419700fd2677e79c4, type: 3}
      propertyPath: m_LocalRotation.w
      value: -0.99437046
      objectReference: {fileID: 0}
    - target: {fileID: 4263765940439961849, guid: 1b43d6eb40db60b419700fd2677e79c4, type: 3}
      propertyPath: m_LocalRotation.x
      value: 0.07399492
      objectReference: {fileID: 0}
    - target: {fileID: 4263765940439961849, guid: 1b43d6eb40db60b419700fd2677e79c4, type: 3}
      propertyPath: m_LocalRotation.y
      value: 0.009242207
      objectReference: {fileID: 0}
    - target: {fileID: 4263765940439961849, guid: 1b43d6eb40db60b419700fd2677e79c4, type: 3}
      propertyPath: m_LocalRotation.z
      value: 0.07527782
      objectReference: {fileID: 0}
    - target: {fileID: 4264100358623825635, guid: 1b43d6eb40db60b419700fd2677e79c4, type: 3}
      propertyPath: m_LocalPosition.x
      value: -0.02924442
      objectReference: {fileID: 0}
    - target: {fileID: 4264100358623825635, guid: 1b43d6eb40db60b419700fd2677e79c4, type: 3}
      propertyPath: m_LocalPosition.y
      value: -3.5671735e-10
      objectReference: {fileID: 0}
    - target: {fileID: 4264100358623825635, guid: 1b43d6eb40db60b419700fd2677e79c4, type: 3}
      propertyPath: m_LocalPosition.z
      value: 0.0000000018626451
      objectReference: {fileID: 0}
    - target: {fileID: 4756413710029136320, guid: 1b43d6eb40db60b419700fd2677e79c4, type: 3}
      propertyPath: m_Name
      value: GhostHands
      objectReference: {fileID: 0}
    - target: {fileID: 4877511693351618658, guid: 1b43d6eb40db60b419700fd2677e79c4, type: 3}
      propertyPath: m_LocalScale.x
      value: -1.1195283
      objectReference: {fileID: 0}
    - target: {fileID: 4877511693351618658, guid: 1b43d6eb40db60b419700fd2677e79c4, type: 3}
      propertyPath: m_LocalScale.y
      value: 1.1195283
      objectReference: {fileID: 0}
    - target: {fileID: 4877511693351618658, guid: 1b43d6eb40db60b419700fd2677e79c4, type: 3}
      propertyPath: m_LocalScale.z
      value: 1.1195283
      objectReference: {fileID: 0}
    - target: {fileID: 5539325652059363028, guid: 1b43d6eb40db60b419700fd2677e79c4, type: 3}
      propertyPath: m_RootOrder
      value: 1
      objectReference: {fileID: 0}
    - target: {fileID: 5539325652059363028, guid: 1b43d6eb40db60b419700fd2677e79c4, type: 3}
      propertyPath: m_LocalPosition.x
      value: 0
      objectReference: {fileID: 0}
    - target: {fileID: 5539325652059363028, guid: 1b43d6eb40db60b419700fd2677e79c4, type: 3}
      propertyPath: m_LocalPosition.y
      value: 0
      objectReference: {fileID: 0}
    - target: {fileID: 5539325652059363028, guid: 1b43d6eb40db60b419700fd2677e79c4, type: 3}
      propertyPath: m_LocalPosition.z
      value: 0
      objectReference: {fileID: 0}
    - target: {fileID: 5539325652059363028, guid: 1b43d6eb40db60b419700fd2677e79c4, type: 3}
      propertyPath: m_LocalRotation.w
      value: 1
      objectReference: {fileID: 0}
    - target: {fileID: 5539325652059363028, guid: 1b43d6eb40db60b419700fd2677e79c4, type: 3}
      propertyPath: m_LocalRotation.x
      value: 0
      objectReference: {fileID: 0}
    - target: {fileID: 5539325652059363028, guid: 1b43d6eb40db60b419700fd2677e79c4, type: 3}
      propertyPath: m_LocalRotation.y
      value: 0
      objectReference: {fileID: 0}
    - target: {fileID: 5539325652059363028, guid: 1b43d6eb40db60b419700fd2677e79c4, type: 3}
      propertyPath: m_LocalRotation.z
      value: 0
      objectReference: {fileID: 0}
    - target: {fileID: 5539325652059363028, guid: 1b43d6eb40db60b419700fd2677e79c4, type: 3}
      propertyPath: m_LocalEulerAnglesHint.x
      value: 0
      objectReference: {fileID: 0}
    - target: {fileID: 5539325652059363028, guid: 1b43d6eb40db60b419700fd2677e79c4, type: 3}
      propertyPath: m_LocalEulerAnglesHint.y
      value: 0
      objectReference: {fileID: 0}
    - target: {fileID: 5539325652059363028, guid: 1b43d6eb40db60b419700fd2677e79c4, type: 3}
      propertyPath: m_LocalEulerAnglesHint.z
      value: 0
      objectReference: {fileID: 0}
    - target: {fileID: 5565047511808063054, guid: 1b43d6eb40db60b419700fd2677e79c4, type: 3}
      propertyPath: m_LocalPosition.x
      value: -0.036953133
      objectReference: {fileID: 0}
    - target: {fileID: 5565047511808063054, guid: 1b43d6eb40db60b419700fd2677e79c4, type: 3}
      propertyPath: m_LocalPosition.y
      value: 0.000000004656613
      objectReference: {fileID: 0}
    - target: {fileID: 5565047511808063054, guid: 1b43d6eb40db60b419700fd2677e79c4, type: 3}
      propertyPath: m_LocalPosition.z
      value: -0.0000000071013346
      objectReference: {fileID: 0}
    - target: {fileID: 5787804873486477426, guid: 1b43d6eb40db60b419700fd2677e79c4, type: 3}
      propertyPath: m_LocalPosition.x
      value: -0.039864946
      objectReference: {fileID: 0}
    - target: {fileID: 5787804873486477426, guid: 1b43d6eb40db60b419700fd2677e79c4, type: 3}
      propertyPath: m_LocalPosition.y
      value: -0.000000021295195
      objectReference: {fileID: 0}
    - target: {fileID: 5787804873486477426, guid: 1b43d6eb40db60b419700fd2677e79c4, type: 3}
      propertyPath: m_LocalPosition.z
      value: -0.000000016298145
      objectReference: {fileID: 0}
    - target: {fileID: 6002432310086251522, guid: 1b43d6eb40db60b419700fd2677e79c4, type: 3}
      propertyPath: m_LocalScale.x
      value: 1.3437866
      objectReference: {fileID: 0}
    - target: {fileID: 6002432310086251522, guid: 1b43d6eb40db60b419700fd2677e79c4, type: 3}
      propertyPath: m_LocalScale.y
      value: 0.99999964
      objectReference: {fileID: 0}
    - target: {fileID: 6002432310086251522, guid: 1b43d6eb40db60b419700fd2677e79c4, type: 3}
      propertyPath: m_LocalScale.z
      value: 1.0000001
      objectReference: {fileID: 0}
    - target: {fileID: 6002432310086251522, guid: 1b43d6eb40db60b419700fd2677e79c4, type: 3}
      propertyPath: m_LocalPosition.x
      value: -0.016176485
      objectReference: {fileID: 0}
    - target: {fileID: 6002432310086251522, guid: 1b43d6eb40db60b419700fd2677e79c4, type: 3}
      propertyPath: m_LocalPosition.y
      value: -0.0000000027337057
      objectReference: {fileID: 0}
    - target: {fileID: 6002432310086251522, guid: 1b43d6eb40db60b419700fd2677e79c4, type: 3}
      propertyPath: m_LocalPosition.z
      value: 0.000000002561137
      objectReference: {fileID: 0}
    - target: {fileID: 6051790722496523982, guid: 1b43d6eb40db60b419700fd2677e79c4, type: 3}
      propertyPath: m_LocalScale.x
      value: 1.1291404
      objectReference: {fileID: 0}
    - target: {fileID: 6051790722496523982, guid: 1b43d6eb40db60b419700fd2677e79c4, type: 3}
      propertyPath: m_LocalScale.y
      value: 1.0000001
      objectReference: {fileID: 0}
    - target: {fileID: 6051790722496523982, guid: 1b43d6eb40db60b419700fd2677e79c4, type: 3}
      propertyPath: m_LocalScale.z
      value: 1
      objectReference: {fileID: 0}
    - target: {fileID: 6051790722496523982, guid: 1b43d6eb40db60b419700fd2677e79c4, type: 3}
      propertyPath: m_LocalPosition.x
      value: -0.023518816
      objectReference: {fileID: 0}
    - target: {fileID: 6051790722496523982, guid: 1b43d6eb40db60b419700fd2677e79c4, type: 3}
      propertyPath: m_LocalPosition.y
      value: -0.00000003853388
      objectReference: {fileID: 0}
    - target: {fileID: 6051790722496523982, guid: 1b43d6eb40db60b419700fd2677e79c4, type: 3}
      propertyPath: m_LocalPosition.z
      value: 0.000000013271347
      objectReference: {fileID: 0}
    - target: {fileID: 6152174209907804688, guid: 1b43d6eb40db60b419700fd2677e79c4, type: 3}
      propertyPath: m_LocalPosition.x
      value: -0.028540222
      objectReference: {fileID: 0}
    - target: {fileID: 6152174209907804688, guid: 1b43d6eb40db60b419700fd2677e79c4, type: 3}
      propertyPath: m_LocalPosition.y
      value: 0.004912832
      objectReference: {fileID: 0}
    - target: {fileID: 6152174209907804688, guid: 1b43d6eb40db60b419700fd2677e79c4, type: 3}
      propertyPath: m_LocalPosition.z
      value: -0.025196556
      objectReference: {fileID: 0}
    - target: {fileID: 6152174209907804688, guid: 1b43d6eb40db60b419700fd2677e79c4, type: 3}
      propertyPath: m_LocalRotation.w
      value: -0.7650836
      objectReference: {fileID: 0}
    - target: {fileID: 6152174209907804688, guid: 1b43d6eb40db60b419700fd2677e79c4, type: 3}
      propertyPath: m_LocalRotation.x
      value: -0.5351683
      objectReference: {fileID: 0}
    - target: {fileID: 6152174209907804688, guid: 1b43d6eb40db60b419700fd2677e79c4, type: 3}
      propertyPath: m_LocalRotation.y
      value: 0.35755524
      objectReference: {fileID: 0}
    - target: {fileID: 6152174209907804688, guid: 1b43d6eb40db60b419700fd2677e79c4, type: 3}
      propertyPath: m_LocalRotation.z
      value: 0.019904908
      objectReference: {fileID: 0}
    - target: {fileID: 6196908724800935708, guid: 1b43d6eb40db60b419700fd2677e79c4, type: 3}
      propertyPath: m_CastShadows
      value: 0
      objectReference: {fileID: 0}
    - target: {fileID: 6196908724800935708, guid: 1b43d6eb40db60b419700fd2677e79c4, type: 3}
      propertyPath: m_ReceiveShadows
      value: 0
      objectReference: {fileID: 0}
    - target: {fileID: 6196908724800935708, guid: 1b43d6eb40db60b419700fd2677e79c4, type: 3}
      propertyPath: m_DynamicOccludee
      value: 0
      objectReference: {fileID: 0}
    - target: {fileID: 6196908724800935708, guid: 1b43d6eb40db60b419700fd2677e79c4, type: 3}
      propertyPath: m_SkinnedMotionVectors
      value: 0
      objectReference: {fileID: 0}
    - target: {fileID: 6196908724800935708, guid: 1b43d6eb40db60b419700fd2677e79c4, type: 3}
      propertyPath: m_Materials.Array.data[0]
      value: 
      objectReference: {fileID: 2100000, guid: 3f39d50b42b2b5e4994463857329283d, type: 2}
    - target: {fileID: 6695673191794116165, guid: 1b43d6eb40db60b419700fd2677e79c4, type: 3}
      propertyPath: m_LocalPosition.x
      value: -0.039762553
      objectReference: {fileID: 0}
    - target: {fileID: 6695673191794116165, guid: 1b43d6eb40db60b419700fd2677e79c4, type: 3}
      propertyPath: m_LocalPosition.y
      value: -0.012579203
      objectReference: {fileID: 0}
    - target: {fileID: 6695673191794116165, guid: 1b43d6eb40db60b419700fd2677e79c4, type: 3}
      propertyPath: m_LocalPosition.z
      value: -0.008710582
      objectReference: {fileID: 0}
    - target: {fileID: 6695673191794116165, guid: 1b43d6eb40db60b419700fd2677e79c4, type: 3}
      propertyPath: m_LocalRotation.w
      value: -0.9943705
      objectReference: {fileID: 0}
    - target: {fileID: 6695673191794116165, guid: 1b43d6eb40db60b419700fd2677e79c4, type: 3}
      propertyPath: m_LocalRotation.x
      value: 0.07399489
      objectReference: {fileID: 0}
    - target: {fileID: 6695673191794116165, guid: 1b43d6eb40db60b419700fd2677e79c4, type: 3}
      propertyPath: m_LocalRotation.y
      value: 0.009242237
      objectReference: {fileID: 0}
    - target: {fileID: 6695673191794116165, guid: 1b43d6eb40db60b419700fd2677e79c4, type: 3}
      propertyPath: m_LocalRotation.z
      value: 0.075277895
      objectReference: {fileID: 0}
    - target: {fileID: 6696042776796616799, guid: 1b43d6eb40db60b419700fd2677e79c4, type: 3}
      propertyPath: m_LocalPosition.x
      value: -0.029244415
      objectReference: {fileID: 0}
    - target: {fileID: 6696042776796616799, guid: 1b43d6eb40db60b419700fd2677e79c4, type: 3}
      propertyPath: m_LocalPosition.y
      value: -0.0000000073416366
      objectReference: {fileID: 0}
    - target: {fileID: 6696042776796616799, guid: 1b43d6eb40db60b419700fd2677e79c4, type: 3}
      propertyPath: m_LocalPosition.z
      value: 0.000000006519258
      objectReference: {fileID: 0}
    - target: {fileID: 6837441469575176677, guid: 1b43d6eb40db60b419700fd2677e79c4, type: 3}
      propertyPath: m_LocalScale.x
      value: 1.147907
      objectReference: {fileID: 0}
    - target: {fileID: 6837441469575176677, guid: 1b43d6eb40db60b419700fd2677e79c4, type: 3}
      propertyPath: m_LocalScale.y
      value: 1.0000001
      objectReference: {fileID: 0}
    - target: {fileID: 6837441469575176677, guid: 1b43d6eb40db60b419700fd2677e79c4, type: 3}
      propertyPath: m_LocalScale.z
      value: 0.99999994
      objectReference: {fileID: 0}
    - target: {fileID: 6837441469575176677, guid: 1b43d6eb40db60b419700fd2677e79c4, type: 3}
      propertyPath: m_LocalPosition.x
      value: -0.022911407
      objectReference: {fileID: 0}
    - target: {fileID: 6837441469575176677, guid: 1b43d6eb40db60b419700fd2677e79c4, type: 3}
      propertyPath: m_LocalPosition.y
      value: 0.00000001792796
      objectReference: {fileID: 0}
    - target: {fileID: 6837441469575176677, guid: 1b43d6eb40db60b419700fd2677e79c4, type: 3}
      propertyPath: m_LocalPosition.z
      value: -0.0000000020954758
      objectReference: {fileID: 0}
    - target: {fileID: 6897818203582767550, guid: 1b43d6eb40db60b419700fd2677e79c4, type: 3}
      propertyPath: m_LocalPosition.x
      value: -0.05770283
      objectReference: {fileID: 0}
    - target: {fileID: 6897818203582767550, guid: 1b43d6eb40db60b419700fd2677e79c4, type: 3}
      propertyPath: m_LocalPosition.y
      value: -0.000000039406586
      objectReference: {fileID: 0}
    - target: {fileID: 6897818203582767550, guid: 1b43d6eb40db60b419700fd2677e79c4, type: 3}
      propertyPath: m_LocalPosition.z
      value: -0.000000018859282
      objectReference: {fileID: 0}
    - target: {fileID: 6897818203582767550, guid: 1b43d6eb40db60b419700fd2677e79c4, type: 3}
      propertyPath: m_LocalRotation.z
      value: -0.0000000024447218
      objectReference: {fileID: 0}
    - target: {fileID: 7124875508448729152, guid: 1b43d6eb40db60b419700fd2677e79c4, type: 3}
      propertyPath: m_LocalScale.x
      value: 1.1407828
      objectReference: {fileID: 0}
    - target: {fileID: 7124875508448729152, guid: 1b43d6eb40db60b419700fd2677e79c4, type: 3}
      propertyPath: m_LocalScale.y
      value: 1
      objectReference: {fileID: 0}
    - target: {fileID: 7124875508448729152, guid: 1b43d6eb40db60b419700fd2677e79c4, type: 3}
      propertyPath: m_LocalScale.z
      value: 1
      objectReference: {fileID: 0}
    - target: {fileID: 7124875508448729152, guid: 1b43d6eb40db60b419700fd2677e79c4, type: 3}
      propertyPath: m_LocalPosition.x
      value: -0.019990541
      objectReference: {fileID: 0}
    - target: {fileID: 7124875508448729152, guid: 1b43d6eb40db60b419700fd2677e79c4, type: 3}
      propertyPath: m_LocalPosition.y
      value: -0.000000015220126
      objectReference: {fileID: 0}
    - target: {fileID: 7124875508448729152, guid: 1b43d6eb40db60b419700fd2677e79c4, type: 3}
      propertyPath: m_LocalPosition.z
      value: -0.000000015948899
      objectReference: {fileID: 0}
    - target: {fileID: 7344169230709924665, guid: 1b43d6eb40db60b419700fd2677e79c4, type: 3}
      propertyPath: m_LocalScale.x
      value: 1.1738296
      objectReference: {fileID: 0}
    - target: {fileID: 7344169230709924665, guid: 1b43d6eb40db60b419700fd2677e79c4, type: 3}
      propertyPath: m_LocalScale.y
      value: 0.99999964
      objectReference: {fileID: 0}
    - target: {fileID: 7344169230709924665, guid: 1b43d6eb40db60b419700fd2677e79c4, type: 3}
      propertyPath: m_LocalScale.z
      value: 0.9999998
      objectReference: {fileID: 0}
    - target: {fileID: 7344169230709924665, guid: 1b43d6eb40db60b419700fd2677e79c4, type: 3}
      propertyPath: m_LocalPosition.x
      value: -0.028199434
      objectReference: {fileID: 0}
    - target: {fileID: 7344169230709924665, guid: 1b43d6eb40db60b419700fd2677e79c4, type: 3}
      propertyPath: m_LocalPosition.y
      value: 0.000000055879354
      objectReference: {fileID: 0}
    - target: {fileID: 7344169230709924665, guid: 1b43d6eb40db60b419700fd2677e79c4, type: 3}
      propertyPath: m_LocalPosition.z
      value: 0.000000020489097
      objectReference: {fileID: 0}
    - target: {fileID: 7665552133413256327, guid: 1b43d6eb40db60b419700fd2677e79c4, type: 3}
      propertyPath: m_LocalPosition.x
      value: -0.040618956
      objectReference: {fileID: 0}
    - target: {fileID: 7665552133413256327, guid: 1b43d6eb40db60b419700fd2677e79c4, type: 3}
      propertyPath: m_LocalPosition.y
      value: -0.011704721
      objectReference: {fileID: 0}
    - target: {fileID: 7665552133413256327, guid: 1b43d6eb40db60b419700fd2677e79c4, type: 3}
      propertyPath: m_LocalPosition.z
      value: 0.0013762303
      objectReference: {fileID: 0}
    - target: {fileID: 7665552133413256327, guid: 1b43d6eb40db60b419700fd2677e79c4, type: 3}
      propertyPath: m_LocalRotation.w
      value: -0.9898138
      objectReference: {fileID: 0}
    - target: {fileID: 7665552133413256327, guid: 1b43d6eb40db60b419700fd2677e79c4, type: 3}
      propertyPath: m_LocalRotation.x
      value: 0.10489069
      objectReference: {fileID: 0}
    - target: {fileID: 7665552133413256327, guid: 1b43d6eb40db60b419700fd2677e79c4, type: 3}
      propertyPath: m_LocalRotation.y
      value: -0.06845519
      objectReference: {fileID: 0}
    - target: {fileID: 7665552133413256327, guid: 1b43d6eb40db60b419700fd2677e79c4, type: 3}
      propertyPath: m_LocalRotation.z
      value: 0.06767917
      objectReference: {fileID: 0}
    - target: {fileID: 7668690456461132593, guid: 1b43d6eb40db60b419700fd2677e79c4, type: 3}
      propertyPath: m_LocalPosition.x
      value: -0.04795782
      objectReference: {fileID: 0}
    - target: {fileID: 7668690456461132593, guid: 1b43d6eb40db60b419700fd2677e79c4, type: 3}
      propertyPath: m_LocalPosition.y
      value: 0.000000041443855
      objectReference: {fileID: 0}
    - target: {fileID: 7668690456461132593, guid: 1b43d6eb40db60b419700fd2677e79c4, type: 3}
      propertyPath: m_LocalPosition.z
      value: -0.000000011874363
      objectReference: {fileID: 0}
    - target: {fileID: 7668690456461132593, guid: 1b43d6eb40db60b419700fd2677e79c4, type: 3}
      propertyPath: m_LocalRotation.x
      value: -0
      objectReference: {fileID: 0}
    - target: {fileID: 7668690456461132593, guid: 1b43d6eb40db60b419700fd2677e79c4, type: 3}
      propertyPath: m_LocalRotation.z
      value: 0.0000000018626449
      objectReference: {fileID: 0}
    - target: {fileID: 7763931647753658585, guid: 1b43d6eb40db60b419700fd2677e79c4, type: 3}
      propertyPath: m_LocalPosition.x
      value: -0.051807556
      objectReference: {fileID: 0}
    - target: {fileID: 7763931647753658585, guid: 1b43d6eb40db60b419700fd2677e79c4, type: 3}
      propertyPath: m_LocalPosition.y
      value: 0.000000002561137
      objectReference: {fileID: 0}
    - target: {fileID: 7763931647753658585, guid: 1b43d6eb40db60b419700fd2677e79c4, type: 3}
      propertyPath: m_LocalPosition.z
      value: 0.0000000031432137
      objectReference: {fileID: 0}
    - target: {fileID: 7763931647753658585, guid: 1b43d6eb40db60b419700fd2677e79c4, type: 3}
      propertyPath: m_LocalRotation.y
      value: -0
      objectReference: {fileID: 0}
    - target: {fileID: 7763931647753658585, guid: 1b43d6eb40db60b419700fd2677e79c4, type: 3}
      propertyPath: m_LocalRotation.z
      value: -0
      objectReference: {fileID: 0}
    - target: {fileID: 8214526309287836010, guid: 1b43d6eb40db60b419700fd2677e79c4, type: 3}
      propertyPath: m_LocalPosition.x
      value: -0.035532814
      objectReference: {fileID: 0}
    - target: {fileID: 8214526309287836010, guid: 1b43d6eb40db60b419700fd2677e79c4, type: 3}
      propertyPath: m_LocalPosition.y
      value: 0.000000011359063
      objectReference: {fileID: 0}
    - target: {fileID: 8214526309287836010, guid: 1b43d6eb40db60b419700fd2677e79c4, type: 3}
      propertyPath: m_LocalPosition.z
      value: -0.0000000059226295
      objectReference: {fileID: 0}
    - target: {fileID: 8218592994879277140, guid: 1b43d6eb40db60b419700fd2677e79c4, type: 3}
      propertyPath: m_LocalPosition.x
      value: -0.17739601
      objectReference: {fileID: 0}
    - target: {fileID: 8218592994879277140, guid: 1b43d6eb40db60b419700fd2677e79c4, type: 3}
      propertyPath: m_LocalPosition.y
      value: 1.0353094
      objectReference: {fileID: 0}
    - target: {fileID: 8218592994879277140, guid: 1b43d6eb40db60b419700fd2677e79c4, type: 3}
      propertyPath: m_LocalPosition.z
      value: -0.39868537
      objectReference: {fileID: 0}
    - target: {fileID: 8218592994879277140, guid: 1b43d6eb40db60b419700fd2677e79c4, type: 3}
=======
    - target: {fileID: 4092936677283343407, guid: 85bdae4f36eb5b14c9fac95aec79bf2f, type: 3}
      propertyPath: LeapHand.Fingers.Array.data[4].bones.Array.data[0].NextJoint.z
      value: 0.28533122
      objectReference: {fileID: 0}
    - target: {fileID: 4092936677283343407, guid: 85bdae4f36eb5b14c9fac95aec79bf2f, type: 3}
      propertyPath: LeapHand.Fingers.Array.data[4].bones.Array.data[0].PrevJoint.y
      value: -0.16873954
      objectReference: {fileID: 0}
    - target: {fileID: 4092936677283343407, guid: 85bdae4f36eb5b14c9fac95aec79bf2f, type: 3}
      propertyPath: LeapHand.Fingers.Array.data[4].bones.Array.data[0].PrevJoint.z
      value: 0.26006165
      objectReference: {fileID: 0}
    - target: {fileID: 4092936677283343407, guid: 85bdae4f36eb5b14c9fac95aec79bf2f, type: 3}
      propertyPath: LeapHand.Fingers.Array.data[4].bones.Array.data[1].Direction.y
      value: 0.8726361
      objectReference: {fileID: 0}
    - target: {fileID: 4092936677283343407, guid: 85bdae4f36eb5b14c9fac95aec79bf2f, type: 3}
      propertyPath: LeapHand.Fingers.Array.data[4].bones.Array.data[1].NextJoint.y
      value: -0.09331761
      objectReference: {fileID: 0}
    - target: {fileID: 4092936677283343407, guid: 85bdae4f36eb5b14c9fac95aec79bf2f, type: 3}
      propertyPath: LeapHand.Fingers.Array.data[4].bones.Array.data[1].NextJoint.z
      value: 0.3007405
      objectReference: {fileID: 0}
    - target: {fileID: 4092936677283343407, guid: 85bdae4f36eb5b14c9fac95aec79bf2f, type: 3}
      propertyPath: LeapHand.Fingers.Array.data[4].bones.Array.data[1].PrevJoint.y
      value: -0.12188772
      objectReference: {fileID: 0}
    - target: {fileID: 4092936677283343407, guid: 85bdae4f36eb5b14c9fac95aec79bf2f, type: 3}
      propertyPath: LeapHand.Fingers.Array.data[4].bones.Array.data[1].PrevJoint.z
      value: 0.28533122
      objectReference: {fileID: 0}
    - target: {fileID: 4092936677283343407, guid: 85bdae4f36eb5b14c9fac95aec79bf2f, type: 3}
      propertyPath: LeapHand.Fingers.Array.data[4].bones.Array.data[2].Direction.y
      value: 0.8726357
      objectReference: {fileID: 0}
    - target: {fileID: 4092936677283343407, guid: 85bdae4f36eb5b14c9fac95aec79bf2f, type: 3}
      propertyPath: LeapHand.Fingers.Array.data[4].bones.Array.data[2].NextJoint.y
      value: -0.07751418
      objectReference: {fileID: 0}
    - target: {fileID: 4092936677283343407, guid: 85bdae4f36eb5b14c9fac95aec79bf2f, type: 3}
      propertyPath: LeapHand.Fingers.Array.data[4].bones.Array.data[2].NextJoint.z
      value: 0.30926412
      objectReference: {fileID: 0}
    - target: {fileID: 4092936677283343407, guid: 85bdae4f36eb5b14c9fac95aec79bf2f, type: 3}
      propertyPath: LeapHand.Fingers.Array.data[4].bones.Array.data[2].PrevJoint.y
      value: -0.09331761
      objectReference: {fileID: 0}
    - target: {fileID: 4092936677283343407, guid: 85bdae4f36eb5b14c9fac95aec79bf2f, type: 3}
      propertyPath: LeapHand.Fingers.Array.data[4].bones.Array.data[2].PrevJoint.z
      value: 0.3007405
      objectReference: {fileID: 0}
    - target: {fileID: 4092936677283343407, guid: 85bdae4f36eb5b14c9fac95aec79bf2f, type: 3}
      propertyPath: LeapHand.Fingers.Array.data[4].bones.Array.data[3].Direction.y
      value: 0.87263525
      objectReference: {fileID: 0}
    - target: {fileID: 4092936677283343407, guid: 85bdae4f36eb5b14c9fac95aec79bf2f, type: 3}
      propertyPath: LeapHand.Fingers.Array.data[4].bones.Array.data[3].NextJoint.y
      value: -0.06358692
      objectReference: {fileID: 0}
    - target: {fileID: 4092936677283343407, guid: 85bdae4f36eb5b14c9fac95aec79bf2f, type: 3}
      propertyPath: LeapHand.Fingers.Array.data[4].bones.Array.data[3].NextJoint.z
      value: 0.3167758
      objectReference: {fileID: 0}
    - target: {fileID: 4092936677283343407, guid: 85bdae4f36eb5b14c9fac95aec79bf2f, type: 3}
      propertyPath: LeapHand.Fingers.Array.data[4].bones.Array.data[3].PrevJoint.y
      value: -0.07751418
      objectReference: {fileID: 0}
    - target: {fileID: 4092936677283343407, guid: 85bdae4f36eb5b14c9fac95aec79bf2f, type: 3}
      propertyPath: LeapHand.Fingers.Array.data[4].bones.Array.data[3].PrevJoint.z
      value: 0.30926412
      objectReference: {fileID: 0}
    - target: {fileID: 4469509658072424223, guid: 85bdae4f36eb5b14c9fac95aec79bf2f, type: 3}
      propertyPath: m_Materials.Array.data[0]
      value: 
      objectReference: {fileID: 2100000, guid: e321a46cb1b13ff4496d161f209ef2ef, type: 2}
    - target: {fileID: 4593025366407807091, guid: 85bdae4f36eb5b14c9fac95aec79bf2f, type: 3}
      propertyPath: m_LocalPosition.x
      value: -0.039402936
      objectReference: {fileID: 0}
    - target: {fileID: 4593025366407807091, guid: 85bdae4f36eb5b14c9fac95aec79bf2f, type: 3}
      propertyPath: m_LocalPosition.y
      value: 0.0000000020954758
      objectReference: {fileID: 0}
    - target: {fileID: 4593025366407807091, guid: 85bdae4f36eb5b14c9fac95aec79bf2f, type: 3}
      propertyPath: m_LocalPosition.z
      value: -0.000000011234079
      objectReference: {fileID: 0}
    - target: {fileID: 4593025366407807091, guid: 85bdae4f36eb5b14c9fac95aec79bf2f, type: 3}
      propertyPath: m_LocalRotation.z
      value: 0.0000000037252903
      objectReference: {fileID: 0}
    - target: {fileID: 4601032796709982890, guid: 85bdae4f36eb5b14c9fac95aec79bf2f, type: 3}
      propertyPath: m_LocalScale.x
      value: 1.3974507
      objectReference: {fileID: 0}
    - target: {fileID: 4601032796709982890, guid: 85bdae4f36eb5b14c9fac95aec79bf2f, type: 3}
      propertyPath: m_LocalScale.y
      value: 0.9999996
      objectReference: {fileID: 0}
    - target: {fileID: 4601032796709982890, guid: 85bdae4f36eb5b14c9fac95aec79bf2f, type: 3}
      propertyPath: m_LocalScale.z
      value: 1.0000001
      objectReference: {fileID: 0}
    - target: {fileID: 4601032796709982890, guid: 85bdae4f36eb5b14c9fac95aec79bf2f, type: 3}
      propertyPath: m_LocalPosition.x
      value: -0.017248914
      objectReference: {fileID: 0}
    - target: {fileID: 4601032796709982890, guid: 85bdae4f36eb5b14c9fac95aec79bf2f, type: 3}
      propertyPath: m_LocalPosition.y
      value: 0.00000001697244
      objectReference: {fileID: 0}
    - target: {fileID: 4601032796709982890, guid: 85bdae4f36eb5b14c9fac95aec79bf2f, type: 3}
      propertyPath: m_LocalPosition.z
      value: 0.000000011292287
      objectReference: {fileID: 0}
    - target: {fileID: 4809008596489298730, guid: 85bdae4f36eb5b14c9fac95aec79bf2f, type: 3}
      propertyPath: m_LocalPosition.x
      value: -0.10685581
      objectReference: {fileID: 0}
    - target: {fileID: 4809008596489298730, guid: 85bdae4f36eb5b14c9fac95aec79bf2f, type: 3}
      propertyPath: m_LocalPosition.y
      value: -0.0023811362
      objectReference: {fileID: 0}
    - target: {fileID: 4809008596489298730, guid: 85bdae4f36eb5b14c9fac95aec79bf2f, type: 3}
      propertyPath: m_LocalPosition.z
      value: -0.012156698
      objectReference: {fileID: 0}
    - target: {fileID: 4809008596489298730, guid: 85bdae4f36eb5b14c9fac95aec79bf2f, type: 3}
      propertyPath: m_LocalRotation.x
      value: 0.00021690848
      objectReference: {fileID: 0}
    - target: {fileID: 4809008596489298730, guid: 85bdae4f36eb5b14c9fac95aec79bf2f, type: 3}
      propertyPath: m_LocalRotation.z
      value: 0.07437592
      objectReference: {fileID: 0}
    - target: {fileID: 5086803315480833604, guid: 85bdae4f36eb5b14c9fac95aec79bf2f, type: 3}
      propertyPath: m_LocalPosition.x
      value: -0.10357945
      objectReference: {fileID: 0}
    - target: {fileID: 5086803315480833604, guid: 85bdae4f36eb5b14c9fac95aec79bf2f, type: 3}
      propertyPath: m_LocalPosition.y
      value: -0.004286039
      objectReference: {fileID: 0}
    - target: {fileID: 5086803315480833604, guid: 85bdae4f36eb5b14c9fac95aec79bf2f, type: 3}
      propertyPath: m_LocalPosition.z
      value: 0.0069881305
      objectReference: {fileID: 0}
    - target: {fileID: 5086803315480833604, guid: 85bdae4f36eb5b14c9fac95aec79bf2f, type: 3}
      propertyPath: m_LocalRotation.x
      value: 0.0802743
      objectReference: {fileID: 0}
    - target: {fileID: 5086803315480833604, guid: 85bdae4f36eb5b14c9fac95aec79bf2f, type: 3}
      propertyPath: m_LocalRotation.z
      value: 0.06854231
      objectReference: {fileID: 0}
    - target: {fileID: 5107488038122085726, guid: 85bdae4f36eb5b14c9fac95aec79bf2f, type: 3}
      propertyPath: m_LocalPosition.x
      value: -0.03118327
      objectReference: {fileID: 0}
    - target: {fileID: 5107488038122085726, guid: 85bdae4f36eb5b14c9fac95aec79bf2f, type: 3}
      propertyPath: m_LocalPosition.y
      value: -0.0000000060535967
      objectReference: {fileID: 0}
    - target: {fileID: 5107488038122085726, guid: 85bdae4f36eb5b14c9fac95aec79bf2f, type: 3}
      propertyPath: m_LocalPosition.z
      value: 0.000000014202669
      objectReference: {fileID: 0}
    - target: {fileID: 5111165689212994408, guid: 85bdae4f36eb5b14c9fac95aec79bf2f, type: 3}
      propertyPath: m_LocalPosition.x
      value: -0.23811318
      objectReference: {fileID: 0}
    - target: {fileID: 5111165689212994408, guid: 85bdae4f36eb5b14c9fac95aec79bf2f, type: 3}
      propertyPath: m_LocalPosition.y
      value: -0.000000044703484
      objectReference: {fileID: 0}
    - target: {fileID: 5111165689212994408, guid: 85bdae4f36eb5b14c9fac95aec79bf2f, type: 3}
      propertyPath: m_LocalPosition.z
      value: 0.000000014901161
      objectReference: {fileID: 0}
    - target: {fileID: 5111165689212994408, guid: 85bdae4f36eb5b14c9fac95aec79bf2f, type: 3}
      propertyPath: m_LocalRotation.x
      value: -0.000000044703484
      objectReference: {fileID: 0}
    - target: {fileID: 5111165689212994408, guid: 85bdae4f36eb5b14c9fac95aec79bf2f, type: 3}
      propertyPath: m_LocalRotation.z
      value: 0.000000014901161
      objectReference: {fileID: 0}
    - target: {fileID: 5411588042065055063, guid: 85bdae4f36eb5b14c9fac95aec79bf2f, type: 3}
      propertyPath: m_LocalScale.x
      value: 1.025914
      objectReference: {fileID: 0}
    - target: {fileID: 5411588042065055063, guid: 85bdae4f36eb5b14c9fac95aec79bf2f, type: 3}
      propertyPath: m_LocalScale.y
      value: 1
      objectReference: {fileID: 0}
    - target: {fileID: 5411588042065055063, guid: 85bdae4f36eb5b14c9fac95aec79bf2f, type: 3}
      propertyPath: m_LocalScale.z
      value: 1
      objectReference: {fileID: 0}
    - target: {fileID: 5411588042065055063, guid: 85bdae4f36eb5b14c9fac95aec79bf2f, type: 3}
      propertyPath: m_LocalPosition.x
      value: -0.021315891
      objectReference: {fileID: 0}
    - target: {fileID: 5411588042065055063, guid: 85bdae4f36eb5b14c9fac95aec79bf2f, type: 3}
      propertyPath: m_LocalPosition.y
      value: -0.000000015202302
      objectReference: {fileID: 0}
    - target: {fileID: 5411588042065055063, guid: 85bdae4f36eb5b14c9fac95aec79bf2f, type: 3}
      propertyPath: m_LocalPosition.z
      value: -0.0000000094571275
      objectReference: {fileID: 0}
    - target: {fileID: 5603408543180366600, guid: 85bdae4f36eb5b14c9fac95aec79bf2f, type: 3}
      propertyPath: m_LocalPosition.x
      value: -0.04402235
      objectReference: {fileID: 0}
    - target: {fileID: 5603408543180366600, guid: 85bdae4f36eb5b14c9fac95aec79bf2f, type: 3}
      propertyPath: m_LocalPosition.y
      value: -0.000000020489097
      objectReference: {fileID: 0}
    - target: {fileID: 5603408543180366600, guid: 85bdae4f36eb5b14c9fac95aec79bf2f, type: 3}
      propertyPath: m_LocalPosition.z
      value: -0.000000007450581
      objectReference: {fileID: 0}
    - target: {fileID: 5603408543180366600, guid: 85bdae4f36eb5b14c9fac95aec79bf2f, type: 3}
      propertyPath: m_LocalRotation.z
      value: -0
      objectReference: {fileID: 0}
    - target: {fileID: 5616480569976553354, guid: 85bdae4f36eb5b14c9fac95aec79bf2f, type: 3}
      propertyPath: m_LocalPosition.x
      value: -0.039402947
      objectReference: {fileID: 0}
    - target: {fileID: 5616480569976553354, guid: 85bdae4f36eb5b14c9fac95aec79bf2f, type: 3}
      propertyPath: m_LocalPosition.y
      value: 0.0000000013969839
      objectReference: {fileID: 0}
    - target: {fileID: 5616480569976553354, guid: 85bdae4f36eb5b14c9fac95aec79bf2f, type: 3}
      propertyPath: m_LocalPosition.z
      value: -0.000000023166649
      objectReference: {fileID: 0}
    - target: {fileID: 5946074478086797328, guid: 85bdae4f36eb5b14c9fac95aec79bf2f, type: 3}
      propertyPath: m_LocalPosition.x
      value: -0.15334865
      objectReference: {fileID: 0}
    - target: {fileID: 5946074478086797328, guid: 85bdae4f36eb5b14c9fac95aec79bf2f, type: 3}
      propertyPath: m_LocalPosition.y
      value: -0.3958381
      objectReference: {fileID: 0}
    - target: {fileID: 5946074478086797328, guid: 85bdae4f36eb5b14c9fac95aec79bf2f, type: 3}
      propertyPath: m_LocalPosition.z
      value: 0.09968403
      objectReference: {fileID: 0}
    - target: {fileID: 6269058921456979496, guid: 85bdae4f36eb5b14c9fac95aec79bf2f, type: 3}
      propertyPath: m_LocalScale.x
      value: 1.073976
      objectReference: {fileID: 0}
    - target: {fileID: 6269058921456979496, guid: 85bdae4f36eb5b14c9fac95aec79bf2f, type: 3}
      propertyPath: m_LocalScale.y
      value: 0.99999994
      objectReference: {fileID: 0}
    - target: {fileID: 6269058921456979496, guid: 85bdae4f36eb5b14c9fac95aec79bf2f, type: 3}
      propertyPath: m_LocalScale.z
      value: 0.9999999
      objectReference: {fileID: 0}
    - target: {fileID: 6269058921456979496, guid: 85bdae4f36eb5b14c9fac95aec79bf2f, type: 3}
      propertyPath: m_LocalPosition.x
      value: -0.02507805
      objectReference: {fileID: 0}
    - target: {fileID: 6269058921456979496, guid: 85bdae4f36eb5b14c9fac95aec79bf2f, type: 3}
      propertyPath: m_LocalPosition.y
      value: 0.000000012596574
      objectReference: {fileID: 0}
    - target: {fileID: 6269058921456979496, guid: 85bdae4f36eb5b14c9fac95aec79bf2f, type: 3}
      propertyPath: m_LocalPosition.z
      value: 0.000000027939677
      objectReference: {fileID: 0}
    - target: {fileID: 6269058921456979496, guid: 85bdae4f36eb5b14c9fac95aec79bf2f, type: 3}
      propertyPath: m_LocalRotation.y
      value: 1.6543614e-24
      objectReference: {fileID: 0}
    - target: {fileID: 6499111511864390549, guid: 85bdae4f36eb5b14c9fac95aec79bf2f, type: 3}
      propertyPath: m_LocalPosition.x
      value: -0.037888557
      objectReference: {fileID: 0}
    - target: {fileID: 6499111511864390549, guid: 85bdae4f36eb5b14c9fac95aec79bf2f, type: 3}
      propertyPath: m_LocalPosition.y
      value: 0.000000010346412
      objectReference: {fileID: 0}
    - target: {fileID: 6499111511864390549, guid: 85bdae4f36eb5b14c9fac95aec79bf2f, type: 3}
      propertyPath: m_LocalPosition.z
      value: -0.0000000117545325
      objectReference: {fileID: 0}
    - target: {fileID: 6514166344627356717, guid: 85bdae4f36eb5b14c9fac95aec79bf2f, type: 3}
      propertyPath: m_LocalPosition.x
      value: -0.106855825
      objectReference: {fileID: 0}
    - target: {fileID: 6514166344627356717, guid: 85bdae4f36eb5b14c9fac95aec79bf2f, type: 3}
      propertyPath: m_LocalPosition.y
      value: -0.002381128
      objectReference: {fileID: 0}
    - target: {fileID: 6514166344627356717, guid: 85bdae4f36eb5b14c9fac95aec79bf2f, type: 3}
      propertyPath: m_LocalPosition.z
      value: -0.012156693
      objectReference: {fileID: 0}
    - target: {fileID: 6521647289930300251, guid: 85bdae4f36eb5b14c9fac95aec79bf2f, type: 3}
      propertyPath: m_LocalPosition.x
      value: -0.10357949
      objectReference: {fileID: 0}
    - target: {fileID: 6521647289930300251, guid: 85bdae4f36eb5b14c9fac95aec79bf2f, type: 3}
      propertyPath: m_LocalPosition.y
      value: -0.0042860326
      objectReference: {fileID: 0}
    - target: {fileID: 6521647289930300251, guid: 85bdae4f36eb5b14c9fac95aec79bf2f, type: 3}
      propertyPath: m_LocalPosition.z
      value: 0.0069881263
      objectReference: {fileID: 0}
    - target: {fileID: 6624949249786676158, guid: 85bdae4f36eb5b14c9fac95aec79bf2f, type: 3}
      propertyPath: m_LocalPosition.x
      value: -0.15334864
      objectReference: {fileID: 0}
    - target: {fileID: 6624949249786676158, guid: 85bdae4f36eb5b14c9fac95aec79bf2f, type: 3}
      propertyPath: m_LocalPosition.y
      value: -0.3958381
      objectReference: {fileID: 0}
    - target: {fileID: 6624949249786676158, guid: 85bdae4f36eb5b14c9fac95aec79bf2f, type: 3}
      propertyPath: m_LocalPosition.z
      value: 0.09968406
      objectReference: {fileID: 0}
    - target: {fileID: 6856558369867189689, guid: 85bdae4f36eb5b14c9fac95aec79bf2f, type: 3}
      propertyPath: m_LocalScale.x
      value: 1.025914
      objectReference: {fileID: 0}
    - target: {fileID: 6856558369867189689, guid: 85bdae4f36eb5b14c9fac95aec79bf2f, type: 3}
      propertyPath: m_LocalScale.y
      value: 1
      objectReference: {fileID: 0}
    - target: {fileID: 6856558369867189689, guid: 85bdae4f36eb5b14c9fac95aec79bf2f, type: 3}
      propertyPath: m_LocalScale.z
      value: 1
      objectReference: {fileID: 0}
    - target: {fileID: 6856558369867189689, guid: 85bdae4f36eb5b14c9fac95aec79bf2f, type: 3}
      propertyPath: m_LocalPosition.x
      value: -0.021315895
      objectReference: {fileID: 0}
    - target: {fileID: 6856558369867189689, guid: 85bdae4f36eb5b14c9fac95aec79bf2f, type: 3}
      propertyPath: m_LocalPosition.y
      value: -0.000000013292228
      objectReference: {fileID: 0}
    - target: {fileID: 6856558369867189689, guid: 85bdae4f36eb5b14c9fac95aec79bf2f, type: 3}
      propertyPath: m_LocalPosition.z
      value: 0.00000001140773
      objectReference: {fileID: 0}
    - target: {fileID: 7337961843798470890, guid: 85bdae4f36eb5b14c9fac95aec79bf2f, type: 3}
      propertyPath: _leapProvider
      value: 
      objectReference: {fileID: 1874090591}
    - target: {fileID: 7337961843798470890, guid: 85bdae4f36eb5b14c9fac95aec79bf2f, type: 3}
      propertyPath: BoundHand.scaleOffset
      value: 0.28
      objectReference: {fileID: 0}
    - target: {fileID: 7337961843798470890, guid: 85bdae4f36eb5b14c9fac95aec79bf2f, type: 3}
      propertyPath: LeapHand.Arm.Center.y
      value: -0.28137738
      objectReference: {fileID: 0}
    - target: {fileID: 7337961843798470890, guid: 85bdae4f36eb5b14c9fac95aec79bf2f, type: 3}
      propertyPath: LeapHand.Arm.Center.z
      value: 0.18784581
      objectReference: {fileID: 0}
    - target: {fileID: 7337961843798470890, guid: 85bdae4f36eb5b14c9fac95aec79bf2f, type: 3}
      propertyPath: LeapHand.PalmPosition.y
      value: -0.13000001
      objectReference: {fileID: 0}
    - target: {fileID: 7337961843798470890, guid: 85bdae4f36eb5b14c9fac95aec79bf2f, type: 3}
      propertyPath: LeapHand.PalmPosition.z
      value: 0.27000004
      objectReference: {fileID: 0}
    - target: {fileID: 7337961843798470890, guid: 85bdae4f36eb5b14c9fac95aec79bf2f, type: 3}
      propertyPath: LeapHand.Arm.NextJoint.y
      value: -0.17476879
      objectReference: {fileID: 0}
    - target: {fileID: 7337961843798470890, guid: 85bdae4f36eb5b14c9fac95aec79bf2f, type: 3}
      propertyPath: LeapHand.Arm.NextJoint.z
      value: 0.25034583
      objectReference: {fileID: 0}
    - target: {fileID: 7337961843798470890, guid: 85bdae4f36eb5b14c9fac95aec79bf2f, type: 3}
      propertyPath: LeapHand.Arm.PrevJoint.y
      value: -0.38798594
      objectReference: {fileID: 0}
    - target: {fileID: 7337961843798470890, guid: 85bdae4f36eb5b14c9fac95aec79bf2f, type: 3}
      propertyPath: LeapHand.Arm.PrevJoint.z
      value: 0.1253458
      objectReference: {fileID: 0}
    - target: {fileID: 7337961843798470890, guid: 85bdae4f36eb5b14c9fac95aec79bf2f, type: 3}
      propertyPath: LeapHand.WristPosition.y
      value: -0.20238157
      objectReference: {fileID: 0}
    - target: {fileID: 7337961843798470890, guid: 85bdae4f36eb5b14c9fac95aec79bf2f, type: 3}
      propertyPath: LeapHand.WristPosition.z
      value: 0.22966039
      objectReference: {fileID: 0}
    - target: {fileID: 7337961843798470890, guid: 85bdae4f36eb5b14c9fac95aec79bf2f, type: 3}
      propertyPath: LeapHand.StabilizedPalmPosition.y
      value: -0.13000001
      objectReference: {fileID: 0}
    - target: {fileID: 7337961843798470890, guid: 85bdae4f36eb5b14c9fac95aec79bf2f, type: 3}
      propertyPath: LeapHand.StabilizedPalmPosition.z
      value: 0.27000004
      objectReference: {fileID: 0}
    - target: {fileID: 7337961843798470890, guid: 85bdae4f36eb5b14c9fac95aec79bf2f, type: 3}
      propertyPath: LeapHand.Fingers.Array.data[0].Direction.y
      value: 0.85258687
      objectReference: {fileID: 0}
    - target: {fileID: 7337961843798470890, guid: 85bdae4f36eb5b14c9fac95aec79bf2f, type: 3}
      propertyPath: LeapHand.Fingers.Array.data[0].Direction.z
      value: -0.12021748
      objectReference: {fileID: 0}
    - target: {fileID: 7337961843798470890, guid: 85bdae4f36eb5b14c9fac95aec79bf2f, type: 3}
      propertyPath: LeapHand.Fingers.Array.data[1].Direction.y
      value: 0.9097766
      objectReference: {fileID: 0}
    - target: {fileID: 7337961843798470890, guid: 85bdae4f36eb5b14c9fac95aec79bf2f, type: 3}
      propertyPath: LeapHand.Fingers.Array.data[3].Direction.y
      value: 0.9138753
      objectReference: {fileID: 0}
    - target: {fileID: 7337961843798470890, guid: 85bdae4f36eb5b14c9fac95aec79bf2f, type: 3}
      propertyPath: LeapHand.Fingers.Array.data[4].Direction.y
      value: 0.8726357
      objectReference: {fileID: 0}
    - target: {fileID: 7337961843798470890, guid: 85bdae4f36eb5b14c9fac95aec79bf2f, type: 3}
      propertyPath: LeapHand.Fingers.Array.data[0].TipPosition.y
      value: -0.087313615
      objectReference: {fileID: 0}
    - target: {fileID: 7337961843798470890, guid: 85bdae4f36eb5b14c9fac95aec79bf2f, type: 3}
      propertyPath: LeapHand.Fingers.Array.data[0].TipPosition.z
      value: 0.22084822
      objectReference: {fileID: 0}
    - target: {fileID: 7337961843798470890, guid: 85bdae4f36eb5b14c9fac95aec79bf2f, type: 3}
      propertyPath: LeapHand.Fingers.Array.data[1].TipPosition.y
      value: -0.040235065
      objectReference: {fileID: 0}
    - target: {fileID: 7337961843798470890, guid: 85bdae4f36eb5b14c9fac95aec79bf2f, type: 3}
      propertyPath: LeapHand.Fingers.Array.data[1].TipPosition.z
      value: 0.3010984
      objectReference: {fileID: 0}
    - target: {fileID: 7337961843798470890, guid: 85bdae4f36eb5b14c9fac95aec79bf2f, type: 3}
      propertyPath: LeapHand.Fingers.Array.data[2].TipPosition.y
      value: -0.030893296
      objectReference: {fileID: 0}
    - target: {fileID: 7337961843798470890, guid: 85bdae4f36eb5b14c9fac95aec79bf2f, type: 3}
      propertyPath: LeapHand.Fingers.Array.data[2].TipPosition.z
      value: 0.31628764
      objectReference: {fileID: 0}
    - target: {fileID: 7337961843798470890, guid: 85bdae4f36eb5b14c9fac95aec79bf2f, type: 3}
      propertyPath: LeapHand.Fingers.Array.data[3].TipPosition.y
      value: -0.040384952
      objectReference: {fileID: 0}
    - target: {fileID: 7337961843798470890, guid: 85bdae4f36eb5b14c9fac95aec79bf2f, type: 3}
      propertyPath: LeapHand.Fingers.Array.data[3].TipPosition.z
      value: 0.32129222
      objectReference: {fileID: 0}
    - target: {fileID: 7337961843798470890, guid: 85bdae4f36eb5b14c9fac95aec79bf2f, type: 3}
      propertyPath: LeapHand.Fingers.Array.data[4].TipPosition.y
      value: -0.06358692
      objectReference: {fileID: 0}
    - target: {fileID: 7337961843798470890, guid: 85bdae4f36eb5b14c9fac95aec79bf2f, type: 3}
      propertyPath: LeapHand.Fingers.Array.data[4].TipPosition.z
      value: 0.31677586
      objectReference: {fileID: 0}
    - target: {fileID: 7337961843798470890, guid: 85bdae4f36eb5b14c9fac95aec79bf2f, type: 3}
      propertyPath: BoundHand.fingers.Array.data[1].fingerTipScaleOffset
      value: 0.4
      objectReference: {fileID: 0}
    - target: {fileID: 7337961843798470890, guid: 85bdae4f36eb5b14c9fac95aec79bf2f, type: 3}
      propertyPath: BoundHand.fingers.Array.data[2].fingerTipScaleOffset
      value: 0.47
      objectReference: {fileID: 0}
    - target: {fileID: 7337961843798470890, guid: 85bdae4f36eb5b14c9fac95aec79bf2f, type: 3}
      propertyPath: BoundHand.fingers.Array.data[3].fingerTipScaleOffset
      value: 0.73
      objectReference: {fileID: 0}
    - target: {fileID: 7337961843798470890, guid: 85bdae4f36eb5b14c9fac95aec79bf2f, type: 3}
      propertyPath: BoundHand.fingers.Array.data[4].fingerTipScaleOffset
      value: 0.7
      objectReference: {fileID: 0}
    - target: {fileID: 7337961843798470890, guid: 85bdae4f36eb5b14c9fac95aec79bf2f, type: 3}
      propertyPath: LeapHand.Fingers.Array.data[0].bones.Array.data[0].Center.y
      value: -0.17211188
      objectReference: {fileID: 0}
    - target: {fileID: 7337961843798470890, guid: 85bdae4f36eb5b14c9fac95aec79bf2f, type: 3}
      propertyPath: LeapHand.Fingers.Array.data[0].bones.Array.data[0].Center.z
      value: 0.23280504
      objectReference: {fileID: 0}
    - target: {fileID: 7337961843798470890, guid: 85bdae4f36eb5b14c9fac95aec79bf2f, type: 3}
      propertyPath: LeapHand.Fingers.Array.data[0].bones.Array.data[1].Center.y
      value: -0.1524086
      objectReference: {fileID: 0}
    - target: {fileID: 7337961843798470890, guid: 85bdae4f36eb5b14c9fac95aec79bf2f, type: 3}
      propertyPath: LeapHand.Fingers.Array.data[0].bones.Array.data[1].Center.z
      value: 0.23002681
      objectReference: {fileID: 0}
    - target: {fileID: 7337961843798470890, guid: 85bdae4f36eb5b14c9fac95aec79bf2f, type: 3}
      propertyPath: LeapHand.Fingers.Array.data[0].bones.Array.data[2].Center.y
      value: -0.11924724
      objectReference: {fileID: 0}
    - target: {fileID: 7337961843798470890, guid: 85bdae4f36eb5b14c9fac95aec79bf2f, type: 3}
      propertyPath: LeapHand.Fingers.Array.data[0].bones.Array.data[2].Center.z
      value: 0.22535096
      objectReference: {fileID: 0}
    - target: {fileID: 7337961843798470890, guid: 85bdae4f36eb5b14c9fac95aec79bf2f, type: 3}
      propertyPath: LeapHand.Fingers.Array.data[0].bones.Array.data[3].Center.y
      value: -0.09655139
      objectReference: {fileID: 0}
    - target: {fileID: 7337961843798470890, guid: 85bdae4f36eb5b14c9fac95aec79bf2f, type: 3}
      propertyPath: LeapHand.Fingers.Array.data[0].bones.Array.data[3].Center.z
      value: 0.22215077
      objectReference: {fileID: 0}
    - target: {fileID: 7337961843798470890, guid: 85bdae4f36eb5b14c9fac95aec79bf2f, type: 3}
      propertyPath: LeapHand.Fingers.Array.data[1].bones.Array.data[0].Center.y
      value: -0.14216648
      objectReference: {fileID: 0}
    - target: {fileID: 7337961843798470890, guid: 85bdae4f36eb5b14c9fac95aec79bf2f, type: 3}
      propertyPath: LeapHand.Fingers.Array.data[1].bones.Array.data[0].Center.z
      value: 0.2655204
      objectReference: {fileID: 0}
    - target: {fileID: 7337961843798470890, guid: 85bdae4f36eb5b14c9fac95aec79bf2f, type: 3}
      propertyPath: LeapHand.Fingers.Array.data[1].bones.Array.data[1].Center.y
      value: -0.09308401
      objectReference: {fileID: 0}
    - target: {fileID: 7337961843798470890, guid: 85bdae4f36eb5b14c9fac95aec79bf2f, type: 3}
      propertyPath: LeapHand.Fingers.Array.data[1].bones.Array.data[1].Center.z
      value: 0.28265208
      objectReference: {fileID: 0}
    - target: {fileID: 7337961843798470890, guid: 85bdae4f36eb5b14c9fac95aec79bf2f, type: 3}
      propertyPath: LeapHand.Fingers.Array.data[1].bones.Array.data[2].Center.y
      value: -0.064808145
      objectReference: {fileID: 0}
    - target: {fileID: 7337961843798470890, guid: 85bdae4f36eb5b14c9fac95aec79bf2f, type: 3}
      propertyPath: LeapHand.Fingers.Array.data[1].bones.Array.data[2].Center.z
      value: 0.29252145
      objectReference: {fileID: 0}
    - target: {fileID: 7337961843798470890, guid: 85bdae4f36eb5b14c9fac95aec79bf2f, type: 3}
      propertyPath: LeapHand.Fingers.Array.data[1].bones.Array.data[3].Center.y
      value: -0.047431402
      objectReference: {fileID: 0}
    - target: {fileID: 7337961843798470890, guid: 85bdae4f36eb5b14c9fac95aec79bf2f, type: 3}
      propertyPath: LeapHand.Fingers.Array.data[1].bones.Array.data[3].Center.z
      value: 0.2985866
      objectReference: {fileID: 0}
    - target: {fileID: 7337961843798470890, guid: 85bdae4f36eb5b14c9fac95aec79bf2f, type: 3}
      propertyPath: LeapHand.Fingers.Array.data[2].bones.Array.data[0].Center.y
      value: -0.14198013
      objectReference: {fileID: 0}
    - target: {fileID: 7337961843798470890, guid: 85bdae4f36eb5b14c9fac95aec79bf2f, type: 3}
      propertyPath: LeapHand.Fingers.Array.data[2].bones.Array.data[0].Center.z
      value: 0.2722727
      objectReference: {fileID: 0}
    - target: {fileID: 7337961843798470890, guid: 85bdae4f36eb5b14c9fac95aec79bf2f, type: 3}
      propertyPath: LeapHand.Fingers.Array.data[2].bones.Array.data[1].Center.y
      value: -0.09169828
      objectReference: {fileID: 0}
    - target: {fileID: 7337961843798470890, guid: 85bdae4f36eb5b14c9fac95aec79bf2f, type: 3}
      propertyPath: LeapHand.Fingers.Array.data[2].bones.Array.data[1].Center.z
      value: 0.29219544
      objectReference: {fileID: 0}
    - target: {fileID: 7337961843798470890, guid: 85bdae4f36eb5b14c9fac95aec79bf2f, type: 3}
      propertyPath: LeapHand.Fingers.Array.data[2].bones.Array.data[2].Center.y
      value: -0.059033267
      objectReference: {fileID: 0}
    - target: {fileID: 7337961843798470890, guid: 85bdae4f36eb5b14c9fac95aec79bf2f, type: 3}
      propertyPath: LeapHand.Fingers.Array.data[2].bones.Array.data[2].Center.z
      value: 0.305138
      objectReference: {fileID: 0}
    - target: {fileID: 7337961843798470890, guid: 85bdae4f36eb5b14c9fac95aec79bf2f, type: 3}
      propertyPath: LeapHand.Fingers.Array.data[2].bones.Array.data[3].Center.y
      value: -0.03890304
      objectReference: {fileID: 0}
    - target: {fileID: 7337961843798470890, guid: 85bdae4f36eb5b14c9fac95aec79bf2f, type: 3}
      propertyPath: LeapHand.Fingers.Array.data[2].bones.Array.data[3].Center.z
      value: 0.31311402
      objectReference: {fileID: 0}
    - target: {fileID: 7337961843798470890, guid: 85bdae4f36eb5b14c9fac95aec79bf2f, type: 3}
      propertyPath: LeapHand.Fingers.Array.data[3].bones.Array.data[0].Center.y
      value: -0.1439453
      objectReference: {fileID: 0}
    - target: {fileID: 7337961843798470890, guid: 85bdae4f36eb5b14c9fac95aec79bf2f, type: 3}
      propertyPath: LeapHand.Fingers.Array.data[3].bones.Array.data[0].Center.z
      value: 0.27529013
      objectReference: {fileID: 0}
    - target: {fileID: 7337961843798470890, guid: 85bdae4f36eb5b14c9fac95aec79bf2f, type: 3}
      propertyPath: LeapHand.Fingers.Array.data[3].bones.Array.data[1].Center.y
      value: -0.09853941
      objectReference: {fileID: 0}
    - target: {fileID: 7337961843798470890, guid: 85bdae4f36eb5b14c9fac95aec79bf2f, type: 3}
      propertyPath: LeapHand.Fingers.Array.data[3].bones.Array.data[1].Center.z
      value: 0.2954597
      objectReference: {fileID: 0}
    - target: {fileID: 7337961843798470890, guid: 85bdae4f36eb5b14c9fac95aec79bf2f, type: 3}
      propertyPath: LeapHand.Fingers.Array.data[3].bones.Array.data[2].Center.y
      value: -0.06791545
      objectReference: {fileID: 0}
    - target: {fileID: 7337961843798470890, guid: 85bdae4f36eb5b14c9fac95aec79bf2f, type: 3}
      propertyPath: LeapHand.Fingers.Array.data[3].bones.Array.data[2].Center.z
      value: 0.30906302
      objectReference: {fileID: 0}
    - target: {fileID: 7337961843798470890, guid: 85bdae4f36eb5b14c9fac95aec79bf2f, type: 3}
      propertyPath: LeapHand.Fingers.Array.data[3].bones.Array.data[3].Center.y
      value: -0.048289973
      objectReference: {fileID: 0}
    - target: {fileID: 7337961843798470890, guid: 85bdae4f36eb5b14c9fac95aec79bf2f, type: 3}
      propertyPath: LeapHand.Fingers.Array.data[3].bones.Array.data[3].Center.z
      value: 0.31778076
      objectReference: {fileID: 0}
    - target: {fileID: 7337961843798470890, guid: 85bdae4f36eb5b14c9fac95aec79bf2f, type: 3}
      propertyPath: LeapHand.Fingers.Array.data[4].bones.Array.data[0].Center.y
      value: -0.14531364
      objectReference: {fileID: 0}
    - target: {fileID: 7337961843798470890, guid: 85bdae4f36eb5b14c9fac95aec79bf2f, type: 3}
      propertyPath: LeapHand.Fingers.Array.data[4].bones.Array.data[0].Center.z
      value: 0.2726965
      objectReference: {fileID: 0}
    - target: {fileID: 7337961843798470890, guid: 85bdae4f36eb5b14c9fac95aec79bf2f, type: 3}
      propertyPath: LeapHand.Fingers.Array.data[4].bones.Array.data[1].Center.y
      value: -0.10760267
      objectReference: {fileID: 0}
    - target: {fileID: 7337961843798470890, guid: 85bdae4f36eb5b14c9fac95aec79bf2f, type: 3}
      propertyPath: LeapHand.Fingers.Array.data[4].bones.Array.data[1].Center.z
      value: 0.29303592
      objectReference: {fileID: 0}
    - target: {fileID: 7337961843798470890, guid: 85bdae4f36eb5b14c9fac95aec79bf2f, type: 3}
      propertyPath: LeapHand.Fingers.Array.data[4].bones.Array.data[2].Center.y
      value: -0.0854159
      objectReference: {fileID: 0}
    - target: {fileID: 7337961843798470890, guid: 85bdae4f36eb5b14c9fac95aec79bf2f, type: 3}
      propertyPath: LeapHand.Fingers.Array.data[4].bones.Array.data[2].Center.z
      value: 0.3050024
      objectReference: {fileID: 0}
    - target: {fileID: 7337961843798470890, guid: 85bdae4f36eb5b14c9fac95aec79bf2f, type: 3}
      propertyPath: LeapHand.Fingers.Array.data[4].bones.Array.data[3].Center.y
      value: -0.070550546
      objectReference: {fileID: 0}
    - target: {fileID: 7337961843798470890, guid: 85bdae4f36eb5b14c9fac95aec79bf2f, type: 3}
      propertyPath: LeapHand.Fingers.Array.data[4].bones.Array.data[3].Center.z
      value: 0.31302002
      objectReference: {fileID: 0}
    - target: {fileID: 7337961843798470890, guid: 85bdae4f36eb5b14c9fac95aec79bf2f, type: 3}
      propertyPath: LeapHand.Fingers.Array.data[0].bones.Array.data[0].Rotation.w
      value: 0.34934354
      objectReference: {fileID: 0}
    - target: {fileID: 7337961843798470890, guid: 85bdae4f36eb5b14c9fac95aec79bf2f, type: 3}
      propertyPath: LeapHand.Fingers.Array.data[0].bones.Array.data[0].Rotation.x
      value: -0.66444665
      objectReference: {fileID: 0}
    - target: {fileID: 7337961843798470890, guid: 85bdae4f36eb5b14c9fac95aec79bf2f, type: 3}
      propertyPath: LeapHand.Fingers.Array.data[0].bones.Array.data[1].Rotation.w
      value: 0.34934354
      objectReference: {fileID: 0}
    - target: {fileID: 7337961843798470890, guid: 85bdae4f36eb5b14c9fac95aec79bf2f, type: 3}
      propertyPath: LeapHand.Fingers.Array.data[0].bones.Array.data[1].Rotation.x
      value: -0.66444665
      objectReference: {fileID: 0}
    - target: {fileID: 7337961843798470890, guid: 85bdae4f36eb5b14c9fac95aec79bf2f, type: 3}
      propertyPath: LeapHand.Fingers.Array.data[0].bones.Array.data[2].Rotation.w
      value: 0.34934354
      objectReference: {fileID: 0}
    - target: {fileID: 7337961843798470890, guid: 85bdae4f36eb5b14c9fac95aec79bf2f, type: 3}
      propertyPath: LeapHand.Fingers.Array.data[0].bones.Array.data[2].Rotation.x
      value: -0.66444665
      objectReference: {fileID: 0}
    - target: {fileID: 7337961843798470890, guid: 85bdae4f36eb5b14c9fac95aec79bf2f, type: 3}
      propertyPath: LeapHand.Fingers.Array.data[0].bones.Array.data[3].Rotation.w
      value: 0.34934354
      objectReference: {fileID: 0}
    - target: {fileID: 7337961843798470890, guid: 85bdae4f36eb5b14c9fac95aec79bf2f, type: 3}
      propertyPath: LeapHand.Fingers.Array.data[0].bones.Array.data[3].Rotation.x
      value: -0.66444665
      objectReference: {fileID: 0}
    - target: {fileID: 7337961843798470890, guid: 85bdae4f36eb5b14c9fac95aec79bf2f, type: 3}
      propertyPath: LeapHand.Fingers.Array.data[0].bones.Array.data[0].NextJoint.y
      value: -0.17211188
      objectReference: {fileID: 0}
    - target: {fileID: 7337961843798470890, guid: 85bdae4f36eb5b14c9fac95aec79bf2f, type: 3}
      propertyPath: LeapHand.Fingers.Array.data[0].bones.Array.data[0].NextJoint.z
      value: 0.23280504
      objectReference: {fileID: 0}
    - target: {fileID: 7337961843798470890, guid: 85bdae4f36eb5b14c9fac95aec79bf2f, type: 3}
      propertyPath: LeapHand.Fingers.Array.data[0].bones.Array.data[0].PrevJoint.y
      value: -0.17211188
      objectReference: {fileID: 0}
    - target: {fileID: 7337961843798470890, guid: 85bdae4f36eb5b14c9fac95aec79bf2f, type: 3}
      propertyPath: LeapHand.Fingers.Array.data[0].bones.Array.data[0].PrevJoint.z
      value: 0.23280504
      objectReference: {fileID: 0}
    - target: {fileID: 7337961843798470890, guid: 85bdae4f36eb5b14c9fac95aec79bf2f, type: 3}
      propertyPath: LeapHand.Fingers.Array.data[0].bones.Array.data[1].Direction.z
      value: -0.12021741
      objectReference: {fileID: 0}
    - target: {fileID: 7337961843798470890, guid: 85bdae4f36eb5b14c9fac95aec79bf2f, type: 3}
      propertyPath: LeapHand.Fingers.Array.data[0].bones.Array.data[1].NextJoint.y
      value: -0.13270533
      objectReference: {fileID: 0}
    - target: {fileID: 7337961843798470890, guid: 85bdae4f36eb5b14c9fac95aec79bf2f, type: 3}
      propertyPath: LeapHand.Fingers.Array.data[0].bones.Array.data[1].NextJoint.z
      value: 0.2272486
      objectReference: {fileID: 0}
    - target: {fileID: 7337961843798470890, guid: 85bdae4f36eb5b14c9fac95aec79bf2f, type: 3}
      propertyPath: LeapHand.Fingers.Array.data[0].bones.Array.data[1].PrevJoint.y
      value: -0.17211188
      objectReference: {fileID: 0}
    - target: {fileID: 7337961843798470890, guid: 85bdae4f36eb5b14c9fac95aec79bf2f, type: 3}
      propertyPath: LeapHand.Fingers.Array.data[0].bones.Array.data[1].PrevJoint.z
      value: 0.23280504
      objectReference: {fileID: 0}
    - target: {fileID: 7337961843798470890, guid: 85bdae4f36eb5b14c9fac95aec79bf2f, type: 3}
      propertyPath: LeapHand.Fingers.Array.data[0].bones.Array.data[2].Direction.y
      value: 0.85258687
      objectReference: {fileID: 0}
    - target: {fileID: 7337961843798470890, guid: 85bdae4f36eb5b14c9fac95aec79bf2f, type: 3}
      propertyPath: LeapHand.Fingers.Array.data[0].bones.Array.data[2].Direction.z
      value: -0.12021748
      objectReference: {fileID: 0}
    - target: {fileID: 7337961843798470890, guid: 85bdae4f36eb5b14c9fac95aec79bf2f, type: 3}
      propertyPath: LeapHand.Fingers.Array.data[0].bones.Array.data[2].NextJoint.y
      value: -0.10578916
      objectReference: {fileID: 0}
    - target: {fileID: 7337961843798470890, guid: 85bdae4f36eb5b14c9fac95aec79bf2f, type: 3}
      propertyPath: LeapHand.Fingers.Array.data[0].bones.Array.data[2].NextJoint.z
      value: 0.22345333
      objectReference: {fileID: 0}
    - target: {fileID: 7337961843798470890, guid: 85bdae4f36eb5b14c9fac95aec79bf2f, type: 3}
      propertyPath: LeapHand.Fingers.Array.data[0].bones.Array.data[2].PrevJoint.y
      value: -0.13270533
      objectReference: {fileID: 0}
    - target: {fileID: 7337961843798470890, guid: 85bdae4f36eb5b14c9fac95aec79bf2f, type: 3}
      propertyPath: LeapHand.Fingers.Array.data[0].bones.Array.data[2].PrevJoint.z
      value: 0.2272486
      objectReference: {fileID: 0}
    - target: {fileID: 7337961843798470890, guid: 85bdae4f36eb5b14c9fac95aec79bf2f, type: 3}
      propertyPath: LeapHand.Fingers.Array.data[0].bones.Array.data[3].NextJoint.y
      value: -0.087313615
      objectReference: {fileID: 0}
    - target: {fileID: 7337961843798470890, guid: 85bdae4f36eb5b14c9fac95aec79bf2f, type: 3}
      propertyPath: LeapHand.Fingers.Array.data[0].bones.Array.data[3].NextJoint.z
      value: 0.22084822
      objectReference: {fileID: 0}
    - target: {fileID: 7337961843798470890, guid: 85bdae4f36eb5b14c9fac95aec79bf2f, type: 3}
      propertyPath: LeapHand.Fingers.Array.data[0].bones.Array.data[3].PrevJoint.y
      value: -0.10578916
      objectReference: {fileID: 0}
    - target: {fileID: 7337961843798470890, guid: 85bdae4f36eb5b14c9fac95aec79bf2f, type: 3}
      propertyPath: LeapHand.Fingers.Array.data[0].bones.Array.data[3].PrevJoint.z
      value: 0.22345333
      objectReference: {fileID: 0}
    - target: {fileID: 7337961843798470890, guid: 85bdae4f36eb5b14c9fac95aec79bf2f, type: 3}
      propertyPath: LeapHand.Fingers.Array.data[1].bones.Array.data[0].NextJoint.y
      value: -0.11117947
      objectReference: {fileID: 0}
    - target: {fileID: 7337961843798470890, guid: 85bdae4f36eb5b14c9fac95aec79bf2f, type: 3}
      propertyPath: LeapHand.Fingers.Array.data[1].bones.Array.data[0].NextJoint.z
      value: 0.27633607
      objectReference: {fileID: 0}
    - target: {fileID: 7337961843798470890, guid: 85bdae4f36eb5b14c9fac95aec79bf2f, type: 3}
      propertyPath: LeapHand.Fingers.Array.data[1].bones.Array.data[0].PrevJoint.y
      value: -0.17315349
      objectReference: {fileID: 0}
    - target: {fileID: 7337961843798470890, guid: 85bdae4f36eb5b14c9fac95aec79bf2f, type: 3}
      propertyPath: LeapHand.Fingers.Array.data[1].bones.Array.data[0].PrevJoint.z
      value: 0.2547047
      objectReference: {fileID: 0}
    - target: {fileID: 7337961843798470890, guid: 85bdae4f36eb5b14c9fac95aec79bf2f, type: 3}
      propertyPath: LeapHand.Fingers.Array.data[1].bones.Array.data[1].NextJoint.y
      value: -0.074988544
      objectReference: {fileID: 0}
    - target: {fileID: 7337961843798470890, guid: 85bdae4f36eb5b14c9fac95aec79bf2f, type: 3}
      propertyPath: LeapHand.Fingers.Array.data[1].bones.Array.data[1].NextJoint.z
      value: 0.2889681
      objectReference: {fileID: 0}
    - target: {fileID: 7337961843798470890, guid: 85bdae4f36eb5b14c9fac95aec79bf2f, type: 3}
      propertyPath: LeapHand.Fingers.Array.data[1].bones.Array.data[1].PrevJoint.y
      value: -0.11117947
      objectReference: {fileID: 0}
    - target: {fileID: 7337961843798470890, guid: 85bdae4f36eb5b14c9fac95aec79bf2f, type: 3}
      propertyPath: LeapHand.Fingers.Array.data[1].bones.Array.data[1].PrevJoint.z
      value: 0.27633607
      objectReference: {fileID: 0}
    - target: {fileID: 7337961843798470890, guid: 85bdae4f36eb5b14c9fac95aec79bf2f, type: 3}
      propertyPath: LeapHand.Fingers.Array.data[1].bones.Array.data[2].Direction.y
      value: 0.9097766
      objectReference: {fileID: 0}
    - target: {fileID: 7337961843798470890, guid: 85bdae4f36eb5b14c9fac95aec79bf2f, type: 3}
      propertyPath: LeapHand.Fingers.Array.data[1].bones.Array.data[2].NextJoint.y
      value: -0.054627743
      objectReference: {fileID: 0}
    - target: {fileID: 7337961843798470890, guid: 85bdae4f36eb5b14c9fac95aec79bf2f, type: 3}
      propertyPath: LeapHand.Fingers.Array.data[1].bones.Array.data[2].NextJoint.z
      value: 0.2960748
      objectReference: {fileID: 0}
    - target: {fileID: 7337961843798470890, guid: 85bdae4f36eb5b14c9fac95aec79bf2f, type: 3}
      propertyPath: LeapHand.Fingers.Array.data[1].bones.Array.data[2].PrevJoint.y
      value: -0.074988544
      objectReference: {fileID: 0}
    - target: {fileID: 7337961843798470890, guid: 85bdae4f36eb5b14c9fac95aec79bf2f, type: 3}
      propertyPath: LeapHand.Fingers.Array.data[1].bones.Array.data[2].PrevJoint.z
      value: 0.2889681
      objectReference: {fileID: 0}
    - target: {fileID: 7337961843798470890, guid: 85bdae4f36eb5b14c9fac95aec79bf2f, type: 3}
      propertyPath: LeapHand.Fingers.Array.data[1].bones.Array.data[3].Direction.y
      value: 0.90977734
      objectReference: {fileID: 0}
    - target: {fileID: 7337961843798470890, guid: 85bdae4f36eb5b14c9fac95aec79bf2f, type: 3}
      propertyPath: LeapHand.Fingers.Array.data[1].bones.Array.data[3].NextJoint.y
      value: -0.040235065
      objectReference: {fileID: 0}
    - target: {fileID: 7337961843798470890, guid: 85bdae4f36eb5b14c9fac95aec79bf2f, type: 3}
      propertyPath: LeapHand.Fingers.Array.data[1].bones.Array.data[3].NextJoint.z
      value: 0.3010984
      objectReference: {fileID: 0}
    - target: {fileID: 7337961843798470890, guid: 85bdae4f36eb5b14c9fac95aec79bf2f, type: 3}
      propertyPath: LeapHand.Fingers.Array.data[1].bones.Array.data[3].PrevJoint.y
      value: -0.054627743
      objectReference: {fileID: 0}
    - target: {fileID: 7337961843798470890, guid: 85bdae4f36eb5b14c9fac95aec79bf2f, type: 3}
      propertyPath: LeapHand.Fingers.Array.data[1].bones.Array.data[3].PrevJoint.z
      value: 0.2960748
      objectReference: {fileID: 0}
    - target: {fileID: 7337961843798470890, guid: 85bdae4f36eb5b14c9fac95aec79bf2f, type: 3}
      propertyPath: LeapHand.Fingers.Array.data[2].bones.Array.data[0].Direction.y
      value: 0.9206601
      objectReference: {fileID: 0}
    - target: {fileID: 7337961843798470890, guid: 85bdae4f36eb5b14c9fac95aec79bf2f, type: 3}
      propertyPath: LeapHand.Fingers.Array.data[2].bones.Array.data[0].NextJoint.y
      value: -0.11224281
      objectReference: {fileID: 0}
    - target: {fileID: 7337961843798470890, guid: 85bdae4f36eb5b14c9fac95aec79bf2f, type: 3}
      propertyPath: LeapHand.Fingers.Array.data[2].bones.Array.data[0].NextJoint.z
      value: 0.28405526
      objectReference: {fileID: 0}
    - target: {fileID: 7337961843798470890, guid: 85bdae4f36eb5b14c9fac95aec79bf2f, type: 3}
      propertyPath: LeapHand.Fingers.Array.data[2].bones.Array.data[0].PrevJoint.y
      value: -0.17171745
      objectReference: {fileID: 0}
    - target: {fileID: 7337961843798470890, guid: 85bdae4f36eb5b14c9fac95aec79bf2f, type: 3}
      propertyPath: LeapHand.Fingers.Array.data[2].bones.Array.data[0].PrevJoint.z
      value: 0.26049015
      objectReference: {fileID: 0}
    - target: {fileID: 7337961843798470890, guid: 85bdae4f36eb5b14c9fac95aec79bf2f, type: 3}
      propertyPath: LeapHand.Fingers.Array.data[2].bones.Array.data[1].NextJoint.y
      value: -0.07115375
      objectReference: {fileID: 0}
    - target: {fileID: 7337961843798470890, guid: 85bdae4f36eb5b14c9fac95aec79bf2f, type: 3}
      propertyPath: LeapHand.Fingers.Array.data[2].bones.Array.data[1].NextJoint.z
      value: 0.3003356
      objectReference: {fileID: 0}
    - target: {fileID: 7337961843798470890, guid: 85bdae4f36eb5b14c9fac95aec79bf2f, type: 3}
      propertyPath: LeapHand.Fingers.Array.data[2].bones.Array.data[1].PrevJoint.y
      value: -0.11224281
      objectReference: {fileID: 0}
    - target: {fileID: 7337961843798470890, guid: 85bdae4f36eb5b14c9fac95aec79bf2f, type: 3}
      propertyPath: LeapHand.Fingers.Array.data[2].bones.Array.data[1].PrevJoint.z
      value: 0.28405526
      objectReference: {fileID: 0}
    - target: {fileID: 7337961843798470890, guid: 85bdae4f36eb5b14c9fac95aec79bf2f, type: 3}
      propertyPath: LeapHand.Fingers.Array.data[2].bones.Array.data[2].NextJoint.y
      value: -0.046912782
      objectReference: {fileID: 0}
    - target: {fileID: 7337961843798470890, guid: 85bdae4f36eb5b14c9fac95aec79bf2f, type: 3}
      propertyPath: LeapHand.Fingers.Array.data[2].bones.Array.data[2].NextJoint.z
      value: 0.3099404
      objectReference: {fileID: 0}
    - target: {fileID: 7337961843798470890, guid: 85bdae4f36eb5b14c9fac95aec79bf2f, type: 3}
      propertyPath: LeapHand.Fingers.Array.data[2].bones.Array.data[2].PrevJoint.y
      value: -0.07115375
      objectReference: {fileID: 0}
    - target: {fileID: 7337961843798470890, guid: 85bdae4f36eb5b14c9fac95aec79bf2f, type: 3}
      propertyPath: LeapHand.Fingers.Array.data[2].bones.Array.data[2].PrevJoint.z
      value: 0.3003356
      objectReference: {fileID: 0}
    - target: {fileID: 7337961843798470890, guid: 85bdae4f36eb5b14c9fac95aec79bf2f, type: 3}
      propertyPath: LeapHand.Fingers.Array.data[2].bones.Array.data[3].Direction.y
      value: 0.9206601
      objectReference: {fileID: 0}
    - target: {fileID: 7337961843798470890, guid: 85bdae4f36eb5b14c9fac95aec79bf2f, type: 3}
      propertyPath: LeapHand.Fingers.Array.data[2].bones.Array.data[3].NextJoint.y
      value: -0.030893296
      objectReference: {fileID: 0}
    - target: {fileID: 7337961843798470890, guid: 85bdae4f36eb5b14c9fac95aec79bf2f, type: 3}
      propertyPath: LeapHand.Fingers.Array.data[2].bones.Array.data[3].NextJoint.z
      value: 0.31628764
      objectReference: {fileID: 0}
    - target: {fileID: 7337961843798470890, guid: 85bdae4f36eb5b14c9fac95aec79bf2f, type: 3}
      propertyPath: LeapHand.Fingers.Array.data[2].bones.Array.data[3].PrevJoint.y
      value: -0.046912782
      objectReference: {fileID: 0}
    - target: {fileID: 7337961843798470890, guid: 85bdae4f36eb5b14c9fac95aec79bf2f, type: 3}
      propertyPath: LeapHand.Fingers.Array.data[2].bones.Array.data[3].PrevJoint.z
      value: 0.3099404
      objectReference: {fileID: 0}
    - target: {fileID: 7337961843798470890, guid: 85bdae4f36eb5b14c9fac95aec79bf2f, type: 3}
      propertyPath: LeapHand.Fingers.Array.data[3].bones.Array.data[0].NextJoint.y
      value: -0.11744292
      objectReference: {fileID: 0}
    - target: {fileID: 7337961843798470890, guid: 85bdae4f36eb5b14c9fac95aec79bf2f, type: 3}
      propertyPath: LeapHand.Fingers.Array.data[3].bones.Array.data[0].NextJoint.z
      value: 0.28706264
      objectReference: {fileID: 0}
    - target: {fileID: 7337961843798470890, guid: 85bdae4f36eb5b14c9fac95aec79bf2f, type: 3}
      propertyPath: LeapHand.Fingers.Array.data[3].bones.Array.data[0].PrevJoint.y
      value: -0.1704477
      objectReference: {fileID: 0}
    - target: {fileID: 7337961843798470890, guid: 85bdae4f36eb5b14c9fac95aec79bf2f, type: 3}
      propertyPath: LeapHand.Fingers.Array.data[3].bones.Array.data[0].PrevJoint.z
      value: 0.26351762
      objectReference: {fileID: 0}
    - target: {fileID: 7337961843798470890, guid: 85bdae4f36eb5b14c9fac95aec79bf2f, type: 3}
      propertyPath: LeapHand.Fingers.Array.data[3].bones.Array.data[1].Direction.y
      value: 0.9138754
      objectReference: {fileID: 0}
    - target: {fileID: 7337961843798470890, guid: 85bdae4f36eb5b14c9fac95aec79bf2f, type: 3}
      propertyPath: LeapHand.Fingers.Array.data[3].bones.Array.data[1].NextJoint.y
      value: -0.079635896
      objectReference: {fileID: 0}
    - target: {fileID: 7337961843798470890, guid: 85bdae4f36eb5b14c9fac95aec79bf2f, type: 3}
      propertyPath: LeapHand.Fingers.Array.data[3].bones.Array.data[1].NextJoint.z
      value: 0.30385673
      objectReference: {fileID: 0}
    - target: {fileID: 7337961843798470890, guid: 85bdae4f36eb5b14c9fac95aec79bf2f, type: 3}
      propertyPath: LeapHand.Fingers.Array.data[3].bones.Array.data[1].PrevJoint.y
      value: -0.11744292
      objectReference: {fileID: 0}
    - target: {fileID: 7337961843798470890, guid: 85bdae4f36eb5b14c9fac95aec79bf2f, type: 3}
      propertyPath: LeapHand.Fingers.Array.data[3].bones.Array.data[1].PrevJoint.z
      value: 0.28706264
      objectReference: {fileID: 0}
    - target: {fileID: 7337961843798470890, guid: 85bdae4f36eb5b14c9fac95aec79bf2f, type: 3}
      propertyPath: LeapHand.Fingers.Array.data[3].bones.Array.data[2].Direction.y
      value: 0.9138753
      objectReference: {fileID: 0}
    - target: {fileID: 7337961843798470890, guid: 85bdae4f36eb5b14c9fac95aec79bf2f, type: 3}
      propertyPath: LeapHand.Fingers.Array.data[3].bones.Array.data[2].NextJoint.y
      value: -0.056194995
      objectReference: {fileID: 0}
    - target: {fileID: 7337961843798470890, guid: 85bdae4f36eb5b14c9fac95aec79bf2f, type: 3}
      propertyPath: LeapHand.Fingers.Array.data[3].bones.Array.data[2].NextJoint.z
      value: 0.3142693
      objectReference: {fileID: 0}
    - target: {fileID: 7337961843798470890, guid: 85bdae4f36eb5b14c9fac95aec79bf2f, type: 3}
      propertyPath: LeapHand.Fingers.Array.data[3].bones.Array.data[2].PrevJoint.y
      value: -0.079635896
      objectReference: {fileID: 0}
    - target: {fileID: 7337961843798470890, guid: 85bdae4f36eb5b14c9fac95aec79bf2f, type: 3}
      propertyPath: LeapHand.Fingers.Array.data[3].bones.Array.data[2].PrevJoint.z
      value: 0.30385673
      objectReference: {fileID: 0}
    - target: {fileID: 7337961843798470890, guid: 85bdae4f36eb5b14c9fac95aec79bf2f, type: 3}
      propertyPath: LeapHand.Fingers.Array.data[3].bones.Array.data[3].NextJoint.y
      value: -0.040384952
      objectReference: {fileID: 0}
    - target: {fileID: 7337961843798470890, guid: 85bdae4f36eb5b14c9fac95aec79bf2f, type: 3}
      propertyPath: LeapHand.Fingers.Array.data[3].bones.Array.data[3].NextJoint.z
      value: 0.32129222
      objectReference: {fileID: 0}
    - target: {fileID: 7337961843798470890, guid: 85bdae4f36eb5b14c9fac95aec79bf2f, type: 3}
      propertyPath: LeapHand.Fingers.Array.data[3].bones.Array.data[3].PrevJoint.y
      value: -0.056194995
      objectReference: {fileID: 0}
    - target: {fileID: 7337961843798470890, guid: 85bdae4f36eb5b14c9fac95aec79bf2f, type: 3}
      propertyPath: LeapHand.Fingers.Array.data[3].bones.Array.data[3].PrevJoint.z
      value: 0.3142693
      objectReference: {fileID: 0}
    - target: {fileID: 7337961843798470890, guid: 85bdae4f36eb5b14c9fac95aec79bf2f, type: 3}
      propertyPath: LeapHand.Fingers.Array.data[4].bones.Array.data[0].Direction.y
      value: 0.8726359
      objectReference: {fileID: 0}
    - target: {fileID: 7337961843798470890, guid: 85bdae4f36eb5b14c9fac95aec79bf2f, type: 3}
      propertyPath: LeapHand.Fingers.Array.data[4].bones.Array.data[0].NextJoint.y
      value: -0.12188772
      objectReference: {fileID: 0}
    - target: {fileID: 7337961843798470890, guid: 85bdae4f36eb5b14c9fac95aec79bf2f, type: 3}
      propertyPath: LeapHand.Fingers.Array.data[4].bones.Array.data[0].NextJoint.z
      value: 0.28533128
      objectReference: {fileID: 0}
    - target: {fileID: 7337961843798470890, guid: 85bdae4f36eb5b14c9fac95aec79bf2f, type: 3}
      propertyPath: LeapHand.Fingers.Array.data[4].bones.Array.data[0].PrevJoint.y
      value: -0.16873954
      objectReference: {fileID: 0}
    - target: {fileID: 7337961843798470890, guid: 85bdae4f36eb5b14c9fac95aec79bf2f, type: 3}
      propertyPath: LeapHand.Fingers.Array.data[4].bones.Array.data[0].PrevJoint.z
      value: 0.2600617
      objectReference: {fileID: 0}
    - target: {fileID: 7337961843798470890, guid: 85bdae4f36eb5b14c9fac95aec79bf2f, type: 3}
      propertyPath: LeapHand.Fingers.Array.data[4].bones.Array.data[1].Direction.y
      value: 0.8726361
      objectReference: {fileID: 0}
    - target: {fileID: 7337961843798470890, guid: 85bdae4f36eb5b14c9fac95aec79bf2f, type: 3}
      propertyPath: LeapHand.Fingers.Array.data[4].bones.Array.data[1].NextJoint.y
      value: -0.09331761
      objectReference: {fileID: 0}
    - target: {fileID: 7337961843798470890, guid: 85bdae4f36eb5b14c9fac95aec79bf2f, type: 3}
      propertyPath: LeapHand.Fingers.Array.data[4].bones.Array.data[1].NextJoint.z
      value: 0.30074057
      objectReference: {fileID: 0}
    - target: {fileID: 7337961843798470890, guid: 85bdae4f36eb5b14c9fac95aec79bf2f, type: 3}
      propertyPath: LeapHand.Fingers.Array.data[4].bones.Array.data[1].PrevJoint.y
      value: -0.12188772
      objectReference: {fileID: 0}
    - target: {fileID: 7337961843798470890, guid: 85bdae4f36eb5b14c9fac95aec79bf2f, type: 3}
      propertyPath: LeapHand.Fingers.Array.data[4].bones.Array.data[1].PrevJoint.z
      value: 0.28533128
      objectReference: {fileID: 0}
    - target: {fileID: 7337961843798470890, guid: 85bdae4f36eb5b14c9fac95aec79bf2f, type: 3}
      propertyPath: LeapHand.Fingers.Array.data[4].bones.Array.data[2].Direction.y
      value: 0.8726357
      objectReference: {fileID: 0}
    - target: {fileID: 7337961843798470890, guid: 85bdae4f36eb5b14c9fac95aec79bf2f, type: 3}
      propertyPath: LeapHand.Fingers.Array.data[4].bones.Array.data[2].NextJoint.y
      value: -0.07751418
      objectReference: {fileID: 0}
    - target: {fileID: 7337961843798470890, guid: 85bdae4f36eb5b14c9fac95aec79bf2f, type: 3}
      propertyPath: LeapHand.Fingers.Array.data[4].bones.Array.data[2].NextJoint.z
      value: 0.30926418
      objectReference: {fileID: 0}
    - target: {fileID: 7337961843798470890, guid: 85bdae4f36eb5b14c9fac95aec79bf2f, type: 3}
      propertyPath: LeapHand.Fingers.Array.data[4].bones.Array.data[2].PrevJoint.y
      value: -0.09331761
      objectReference: {fileID: 0}
    - target: {fileID: 7337961843798470890, guid: 85bdae4f36eb5b14c9fac95aec79bf2f, type: 3}
      propertyPath: LeapHand.Fingers.Array.data[4].bones.Array.data[2].PrevJoint.z
      value: 0.30074057
      objectReference: {fileID: 0}
    - target: {fileID: 7337961843798470890, guid: 85bdae4f36eb5b14c9fac95aec79bf2f, type: 3}
      propertyPath: LeapHand.Fingers.Array.data[4].bones.Array.data[3].Direction.y
      value: 0.87263525
      objectReference: {fileID: 0}
    - target: {fileID: 7337961843798470890, guid: 85bdae4f36eb5b14c9fac95aec79bf2f, type: 3}
      propertyPath: LeapHand.Fingers.Array.data[4].bones.Array.data[3].NextJoint.y
      value: -0.06358692
      objectReference: {fileID: 0}
    - target: {fileID: 7337961843798470890, guid: 85bdae4f36eb5b14c9fac95aec79bf2f, type: 3}
      propertyPath: LeapHand.Fingers.Array.data[4].bones.Array.data[3].NextJoint.z
      value: 0.31677586
      objectReference: {fileID: 0}
    - target: {fileID: 7337961843798470890, guid: 85bdae4f36eb5b14c9fac95aec79bf2f, type: 3}
      propertyPath: LeapHand.Fingers.Array.data[4].bones.Array.data[3].PrevJoint.y
      value: -0.07751418
      objectReference: {fileID: 0}
    - target: {fileID: 7337961843798470890, guid: 85bdae4f36eb5b14c9fac95aec79bf2f, type: 3}
      propertyPath: LeapHand.Fingers.Array.data[4].bones.Array.data[3].PrevJoint.z
      value: 0.30926418
      objectReference: {fileID: 0}
    - target: {fileID: 7430377636917100820, guid: 85bdae4f36eb5b14c9fac95aec79bf2f, type: 3}
      propertyPath: m_RootOrder
      value: 0
      objectReference: {fileID: 0}
    - target: {fileID: 7430377636917100820, guid: 85bdae4f36eb5b14c9fac95aec79bf2f, type: 3}
      propertyPath: m_LocalPosition.x
      value: 0
      objectReference: {fileID: 0}
    - target: {fileID: 7430377636917100820, guid: 85bdae4f36eb5b14c9fac95aec79bf2f, type: 3}
      propertyPath: m_LocalPosition.y
      value: 0
      objectReference: {fileID: 0}
    - target: {fileID: 7430377636917100820, guid: 85bdae4f36eb5b14c9fac95aec79bf2f, type: 3}
      propertyPath: m_LocalPosition.z
      value: 0
      objectReference: {fileID: 0}
    - target: {fileID: 7430377636917100820, guid: 85bdae4f36eb5b14c9fac95aec79bf2f, type: 3}
>>>>>>> 3068b29c
      propertyPath: m_LocalRotation.w
      value: 1
      objectReference: {fileID: 0}
<<<<<<< HEAD
    - target: {fileID: 8218592994879277140, guid: 1b43d6eb40db60b419700fd2677e79c4, type: 3}
      propertyPath: m_LocalRotation.x
      value: -0.2881346
      objectReference: {fileID: 0}
    - target: {fileID: 8218592994879277140, guid: 1b43d6eb40db60b419700fd2677e79c4, type: 3}
      propertyPath: m_LocalRotation.y
      value: 0.518536
      objectReference: {fileID: 0}
    - target: {fileID: 8218592994879277140, guid: 1b43d6eb40db60b419700fd2677e79c4, type: 3}
=======
    - target: {fileID: 7430377636917100820, guid: 85bdae4f36eb5b14c9fac95aec79bf2f, type: 3}
      propertyPath: m_LocalRotation.x
      value: 0
      objectReference: {fileID: 0}
    - target: {fileID: 7430377636917100820, guid: 85bdae4f36eb5b14c9fac95aec79bf2f, type: 3}
      propertyPath: m_LocalRotation.y
      value: -0
      objectReference: {fileID: 0}
    - target: {fileID: 7430377636917100820, guid: 85bdae4f36eb5b14c9fac95aec79bf2f, type: 3}
>>>>>>> 3068b29c
      propertyPath: m_LocalRotation.z
      value: -0
      objectReference: {fileID: 0}
<<<<<<< HEAD
    - target: {fileID: 8401971646264999027, guid: 1b43d6eb40db60b419700fd2677e79c4, type: 3}
      propertyPath: m_LocalPosition.x
      value: -0.041285172
      objectReference: {fileID: 0}
    - target: {fileID: 8401971646264999027, guid: 1b43d6eb40db60b419700fd2677e79c4, type: 3}
      propertyPath: m_LocalPosition.y
      value: -0.000000029802322
      objectReference: {fileID: 0}
    - target: {fileID: 8401971646264999027, guid: 1b43d6eb40db60b419700fd2677e79c4, type: 3}
      propertyPath: m_LocalPosition.z
      value: 0.000000017695129
      objectReference: {fileID: 0}
    - target: {fileID: 8401971646264999027, guid: 1b43d6eb40db60b419700fd2677e79c4, type: 3}
      propertyPath: m_LocalRotation.x
      value: -0
      objectReference: {fileID: 0}
    - target: {fileID: 8401971646264999027, guid: 1b43d6eb40db60b419700fd2677e79c4, type: 3}
      propertyPath: m_LocalRotation.y
      value: -0
      objectReference: {fileID: 0}
    - target: {fileID: 8401971646264999027, guid: 1b43d6eb40db60b419700fd2677e79c4, type: 3}
      propertyPath: m_LocalRotation.z
      value: -0
      objectReference: {fileID: 0}
    - target: {fileID: 8498926295739354315, guid: 1b43d6eb40db60b419700fd2677e79c4, type: 3}
      propertyPath: m_LocalPosition.x
      value: -0.060847018
      objectReference: {fileID: 0}
    - target: {fileID: 8498926295739354315, guid: 1b43d6eb40db60b419700fd2677e79c4, type: 3}
      propertyPath: m_LocalPosition.y
      value: -0.000000018015271
      objectReference: {fileID: 0}
    - target: {fileID: 8498926295739354315, guid: 1b43d6eb40db60b419700fd2677e79c4, type: 3}
      propertyPath: m_LocalPosition.z
      value: -0.0000000013533281
      objectReference: {fileID: 0}
    - target: {fileID: 8498926295739354315, guid: 1b43d6eb40db60b419700fd2677e79c4, type: 3}
      propertyPath: m_LocalRotation.x
      value: -0
      objectReference: {fileID: 0}
    - target: {fileID: 8498926295739354315, guid: 1b43d6eb40db60b419700fd2677e79c4, type: 3}
      propertyPath: m_LocalRotation.z
      value: -0.0000000013969839
      objectReference: {fileID: 0}
    - target: {fileID: 8592856885087860885, guid: 1b43d6eb40db60b419700fd2677e79c4, type: 3}
      propertyPath: m_LocalPosition.x
      value: -0.038684126
      objectReference: {fileID: 0}
    - target: {fileID: 8592856885087860885, guid: 1b43d6eb40db60b419700fd2677e79c4, type: 3}
      propertyPath: m_LocalPosition.y
      value: -0.0055229515
      objectReference: {fileID: 0}
    - target: {fileID: 8592856885087860885, guid: 1b43d6eb40db60b419700fd2677e79c4, type: 3}
      propertyPath: m_LocalPosition.z
      value: 0.011204792
      objectReference: {fileID: 0}
    - target: {fileID: 8592856885087860885, guid: 1b43d6eb40db60b419700fd2677e79c4, type: 3}
      propertyPath: m_LocalRotation.w
      value: -0.9739429
      objectReference: {fileID: 0}
    - target: {fileID: 8592856885087860885, guid: 1b43d6eb40db60b419700fd2677e79c4, type: 3}
      propertyPath: m_LocalRotation.x
      value: 0.17725916
      objectReference: {fileID: 0}
    - target: {fileID: 8592856885087860885, guid: 1b43d6eb40db60b419700fd2677e79c4, type: 3}
      propertyPath: m_LocalRotation.y
      value: -0.13843817
      objectReference: {fileID: 0}
    - target: {fileID: 8592856885087860885, guid: 1b43d6eb40db60b419700fd2677e79c4, type: 3}
      propertyPath: m_LocalRotation.z
      value: 0.029145628
      objectReference: {fileID: 0}
    - target: {fileID: 8758208101913261048, guid: 1b43d6eb40db60b419700fd2677e79c4, type: 3}
      propertyPath: m_LocalPosition.x
      value: -0.037390225
      objectReference: {fileID: 0}
    - target: {fileID: 8758208101913261048, guid: 1b43d6eb40db60b419700fd2677e79c4, type: 3}
      propertyPath: m_LocalPosition.y
      value: -0.011259159
      objectReference: {fileID: 0}
    - target: {fileID: 8758208101913261048, guid: 1b43d6eb40db60b419700fd2677e79c4, type: 3}
      propertyPath: m_LocalPosition.z
      value: -0.018525962
      objectReference: {fileID: 0}
    - target: {fileID: 8758208101913261048, guid: 1b43d6eb40db60b419700fd2677e79c4, type: 3}
      propertyPath: m_LocalRotation.w
      value: -0.99368477
      objectReference: {fileID: 0}
    - target: {fileID: 8758208101913261048, guid: 1b43d6eb40db60b419700fd2677e79c4, type: 3}
      propertyPath: m_LocalRotation.x
      value: -0.006266251
      objectReference: {fileID: 0}
    - target: {fileID: 8758208101913261048, guid: 1b43d6eb40db60b419700fd2677e79c4, type: 3}
      propertyPath: m_LocalRotation.y
      value: 0.0840171
      objectReference: {fileID: 0}
    - target: {fileID: 8758208101913261048, guid: 1b43d6eb40db60b419700fd2677e79c4, type: 3}
      propertyPath: m_LocalRotation.z
      value: 0.07411179
=======
    - target: {fileID: 7430377636917100820, guid: 85bdae4f36eb5b14c9fac95aec79bf2f, type: 3}
      propertyPath: m_LocalEulerAnglesHint.x
      value: 0
      objectReference: {fileID: 0}
    - target: {fileID: 7430377636917100820, guid: 85bdae4f36eb5b14c9fac95aec79bf2f, type: 3}
      propertyPath: m_LocalEulerAnglesHint.y
      value: 0
      objectReference: {fileID: 0}
    - target: {fileID: 7430377636917100820, guid: 85bdae4f36eb5b14c9fac95aec79bf2f, type: 3}
      propertyPath: m_LocalEulerAnglesHint.z
      value: 0
      objectReference: {fileID: 0}
    - target: {fileID: 7473514418205303128, guid: 85bdae4f36eb5b14c9fac95aec79bf2f, type: 3}
      propertyPath: m_LocalScale.x
      value: 1.2834928
      objectReference: {fileID: 0}
    - target: {fileID: 7473514418205303128, guid: 85bdae4f36eb5b14c9fac95aec79bf2f, type: 3}
      propertyPath: m_LocalScale.y
      value: 0.99999994
      objectReference: {fileID: 0}
    - target: {fileID: 7473514418205303128, guid: 85bdae4f36eb5b14c9fac95aec79bf2f, type: 3}
      propertyPath: m_LocalScale.z
      value: 1
      objectReference: {fileID: 0}
    - target: {fileID: 7473514418205303128, guid: 85bdae4f36eb5b14c9fac95aec79bf2f, type: 3}
      propertyPath: m_LocalPosition.x
      value: -0.024430446
      objectReference: {fileID: 0}
    - target: {fileID: 7473514418205303128, guid: 85bdae4f36eb5b14c9fac95aec79bf2f, type: 3}
      propertyPath: m_LocalPosition.y
      value: -0.0000000013969839
      objectReference: {fileID: 0}
    - target: {fileID: 7473514418205303128, guid: 85bdae4f36eb5b14c9fac95aec79bf2f, type: 3}
      propertyPath: m_LocalPosition.z
      value: 0.000000019324943
      objectReference: {fileID: 0}
    - target: {fileID: 7806376131577453486, guid: 85bdae4f36eb5b14c9fac95aec79bf2f, type: 3}
      propertyPath: m_Name
      value: Visual Hands
      objectReference: {fileID: 0}
    - target: {fileID: 7896001867359217881, guid: 85bdae4f36eb5b14c9fac95aec79bf2f, type: 3}
      propertyPath: m_LocalPosition.x
      value: -0.09463009
      objectReference: {fileID: 0}
    - target: {fileID: 7896001867359217881, guid: 85bdae4f36eb5b14c9fac95aec79bf2f, type: 3}
      propertyPath: m_LocalPosition.y
      value: -0.004286033
      objectReference: {fileID: 0}
    - target: {fileID: 7896001867359217881, guid: 85bdae4f36eb5b14c9fac95aec79bf2f, type: 3}
      propertyPath: m_LocalPosition.z
      value: 0.024981223
      objectReference: {fileID: 0}
    - target: {fileID: 8049219267383934633, guid: 85bdae4f36eb5b14c9fac95aec79bf2f, type: 3}
      propertyPath: m_LocalPosition.x
      value: -0.03788852
      objectReference: {fileID: 0}
    - target: {fileID: 8049219267383934633, guid: 85bdae4f36eb5b14c9fac95aec79bf2f, type: 3}
      propertyPath: m_LocalPosition.y
      value: -0.0000000115906005
      objectReference: {fileID: 0}
    - target: {fileID: 8049219267383934633, guid: 85bdae4f36eb5b14c9fac95aec79bf2f, type: 3}
      propertyPath: m_LocalPosition.z
      value: 0.000000009989725
      objectReference: {fileID: 0}
    - target: {fileID: 8049219267383934633, guid: 85bdae4f36eb5b14c9fac95aec79bf2f, type: 3}
      propertyPath: m_LocalRotation.z
      value: -0.0000000025378313
      objectReference: {fileID: 0}
    - target: {fileID: 8726910147189952524, guid: 85bdae4f36eb5b14c9fac95aec79bf2f, type: 3}
      propertyPath: m_LocalPosition.x
      value: -0.03463539
      objectReference: {fileID: 0}
    - target: {fileID: 8726910147189952524, guid: 85bdae4f36eb5b14c9fac95aec79bf2f, type: 3}
      propertyPath: m_LocalPosition.y
      value: 0.005238504
      objectReference: {fileID: 0}
    - target: {fileID: 8726910147189952524, guid: 85bdae4f36eb5b14c9fac95aec79bf2f, type: 3}
      propertyPath: m_LocalPosition.z
      value: -0.02117435
      objectReference: {fileID: 0}
    - target: {fileID: 8726910147189952524, guid: 85bdae4f36eb5b14c9fac95aec79bf2f, type: 3}
      propertyPath: m_LocalRotation.w
      value: 0.79333526
      objectReference: {fileID: 0}
    - target: {fileID: 8726910147189952524, guid: 85bdae4f36eb5b14c9fac95aec79bf2f, type: 3}
      propertyPath: m_LocalRotation.y
      value: -0.28951317
      objectReference: {fileID: 0}
    - target: {fileID: 8726910147189952524, guid: 85bdae4f36eb5b14c9fac95aec79bf2f, type: 3}
      propertyPath: m_LocalRotation.z
      value: -0.066472165
      objectReference: {fileID: 0}
    - target: {fileID: 8960369879201332238, guid: 85bdae4f36eb5b14c9fac95aec79bf2f, type: 3}
      propertyPath: m_LocalScale.x
      value: 1.2834928
      objectReference: {fileID: 0}
    - target: {fileID: 8960369879201332238, guid: 85bdae4f36eb5b14c9fac95aec79bf2f, type: 3}
      propertyPath: m_LocalScale.y
      value: 0.9999997
      objectReference: {fileID: 0}
    - target: {fileID: 8960369879201332238, guid: 85bdae4f36eb5b14c9fac95aec79bf2f, type: 3}
      propertyPath: m_LocalScale.z
      value: 1.0000005
      objectReference: {fileID: 0}
    - target: {fileID: 8960369879201332238, guid: 85bdae4f36eb5b14c9fac95aec79bf2f, type: 3}
      propertyPath: m_LocalPosition.x
      value: -0.02443048
      objectReference: {fileID: 0}
    - target: {fileID: 8960369879201332238, guid: 85bdae4f36eb5b14c9fac95aec79bf2f, type: 3}
      propertyPath: m_LocalPosition.y
      value: 0.000000004140142
      objectReference: {fileID: 0}
    - target: {fileID: 8960369879201332238, guid: 85bdae4f36eb5b14c9fac95aec79bf2f, type: 3}
      propertyPath: m_LocalPosition.z
      value: -0.000000023457687
>>>>>>> 3068b29c
      objectReference: {fileID: 0}
    m_RemovedComponents: []
  m_SourcePrefab: {fileID: 100100000, guid: 85bdae4f36eb5b14c9fac95aec79bf2f, type: 3}
--- !u!1 &411166315
GameObject:
  m_ObjectHideFlags: 0
  m_CorrespondingSourceObject: {fileID: 0}
  m_PrefabInstance: {fileID: 0}
  m_PrefabAsset: {fileID: 0}
  serializedVersion: 6
  m_Component:
  - component: {fileID: 411166316}
  - component: {fileID: 411166317}
  - component: {fileID: 411166318}
  - component: {fileID: 411166319}
  m_Layer: 0
  m_Name: Left Thumb Joint 0
  m_TagString: Untagged
  m_Icon: {fileID: 0}
  m_NavMeshLayer: 0
  m_StaticEditorFlags: 0
  m_IsActive: 1
--- !u!4 &411166316
Transform:
  m_ObjectHideFlags: 0
  m_CorrespondingSourceObject: {fileID: 0}
  m_PrefabInstance: {fileID: 0}
  m_PrefabAsset: {fileID: 0}
  m_GameObject: {fileID: 411166315}
  m_LocalRotation: {x: 0.019904852, y: 0.35755512, z: -0.53516835, w: 0.7650836}
  m_LocalPosition: {x: 0.019338273, y: -0.006000001, z: -0.053168494}
  m_LocalScale: {x: 0.99999976, y: 0.99999976, z: 0.9999999}
  m_Children:
  - {fileID: 1804403124}
  m_Father: {fileID: 505758168}
  m_RootOrder: 0
  m_LocalEulerAnglesHint: {x: 0, y: 0, z: 0}
--- !u!136 &411166317
CapsuleCollider:
  m_ObjectHideFlags: 0
  m_CorrespondingSourceObject: {fileID: 0}
  m_PrefabInstance: {fileID: 0}
  m_PrefabAsset: {fileID: 0}
  m_GameObject: {fileID: 411166315}
  m_Material: {fileID: 777712434}
  m_IsTrigger: 0
  m_Enabled: 1
  m_Radius: 0.004
  m_Height: 0.054220006
  m_Direction: 2
  m_Center: {x: 0, y: 0, z: 0.023110002}
--- !u!171741748 &411166318
ArticulationBody:
  m_ObjectHideFlags: 0
  m_CorrespondingSourceObject: {fileID: 0}
  m_PrefabInstance: {fileID: 0}
  m_PrefabAsset: {fileID: 0}
  m_GameObject: {fileID: 411166315}
  m_Enabled: 1
  serializedVersion: 3
  m_Mass: 0.6
  m_ParentAnchorPosition: {x: 0.019338273, y: -0.0059999935, z: -0.053168505}
  m_ParentAnchorRotation: {x: 0.019904822, y: 0.35755518, z: -0.5351684, w: 0.7650837}
  m_AnchorPosition: {x: 0, y: 0, z: 0}
  m_AnchorRotation: {x: 0, y: 0, z: 0, w: 1}
  m_ComputeParentAnchor: 0
  m_ArticulationJointType: 3
  m_LinearX: 2
  m_LinearY: 2
  m_LinearZ: 2
  m_SwingY: 2
  m_SwingZ: 1
  m_Twist: 1
  m_XDrive:
    lowerLimit: -15
    upperLimit: 80
    stiffness: 200
    damping: 3
    forceLimit: 100000
    target: 0
    targetVelocity: 0
  m_YDrive:
    lowerLimit: -15
    upperLimit: 15
    stiffness: 200
    damping: 6
    forceLimit: 100000
    target: 0
    targetVelocity: 0
  m_ZDrive:
    lowerLimit: -15
    upperLimit: 15
    stiffness: 200
    damping: 6
    forceLimit: 100000
    target: 0
    targetVelocity: 0
  m_LinearDamping: 0.05
  m_AngularDamping: 0.05
  m_JointFriction: 0.05
  m_Immovable: 0
  m_UseGravity: 0
  m_CollisionDetectionMode: 3
--- !u!114 &411166319
MonoBehaviour:
  m_ObjectHideFlags: 0
  m_CorrespondingSourceObject: {fileID: 0}
  m_PrefabInstance: {fileID: 0}
  m_PrefabAsset: {fileID: 0}
  m_GameObject: {fileID: 411166315}
  m_Enabled: 1
  m_EditorHideFlags: 0
  m_Script: {fileID: 11500000, guid: 3f55b708478cebe429cfce6531ca4cde, type: 3}
  m_Name: 
  m_EditorClassIdentifier: 
  _hand: {fileID: 91519998}
  _body: {fileID: 411166318}
  _origXDriveLimit: 0
  _currentXDriveLimit: 3.4028235e+38
  _finger: 0
  _joint: 0
--- !u!1 &416876776
GameObject:
  m_ObjectHideFlags: 0
  m_CorrespondingSourceObject: {fileID: 0}
  m_PrefabInstance: {fileID: 0}
  m_PrefabAsset: {fileID: 0}
  serializedVersion: 6
  m_Component:
  - component: {fileID: 416876777}
  - component: {fileID: 416876781}
  - component: {fileID: 416876780}
  - component: {fileID: 416876779}
  - component: {fileID: 416876778}
  m_Layer: 0
  m_Name: Physics With Helpers
  m_TagString: Untagged
  m_Icon: {fileID: 0}
  m_NavMeshLayer: 0
  m_StaticEditorFlags: 0
  m_IsActive: 1
--- !u!4 &416876777
Transform:
  m_ObjectHideFlags: 0
  m_CorrespondingSourceObject: {fileID: 0}
  m_PrefabInstance: {fileID: 0}
  m_PrefabAsset: {fileID: 0}
  m_GameObject: {fileID: 416876776}
  m_LocalRotation: {x: -0, y: -0, z: -0, w: 1}
  m_LocalPosition: {x: 0, y: 0, z: -0.15}
  m_LocalScale: {x: 0.075, y: 0.075, z: 0.075}
  m_Children:
  - {fileID: 980869087}
  m_Father: {fileID: 1265756911}
  m_RootOrder: 0
  m_LocalEulerAnglesHint: {x: 0, y: 0, z: 0}
--- !u!54 &416876778
Rigidbody:
  m_ObjectHideFlags: 0
  m_CorrespondingSourceObject: {fileID: 0}
  m_PrefabInstance: {fileID: 0}
  m_PrefabAsset: {fileID: 0}
  m_GameObject: {fileID: 416876776}
  serializedVersion: 2
  m_Mass: 0.75
  m_Drag: 0
  m_AngularDrag: 0.05
  m_UseGravity: 1
  m_IsKinematic: 0
  m_Interpolate: 0
  m_Constraints: 0
  m_CollisionDetection: 0
--- !u!65 &416876779
BoxCollider:
  m_ObjectHideFlags: 0
  m_CorrespondingSourceObject: {fileID: 0}
  m_PrefabInstance: {fileID: 0}
  m_PrefabAsset: {fileID: 0}
  m_GameObject: {fileID: 416876776}
  m_Material: {fileID: 0}
  m_IsTrigger: 0
  m_Enabled: 1
  serializedVersion: 2
  m_Size: {x: 1, y: 1, z: 1}
  m_Center: {x: 0, y: 0, z: 0}
--- !u!23 &416876780
MeshRenderer:
  m_ObjectHideFlags: 0
  m_CorrespondingSourceObject: {fileID: 0}
  m_PrefabInstance: {fileID: 0}
  m_PrefabAsset: {fileID: 0}
  m_GameObject: {fileID: 416876776}
  m_Enabled: 1
  m_CastShadows: 1
  m_ReceiveShadows: 1
  m_DynamicOccludee: 1
  m_MotionVectors: 1
  m_LightProbeUsage: 1
  m_ReflectionProbeUsage: 1
  m_RayTracingMode: 2
  m_RayTraceProcedural: 0
  m_RenderingLayerMask: 257
  m_RendererPriority: 0
  m_Materials:
  - {fileID: 10303, guid: 0000000000000000f000000000000000, type: 0}
  m_StaticBatchInfo:
    firstSubMesh: 0
    subMeshCount: 0
  m_StaticBatchRoot: {fileID: 0}
  m_ProbeAnchor: {fileID: 0}
  m_LightProbeVolumeOverride: {fileID: 0}
  m_ScaleInLightmap: 1
  m_ReceiveGI: 1
  m_PreserveUVs: 0
  m_IgnoreNormalsForChartDetection: 0
  m_ImportantGI: 0
  m_StitchLightmapSeams: 1
  m_SelectedEditorRenderState: 3
  m_MinimumChartSize: 4
  m_AutoUVMaxDistance: 0.5
  m_AutoUVMaxAngle: 89
  m_LightmapParameters: {fileID: 0}
  m_SortingLayerID: 0
  m_SortingLayer: 0
  m_SortingOrder: 0
  m_AdditionalVertexStreams: {fileID: 0}
--- !u!33 &416876781
MeshFilter:
  m_ObjectHideFlags: 0
  m_CorrespondingSourceObject: {fileID: 0}
  m_PrefabInstance: {fileID: 0}
  m_PrefabAsset: {fileID: 0}
  m_GameObject: {fileID: 416876776}
  m_Mesh: {fileID: 10202, guid: 0000000000000000e000000000000000, type: 0}
--- !u!1 &417227618
GameObject:
  m_ObjectHideFlags: 0
  m_CorrespondingSourceObject: {fileID: 0}
  m_PrefabInstance: {fileID: 0}
  m_PrefabAsset: {fileID: 0}
  serializedVersion: 6
  m_Component:
  - component: {fileID: 417227619}
  - component: {fileID: 417227622}
  - component: {fileID: 417227621}
  - component: {fileID: 417227620}
  m_Layer: 0
  m_Name: Capsule
  m_TagString: Untagged
  m_Icon: {fileID: 0}
  m_NavMeshLayer: 0
  m_StaticEditorFlags: 0
  m_IsActive: 1
--- !u!4 &417227619
Transform:
  m_ObjectHideFlags: 0
  m_CorrespondingSourceObject: {fileID: 0}
  m_PrefabInstance: {fileID: 0}
  m_PrefabAsset: {fileID: 0}
  m_GameObject: {fileID: 417227618}
  m_LocalRotation: {x: -0, y: -0, z: -0, w: 1}
  m_LocalPosition: {x: 0, y: 0, z: 0}
  m_LocalScale: {x: 1, y: 1, z: 1}
  m_Children: []
  m_Father: {fileID: 1100450177}
  m_RootOrder: 0
  m_LocalEulerAnglesHint: {x: 0, y: 0, z: 0}
--- !u!136 &417227620
CapsuleCollider:
  m_ObjectHideFlags: 0
  m_CorrespondingSourceObject: {fileID: 0}
  m_PrefabInstance: {fileID: 0}
  m_PrefabAsset: {fileID: 0}
  m_GameObject: {fileID: 417227618}
  m_Material: {fileID: 0}
  m_IsTrigger: 0
  m_Enabled: 1
  m_Radius: 0.5
  m_Height: 2
  m_Direction: 1
  m_Center: {x: 0, y: 0, z: 0}
--- !u!23 &417227621
MeshRenderer:
  m_ObjectHideFlags: 0
  m_CorrespondingSourceObject: {fileID: 0}
  m_PrefabInstance: {fileID: 0}
  m_PrefabAsset: {fileID: 0}
  m_GameObject: {fileID: 417227618}
  m_Enabled: 1
  m_CastShadows: 1
  m_ReceiveShadows: 1
  m_DynamicOccludee: 1
  m_MotionVectors: 1
  m_LightProbeUsage: 1
  m_ReflectionProbeUsage: 1
  m_RayTracingMode: 2
  m_RayTraceProcedural: 0
  m_RenderingLayerMask: 257
  m_RendererPriority: 0
  m_Materials:
  - {fileID: 10303, guid: 0000000000000000f000000000000000, type: 0}
  m_StaticBatchInfo:
    firstSubMesh: 0
    subMeshCount: 0
  m_StaticBatchRoot: {fileID: 0}
  m_ProbeAnchor: {fileID: 0}
  m_LightProbeVolumeOverride: {fileID: 0}
  m_ScaleInLightmap: 1
  m_ReceiveGI: 1
  m_PreserveUVs: 0
  m_IgnoreNormalsForChartDetection: 0
  m_ImportantGI: 0
  m_StitchLightmapSeams: 1
  m_SelectedEditorRenderState: 3
  m_MinimumChartSize: 4
  m_AutoUVMaxDistance: 0.5
  m_AutoUVMaxAngle: 89
  m_LightmapParameters: {fileID: 0}
  m_SortingLayerID: 0
  m_SortingLayer: 0
  m_SortingOrder: 0
  m_AdditionalVertexStreams: {fileID: 0}
--- !u!33 &417227622
MeshFilter:
  m_ObjectHideFlags: 0
  m_CorrespondingSourceObject: {fileID: 0}
  m_PrefabInstance: {fileID: 0}
  m_PrefabAsset: {fileID: 0}
  m_GameObject: {fileID: 417227618}
  m_Mesh: {fileID: 10208, guid: 0000000000000000e000000000000000, type: 0}
--- !u!114 &435497339
MonoBehaviour:
  m_ObjectHideFlags: 0
  m_CorrespondingSourceObject: {fileID: 0}
  m_PrefabInstance: {fileID: 0}
  m_PrefabAsset: {fileID: 0}
  m_GameObject: {fileID: 4953295636054236225}
  m_Enabled: 1
  m_EditorHideFlags: 0
  m_Script: {fileID: 11500000, guid: 42bf16dc17d04074399626551f65de64, type: 3}
  m_Name: 
  m_EditorClassIdentifier: 
  _physicsHand: {fileID: 91519998}
  _handModel: {fileID: 7337961843106110330}
  _alpha: 0.05
  _minimumDistance: 0.02
  _maximumDistance: 0.08
  _lerpTime: 0.1
--- !u!1 &450909454
GameObject:
  m_ObjectHideFlags: 0
  m_CorrespondingSourceObject: {fileID: 0}
  m_PrefabInstance: {fileID: 0}
  m_PrefabAsset: {fileID: 0}
  serializedVersion: 6
  m_Component:
  - component: {fileID: 450909456}
  - component: {fileID: 450909455}
  - component: {fileID: 450909457}
  - component: {fileID: 450909458}
  m_Layer: 0
  m_Name: Left Thumb Joint 2
  m_TagString: Untagged
  m_Icon: {fileID: 0}
  m_NavMeshLayer: 0
  m_StaticEditorFlags: 0
  m_IsActive: 1
--- !u!136 &450909455
CapsuleCollider:
  m_ObjectHideFlags: 0
  m_CorrespondingSourceObject: {fileID: 0}
  m_PrefabInstance: {fileID: 0}
  m_PrefabAsset: {fileID: 0}
  m_GameObject: {fileID: 450909454}
  m_Material: {fileID: 777712434}
  m_IsTrigger: 0
  m_Enabled: 1
  m_Radius: 0.004
  m_Height: 0.02967
  m_Direction: 2
  m_Center: {x: 0, y: 0, z: 0.010835}
--- !u!4 &450909456
Transform:
  m_ObjectHideFlags: 0
  m_CorrespondingSourceObject: {fileID: 0}
  m_PrefabInstance: {fileID: 0}
  m_PrefabAsset: {fileID: 0}
  m_GameObject: {fileID: 450909454}
  m_LocalRotation: {x: -0, y: -0, z: -0, w: 1}
  m_LocalPosition: {x: 0, y: 0, z: 0.031570002}
  m_LocalScale: {x: 1, y: 1.0000001, z: 1.0000001}
  m_Children: []
  m_Father: {fileID: 1804403124}
  m_RootOrder: 0
  m_LocalEulerAnglesHint: {x: 0, y: 0, z: 0}
--- !u!171741748 &450909457
ArticulationBody:
  m_ObjectHideFlags: 0
  m_CorrespondingSourceObject: {fileID: 0}
  m_PrefabInstance: {fileID: 0}
  m_PrefabAsset: {fileID: 0}
  m_GameObject: {fileID: 450909454}
  m_Enabled: 1
  serializedVersion: 3
  m_Mass: 0.6
  m_ParentAnchorPosition: {x: -0.000000009313227, y: -0.0000000037252916, z: 0.03157001}
  m_ParentAnchorRotation: {x: 0, y: 0, z: 0, w: 1.0000001}
  m_AnchorPosition: {x: 0, y: 0, z: 0}
  m_AnchorRotation: {x: 0, y: 0, z: 0, w: 1}
  m_ComputeParentAnchor: 0
  m_ArticulationJointType: 2
  m_LinearX: 2
  m_LinearY: 2
  m_LinearZ: 2
  m_SwingY: 2
  m_SwingZ: 2
  m_Twist: 2
  m_XDrive:
    lowerLimit: -10
    upperLimit: 89
    stiffness: 200
    damping: 3
    forceLimit: 100000
    target: 0
    targetVelocity: 0
  m_YDrive:
    lowerLimit: 0
    upperLimit: 0
    stiffness: 0
    damping: 0
    forceLimit: 3.4028235e+38
    target: 0
    targetVelocity: 0
  m_ZDrive:
    lowerLimit: 0
    upperLimit: 0
    stiffness: 0
    damping: 0
    forceLimit: 3.4028235e+38
    target: 0
    targetVelocity: 0
  m_LinearDamping: 0.05
  m_AngularDamping: 0.05
  m_JointFriction: 0.05
  m_Immovable: 0
  m_UseGravity: 0
  m_CollisionDetectionMode: 3
--- !u!114 &450909458
MonoBehaviour:
  m_ObjectHideFlags: 0
  m_CorrespondingSourceObject: {fileID: 0}
  m_PrefabInstance: {fileID: 0}
  m_PrefabAsset: {fileID: 0}
  m_GameObject: {fileID: 450909454}
  m_Enabled: 1
  m_EditorHideFlags: 0
  m_Script: {fileID: 11500000, guid: 3f55b708478cebe429cfce6531ca4cde, type: 3}
  m_Name: 
  m_EditorClassIdentifier: 
  _hand: {fileID: 91519998}
  _body: {fileID: 450909457}
  _origXDriveLimit: 0
  _currentXDriveLimit: 3.4028235e+38
  _finger: 0
  _joint: 2
--- !u!1 &461023103
GameObject:
  m_ObjectHideFlags: 0
  m_CorrespondingSourceObject: {fileID: 0}
  m_PrefabInstance: {fileID: 0}
  m_PrefabAsset: {fileID: 0}
  serializedVersion: 6
  m_Component:
  - component: {fileID: 461023104}
  m_Layer: 0
  m_Name: Objects
  m_TagString: Untagged
  m_Icon: {fileID: 0}
  m_NavMeshLayer: 0
  m_StaticEditorFlags: 0
  m_IsActive: 1
--- !u!4 &461023104
Transform:
  m_ObjectHideFlags: 0
  m_CorrespondingSourceObject: {fileID: 0}
  m_PrefabInstance: {fileID: 0}
  m_PrefabAsset: {fileID: 0}
  m_GameObject: {fileID: 461023103}
  m_LocalRotation: {x: -0, y: -0, z: -0, w: 1}
  m_LocalPosition: {x: -0.119, y: 1, z: -0.143}
  m_LocalScale: {x: 1, y: 1, z: 1}
  m_Children:
  - {fileID: 207924401}
  - {fileID: 1031752491}
  - {fileID: 1100450177}
  - {fileID: 176742435}
  - {fileID: 149014350}
  - {fileID: 1265756911}
  - {fileID: 518429783}
  m_Father: {fileID: 0}
  m_RootOrder: 4
  m_LocalEulerAnglesHint: {x: 0, y: 0, z: 0}
--- !u!1 &463914037
GameObject:
  m_ObjectHideFlags: 0
  m_CorrespondingSourceObject: {fileID: 0}
  m_PrefabInstance: {fileID: 0}
  m_PrefabAsset: {fileID: 0}
  serializedVersion: 6
  m_Component:
  - component: {fileID: 463914042}
  - component: {fileID: 463914041}
  - component: {fileID: 463914040}
  - component: {fileID: 463914039}
  - component: {fileID: 463914038}
  m_Layer: 0
  m_Name: Main Camera
  m_TagString: MainCamera
  m_Icon: {fileID: 0}
  m_NavMeshLayer: 0
  m_StaticEditorFlags: 0
  m_IsActive: 1
--- !u!114 &463914038
MonoBehaviour:
  m_ObjectHideFlags: 0
  m_CorrespondingSourceObject: {fileID: 0}
  m_PrefabInstance: {fileID: 0}
  m_PrefabAsset: {fileID: 0}
  m_GameObject: {fileID: 463914037}
  m_Enabled: 1
  m_EditorHideFlags: 0
  m_Script: {fileID: 11500000, guid: 5a2a9c34df4095f47b9ca8f975175f5b, type: 3}
  m_Name: 
  m_EditorClassIdentifier: 
  m_Device: 0
  m_PoseSource: 2
  m_PoseProviderComponent: {fileID: 0}
  m_TrackingType: 0
  m_UpdateType: 0
  m_UseRelativeTransform: 0
--- !u!114 &463914039
MonoBehaviour:
  m_ObjectHideFlags: 0
  m_CorrespondingSourceObject: {fileID: 0}
  m_PrefabInstance: {fileID: 0}
  m_PrefabAsset: {fileID: 0}
  m_GameObject: {fileID: 463914037}
  m_Enabled: 1
  m_EditorHideFlags: 0
  m_Script: {fileID: 11500000, guid: abb0e8dd6c809854f8fea5e0976884f8, type: 3}
  m_Name: 
  m_EditorClassIdentifier: 
  editTimePose: 1
  _interactionVolumeVisualization: 3
  FOV_Visualization: 0
  OptimalFOV_Visualization: 1
  MaxFOV_Visualization: 1
  _frameOptimization: 0
  _physicsExtrapolation: 1
  _physicsExtrapolationTime: 0.011111111
  _multipleDeviceMode: 0
  _specificSerialNumber: 
  _trackingOptimization: 2
  _preventInitializingTrackingMode: 0
  _workerThreadProfiling: 0
  _serverNameSpace: Leap Service
  _deviceOffsetMode: 0
  _deviceOffsetYAxis: 0
  _deviceOffsetZAxis: 0.12
  _deviceTiltXAxis: 5
  _deviceOrigin: {fileID: 0}
  _mainCamera: {fileID: 463914041}
  _temporalWarpingMode: 0
  _customWarpAdjustment: 17
  _updateHandInPrecull: 0
--- !u!81 &463914040
AudioListener:
  m_ObjectHideFlags: 0
  m_CorrespondingSourceObject: {fileID: 0}
  m_PrefabInstance: {fileID: 0}
  m_PrefabAsset: {fileID: 0}
  m_GameObject: {fileID: 463914037}
  m_Enabled: 1
--- !u!20 &463914041
Camera:
  m_ObjectHideFlags: 0
  m_CorrespondingSourceObject: {fileID: 0}
  m_PrefabInstance: {fileID: 0}
  m_PrefabAsset: {fileID: 0}
  m_GameObject: {fileID: 463914037}
  m_Enabled: 1
  serializedVersion: 2
  m_ClearFlags: 1
  m_BackGroundColor: {r: 0.19215687, g: 0.3019608, b: 0.4745098, a: 0}
  m_projectionMatrixMode: 1
  m_GateFitMode: 2
  m_FOVAxisMode: 0
  m_SensorSize: {x: 36, y: 24}
  m_LensShift: {x: 0, y: 0}
  m_FocalLength: 50
  m_NormalizedViewPortRect:
    serializedVersion: 2
    x: 0
    y: 0
    width: 1
    height: 1
  near clip plane: 0.01
  far clip plane: 1000
  field of view: 60
  orthographic: 0
  orthographic size: 5
  m_Depth: 0
  m_CullingMask:
    serializedVersion: 2
    m_Bits: 4294967295
  m_RenderingPath: -1
  m_TargetTexture: {fileID: 0}
  m_TargetDisplay: 0
  m_TargetEye: 3
  m_HDR: 1
  m_AllowMSAA: 1
  m_AllowDynamicResolution: 0
  m_ForceIntoRT: 0
  m_OcclusionCulling: 1
  m_StereoConvergence: 10
  m_StereoSeparation: 0.022
--- !u!4 &463914042
Transform:
  m_ObjectHideFlags: 0
  m_CorrespondingSourceObject: {fileID: 0}
  m_PrefabInstance: {fileID: 0}
  m_PrefabAsset: {fileID: 0}
  m_GameObject: {fileID: 463914037}
  m_LocalRotation: {x: 0, y: 0, z: 0, w: 1}
  m_LocalPosition: {x: 0, y: 0, z: 0}
  m_LocalScale: {x: 1, y: 1, z: 1}
  m_Children: []
  m_Father: {fileID: 244881942}
  m_RootOrder: 0
  m_LocalEulerAnglesHint: {x: 0, y: 0, z: 0}
--- !u!1 &468354686
GameObject:
  m_ObjectHideFlags: 0
  m_CorrespondingSourceObject: {fileID: 0}
  m_PrefabInstance: {fileID: 0}
  m_PrefabAsset: {fileID: 0}
  serializedVersion: 6
  m_Component:
  - component: {fileID: 468354688}
  - component: {fileID: 468354687}
  - component: {fileID: 468354689}
  - component: {fileID: 468354690}
  m_Layer: 0
  m_Name: Right Thumb Joint 2
  m_TagString: Untagged
  m_Icon: {fileID: 0}
  m_NavMeshLayer: 0
  m_StaticEditorFlags: 0
  m_IsActive: 1
--- !u!136 &468354687
CapsuleCollider:
  m_ObjectHideFlags: 0
  m_CorrespondingSourceObject: {fileID: 0}
  m_PrefabInstance: {fileID: 0}
  m_PrefabAsset: {fileID: 0}
  m_GameObject: {fileID: 468354686}
  m_Material: {fileID: 280979854}
  m_IsTrigger: 0
  m_Enabled: 1
  m_Radius: 0.004
  m_Height: 0.02967
  m_Direction: 2
  m_Center: {x: 0, y: 0, z: 0.010835}
--- !u!4 &468354688
Transform:
  m_ObjectHideFlags: 0
  m_CorrespondingSourceObject: {fileID: 0}
  m_PrefabInstance: {fileID: 0}
  m_PrefabAsset: {fileID: 0}
  m_GameObject: {fileID: 468354686}
  m_LocalRotation: {x: -0, y: -0, z: -0, w: 1}
  m_LocalPosition: {x: 0, y: 0, z: 0.031570002}
  m_LocalScale: {x: 1, y: 1, z: 1}
  m_Children: []
  m_Father: {fileID: 1497631535}
  m_RootOrder: 0
  m_LocalEulerAnglesHint: {x: 0, y: 0, z: 0}
--- !u!171741748 &468354689
ArticulationBody:
  m_ObjectHideFlags: 0
  m_CorrespondingSourceObject: {fileID: 0}
  m_PrefabInstance: {fileID: 0}
  m_PrefabAsset: {fileID: 0}
  m_GameObject: {fileID: 468354686}
  m_Enabled: 1
  serializedVersion: 3
  m_Mass: 0.6
  m_ParentAnchorPosition: {x: -0.000000018626457, y: 0.000000031664985, z: 0.031570025}
  m_ParentAnchorRotation: {x: 0, y: 0, z: 0, w: 1.0000002}
  m_AnchorPosition: {x: 0, y: 0, z: 0}
  m_AnchorRotation: {x: 0, y: 0, z: 0, w: 1}
  m_ComputeParentAnchor: 0
  m_ArticulationJointType: 2
  m_LinearX: 2
  m_LinearY: 2
  m_LinearZ: 2
  m_SwingY: 2
  m_SwingZ: 2
  m_Twist: 2
  m_XDrive:
    lowerLimit: -10
    upperLimit: 89
    stiffness: 200
    damping: 3
    forceLimit: 100000
    target: 0
    targetVelocity: 0
  m_YDrive:
    lowerLimit: 0
    upperLimit: 0
    stiffness: 0
    damping: 0
    forceLimit: 3.4028235e+38
    target: 0
    targetVelocity: 0
  m_ZDrive:
    lowerLimit: 0
    upperLimit: 0
    stiffness: 0
    damping: 0
    forceLimit: 3.4028235e+38
    target: 0
    targetVelocity: 0
  m_LinearDamping: 0.05
  m_AngularDamping: 0.05
  m_JointFriction: 0.05
  m_Immovable: 0
  m_UseGravity: 0
  m_CollisionDetectionMode: 3
--- !u!114 &468354690
MonoBehaviour:
  m_ObjectHideFlags: 0
  m_CorrespondingSourceObject: {fileID: 0}
  m_PrefabInstance: {fileID: 0}
  m_PrefabAsset: {fileID: 0}
  m_GameObject: {fileID: 468354686}
  m_Enabled: 1
  m_EditorHideFlags: 0
  m_Script: {fileID: 11500000, guid: 3f55b708478cebe429cfce6531ca4cde, type: 3}
  m_Name: 
  m_EditorClassIdentifier: 
  _hand: {fileID: 1285172371}
  _body: {fileID: 468354689}
  _origXDriveLimit: 0
  _currentXDriveLimit: 3.4028235e+38
  _finger: 0
  _joint: 2
--- !u!4 &484297172 stripped
Transform:
  m_CorrespondingSourceObject: {fileID: 7430377636917100820, guid: 85bdae4f36eb5b14c9fac95aec79bf2f, type: 3}
  m_PrefabInstance: {fileID: 395359349}
  m_PrefabAsset: {fileID: 0}
--- !u!1 &497145779
GameObject:
  m_ObjectHideFlags: 0
  m_CorrespondingSourceObject: {fileID: 0}
  m_PrefabInstance: {fileID: 0}
  m_PrefabAsset: {fileID: 0}
  serializedVersion: 6
  m_Component:
  - component: {fileID: 497145780}
  - component: {fileID: 497145782}
  - component: {fileID: 497145781}
  m_Layer: 0
  m_Name: Text (TMP)
  m_TagString: Untagged
  m_Icon: {fileID: 0}
  m_NavMeshLayer: 0
  m_StaticEditorFlags: 0
  m_IsActive: 1
--- !u!224 &497145780
RectTransform:
  m_ObjectHideFlags: 0
  m_CorrespondingSourceObject: {fileID: 0}
  m_PrefabInstance: {fileID: 0}
  m_PrefabAsset: {fileID: 0}
  m_GameObject: {fileID: 497145779}
  m_LocalRotation: {x: 0.7071068, y: -0, z: -0, w: 0.7071068}
  m_LocalPosition: {x: 0, y: 0, z: 0}
  m_LocalScale: {x: 0.06666666, y: 0.06666665, z: 0.06666665}
  m_Children: []
  m_Father: {fileID: 1579406071}
  m_RootOrder: 0
  m_LocalEulerAnglesHint: {x: 90, y: 0, z: 0}
  m_AnchorMin: {x: 0.5, y: 0.5}
  m_AnchorMax: {x: 0.5, y: 0.5}
  m_AnchoredPosition: {x: 0, y: 0.51}
  m_SizeDelta: {x: 14, y: 14}
  m_Pivot: {x: 0.5, y: 0.5}
--- !u!114 &497145781
MonoBehaviour:
  m_ObjectHideFlags: 0
  m_CorrespondingSourceObject: {fileID: 0}
  m_PrefabInstance: {fileID: 0}
  m_PrefabAsset: {fileID: 0}
  m_GameObject: {fileID: 497145779}
  m_Enabled: 1
  m_EditorHideFlags: 0
  m_Script: {fileID: 11500000, guid: 9541d86e2fd84c1d9990edf0852d74ab, type: 3}
  m_Name: 
  m_EditorClassIdentifier: 
  m_Material: {fileID: 0}
  m_Color: {r: 1, g: 1, b: 1, a: 1}
  m_RaycastTarget: 1
  m_RaycastPadding: {x: 0, y: 0, z: 0, w: 0}
  m_Maskable: 1
  m_OnCullStateChanged:
    m_PersistentCalls:
      m_Calls: []
  m_text: 'Kinematic

    No Collisions'
  m_isRightToLeft: 0
  m_fontAsset: {fileID: 11400000, guid: 8f586378b4e144a9851e7b34d9b748ee, type: 2}
  m_sharedMaterial: {fileID: 2180264, guid: 8f586378b4e144a9851e7b34d9b748ee, type: 2}
  m_fontSharedMaterials: []
  m_fontMaterial: {fileID: 0}
  m_fontMaterials: []
  m_fontColor32:
    serializedVersion: 2
    rgba: 4278190080
  m_fontColor: {r: 0, g: 0, b: 0, a: 1}
  m_enableVertexGradient: 0
  m_colorMode: 3
  m_fontColorGradient:
    topLeft: {r: 1, g: 1, b: 1, a: 1}
    topRight: {r: 1, g: 1, b: 1, a: 1}
    bottomLeft: {r: 1, g: 1, b: 1, a: 1}
    bottomRight: {r: 1, g: 1, b: 1, a: 1}
  m_fontColorGradientPreset: {fileID: 0}
  m_spriteAsset: {fileID: 0}
  m_tintAllSprites: 0
  m_StyleSheet: {fileID: 0}
  m_TextStyleHashCode: -1183493901
  m_overrideHtmlColors: 0
  m_faceColor:
    serializedVersion: 2
    rgba: 4294967295
  m_fontSize: 22
  m_fontSizeBase: 22
  m_fontWeight: 400
  m_enableAutoSizing: 0
  m_fontSizeMin: 18
  m_fontSizeMax: 72
  m_fontStyle: 0
  m_HorizontalAlignment: 2
  m_VerticalAlignment: 512
  m_textAlignment: 65535
  m_characterSpacing: 0
  m_wordSpacing: 0
  m_lineSpacing: 0
  m_lineSpacingMax: 0
  m_paragraphSpacing: 0
  m_charWidthMaxAdj: 0
  m_enableWordWrapping: 1
  m_wordWrappingRatios: 0.4
  m_overflowMode: 0
  m_linkedTextComponent: {fileID: 0}
  parentLinkedComponent: {fileID: 0}
  m_enableKerning: 1
  m_enableExtraPadding: 0
  checkPaddingRequired: 0
  m_isRichText: 1
  m_parseCtrlCharacters: 1
  m_isOrthographic: 0
  m_isCullingEnabled: 0
  m_horizontalMapping: 0
  m_verticalMapping: 0
  m_uvLineOffset: 0
  m_geometrySortingOrder: 0
  m_IsTextObjectScaleStatic: 0
  m_VertexBufferAutoSizeReduction: 0
  m_useMaxVisibleDescender: 1
  m_pageToDisplay: 1
  m_margin: {x: 0, y: 0, z: 0, w: 0}
  m_isUsingLegacyAnimationComponent: 0
  m_isVolumetricText: 0
  m_hasFontAssetChanged: 0
  m_renderer: {fileID: 497145782}
  m_maskType: 0
  _SortingLayer: 0
  _SortingLayerID: 0
  _SortingOrder: 0
--- !u!23 &497145782
MeshRenderer:
  m_ObjectHideFlags: 0
  m_CorrespondingSourceObject: {fileID: 0}
  m_PrefabInstance: {fileID: 0}
  m_PrefabAsset: {fileID: 0}
  m_GameObject: {fileID: 497145779}
  m_Enabled: 1
  m_CastShadows: 0
  m_ReceiveShadows: 0
  m_DynamicOccludee: 1
  m_MotionVectors: 1
  m_LightProbeUsage: 1
  m_ReflectionProbeUsage: 1
  m_RayTracingMode: 2
  m_RayTraceProcedural: 0
  m_RenderingLayerMask: 257
  m_RendererPriority: 0
  m_Materials:
  - {fileID: 2180264, guid: 8f586378b4e144a9851e7b34d9b748ee, type: 2}
  m_StaticBatchInfo:
    firstSubMesh: 0
    subMeshCount: 0
  m_StaticBatchRoot: {fileID: 0}
  m_ProbeAnchor: {fileID: 0}
  m_LightProbeVolumeOverride: {fileID: 0}
  m_ScaleInLightmap: 1
  m_ReceiveGI: 1
  m_PreserveUVs: 0
  m_IgnoreNormalsForChartDetection: 0
  m_ImportantGI: 0
  m_StitchLightmapSeams: 1
  m_SelectedEditorRenderState: 3
  m_MinimumChartSize: 4
  m_AutoUVMaxDistance: 0.5
  m_AutoUVMaxAngle: 89
  m_LightmapParameters: {fileID: 0}
  m_SortingLayerID: 0
  m_SortingLayer: 0
  m_SortingOrder: 0
  m_AdditionalVertexStreams: {fileID: 0}
--- !u!1 &505758164
GameObject:
  m_ObjectHideFlags: 0
  m_CorrespondingSourceObject: {fileID: 0}
  m_PrefabInstance: {fileID: 0}
  m_PrefabAsset: {fileID: 0}
  serializedVersion: 6
  m_Component:
  - component: {fileID: 505758168}
  - component: {fileID: 505758166}
  - component: {fileID: 505758165}
  - component: {fileID: 505758167}
  m_Layer: 0
  m_Name: Left Palm
  m_TagString: Untagged
  m_Icon: {fileID: 0}
  m_NavMeshLayer: 0
  m_StaticEditorFlags: 0
  m_IsActive: 1
--- !u!65 &505758165
BoxCollider:
  m_ObjectHideFlags: 0
  m_CorrespondingSourceObject: {fileID: 0}
  m_PrefabInstance: {fileID: 0}
  m_PrefabAsset: {fileID: 0}
  m_GameObject: {fileID: 505758164}
  m_Material: {fileID: 777712434}
  m_IsTrigger: 0
  m_Enabled: 1
  serializedVersion: 2
  m_Size: {x: 0.0833, y: 0.025, z: 0.10353848}
  m_Center: {x: 0, y: 0.0025, z: -0.015}
--- !u!171741748 &505758166
ArticulationBody:
  m_ObjectHideFlags: 0
  m_CorrespondingSourceObject: {fileID: 0}
  m_PrefabInstance: {fileID: 0}
  m_PrefabAsset: {fileID: 0}
  m_GameObject: {fileID: 505758164}
  m_Enabled: 1
  serializedVersion: 3
  m_Mass: 1.8000001
  m_ParentAnchorPosition: {x: 0, y: 0, z: 0}
  m_ParentAnchorRotation: {x: 0, y: 0, z: 0.7071068, w: 0.7071068}
  m_AnchorPosition: {x: 0, y: 0, z: 0}
  m_AnchorRotation: {x: 0, y: 0, z: 0.7071068, w: 0.7071068}
  m_ComputeParentAnchor: 1
  m_ArticulationJointType: 0
  m_LinearX: 2
  m_LinearY: 2
  m_LinearZ: 2
  m_SwingY: 2
  m_SwingZ: 2
  m_Twist: 2
  m_XDrive:
    lowerLimit: 0
    upperLimit: 0
    stiffness: 0
    damping: 0
    forceLimit: 3.4028235e+38
    target: 0
    targetVelocity: 0
  m_YDrive:
    lowerLimit: 0
    upperLimit: 0
    stiffness: 0
    damping: 0
    forceLimit: 3.4028235e+38
    target: 0
    targetVelocity: 0
  m_ZDrive:
    lowerLimit: 0
    upperLimit: 0
    stiffness: 0
    damping: 0
    forceLimit: 3.4028235e+38
    target: 0
    targetVelocity: 0
  m_LinearDamping: 0.05
  m_AngularDamping: 50
  m_JointFriction: 0.05
  m_Immovable: 0
  m_UseGravity: 0
  m_CollisionDetectionMode: 3
--- !u!114 &505758167
MonoBehaviour:
  m_ObjectHideFlags: 0
  m_CorrespondingSourceObject: {fileID: 0}
  m_PrefabInstance: {fileID: 0}
  m_PrefabAsset: {fileID: 0}
  m_GameObject: {fileID: 505758164}
  m_Enabled: 1
  m_EditorHideFlags: 0
  m_Script: {fileID: 11500000, guid: 3f55b708478cebe429cfce6531ca4cde, type: 3}
  m_Name: 
  m_EditorClassIdentifier: 
  _hand: {fileID: 91519998}
  _body: {fileID: 505758166}
  _origXDriveLimit: 0
  _currentXDriveLimit: 3.4028235e+38
  _finger: 5
  _joint: 0
--- !u!4 &505758168
Transform:
  m_ObjectHideFlags: 0
  m_CorrespondingSourceObject: {fileID: 0}
  m_PrefabInstance: {fileID: 0}
  m_PrefabAsset: {fileID: 0}
  m_GameObject: {fileID: 505758164}
  m_LocalRotation: {x: -0.12940949, y: 0.48296294, z: 0.86272997, w: 0.07547909}
  m_LocalPosition: {x: -0.21999998, y: -0.13000001, z: 0.27000004}
  m_LocalScale: {x: 1, y: 1, z: 1}
  m_Children:
  - {fileID: 411166316}
  - {fileID: 1088478735}
  - {fileID: 1704964779}
  - {fileID: 513771951}
  - {fileID: 753807341}
  m_Father: {fileID: 91519999}
  m_RootOrder: 0
  m_LocalEulerAnglesHint: {x: 0, y: 0, z: 0}
--- !u!1 &513771341
GameObject:
  m_ObjectHideFlags: 0
  m_CorrespondingSourceObject: {fileID: 0}
  m_PrefabInstance: {fileID: 0}
  m_PrefabAsset: {fileID: 0}
  serializedVersion: 6
  m_Component:
  - component: {fileID: 513771342}
  - component: {fileID: 513771345}
  - component: {fileID: 513771344}
  - component: {fileID: 513771343}
  m_Layer: 0
  m_Name: Table
  m_TagString: Untagged
  m_Icon: {fileID: 0}
  m_NavMeshLayer: 0
  m_StaticEditorFlags: 4294967295
  m_IsActive: 1
--- !u!4 &513771342
Transform:
  m_ObjectHideFlags: 0
  m_CorrespondingSourceObject: {fileID: 0}
  m_PrefabInstance: {fileID: 0}
  m_PrefabAsset: {fileID: 0}
  m_GameObject: {fileID: 513771341}
  m_LocalRotation: {x: 0, y: 0, z: 0, w: 1}
  m_LocalPosition: {x: 0, y: 0.5, z: 0}
  m_LocalScale: {x: 2, y: 1, z: 1}
  m_Children: []
  m_Father: {fileID: 85926700}
  m_RootOrder: 1
  m_LocalEulerAnglesHint: {x: 0, y: 0, z: 0}
--- !u!65 &513771343
BoxCollider:
  m_ObjectHideFlags: 0
  m_CorrespondingSourceObject: {fileID: 0}
  m_PrefabInstance: {fileID: 0}
  m_PrefabAsset: {fileID: 0}
  m_GameObject: {fileID: 513771341}
  m_Material: {fileID: 0}
  m_IsTrigger: 0
  m_Enabled: 1
  serializedVersion: 2
  m_Size: {x: 1, y: 1, z: 1}
  m_Center: {x: 0, y: 0, z: 0}
--- !u!23 &513771344
MeshRenderer:
  m_ObjectHideFlags: 0
  m_CorrespondingSourceObject: {fileID: 0}
  m_PrefabInstance: {fileID: 0}
  m_PrefabAsset: {fileID: 0}
  m_GameObject: {fileID: 513771341}
  m_Enabled: 1
  m_CastShadows: 1
  m_ReceiveShadows: 1
  m_DynamicOccludee: 1
  m_MotionVectors: 1
  m_LightProbeUsage: 1
  m_ReflectionProbeUsage: 1
  m_RayTracingMode: 2
  m_RayTraceProcedural: 0
  m_RenderingLayerMask: 257
  m_RendererPriority: 0
  m_Materials:
  - {fileID: 2100000, guid: eb39aad69a1859d4787c4fb6e4464d36, type: 2}
  m_StaticBatchInfo:
    firstSubMesh: 0
    subMeshCount: 0
  m_StaticBatchRoot: {fileID: 0}
  m_ProbeAnchor: {fileID: 0}
  m_LightProbeVolumeOverride: {fileID: 0}
  m_ScaleInLightmap: 1
  m_ReceiveGI: 1
  m_PreserveUVs: 0
  m_IgnoreNormalsForChartDetection: 0
  m_ImportantGI: 0
  m_StitchLightmapSeams: 1
  m_SelectedEditorRenderState: 3
  m_MinimumChartSize: 4
  m_AutoUVMaxDistance: 0.5
  m_AutoUVMaxAngle: 89
  m_LightmapParameters: {fileID: 0}
  m_SortingLayerID: 0
  m_SortingLayer: 0
  m_SortingOrder: 0
  m_AdditionalVertexStreams: {fileID: 0}
--- !u!33 &513771345
MeshFilter:
  m_ObjectHideFlags: 0
  m_CorrespondingSourceObject: {fileID: 0}
  m_PrefabInstance: {fileID: 0}
  m_PrefabAsset: {fileID: 0}
  m_GameObject: {fileID: 513771341}
  m_Mesh: {fileID: 10202, guid: 0000000000000000e000000000000000, type: 0}
--- !u!1 &513771950
GameObject:
  m_ObjectHideFlags: 0
  m_CorrespondingSourceObject: {fileID: 0}
  m_PrefabInstance: {fileID: 0}
  m_PrefabAsset: {fileID: 0}
  serializedVersion: 6
  m_Component:
  - component: {fileID: 513771951}
  - component: {fileID: 513771952}
  - component: {fileID: 513771953}
  - component: {fileID: 513771954}
  m_Layer: 0
  m_Name: Left Ring Joint 0
  m_TagString: Untagged
  m_Icon: {fileID: 0}
  m_NavMeshLayer: 0
  m_StaticEditorFlags: 0
  m_IsActive: 1
--- !u!4 &513771951
Transform:
  m_ObjectHideFlags: 0
  m_CorrespondingSourceObject: {fileID: 0}
  m_PrefabInstance: {fileID: 0}
  m_PrefabAsset: {fileID: 0}
  m_GameObject: {fileID: 513771950}
  m_LocalRotation: {x: 0.06767923, y: -0.06845519, z: 0.104890674, w: 0.9898138}
  m_LocalPosition: {x: -0.017447187, y: 0.0040000137, z: 0.01727916}
  m_LocalScale: {x: 0.99999976, y: 0.99999976, z: 0.9999999}
  m_Children:
  - {fileID: 625429359}
  m_Father: {fileID: 505758168}
  m_RootOrder: 3
  m_LocalEulerAnglesHint: {x: 0, y: 0, z: 0}
--- !u!136 &513771952
CapsuleCollider:
  m_ObjectHideFlags: 0
  m_CorrespondingSourceObject: {fileID: 0}
  m_PrefabInstance: {fileID: 0}
  m_PrefabAsset: {fileID: 0}
  m_GameObject: {fileID: 513771950}
  m_Material: {fileID: 777712434}
  m_IsTrigger: 0
  m_Enabled: 1
  m_Radius: 0.004
  m_Height: 0.049370002
  m_Direction: 2
  m_Center: {x: 0, y: 0, z: 0.020685}
--- !u!171741748 &513771953
ArticulationBody:
  m_ObjectHideFlags: 0
  m_CorrespondingSourceObject: {fileID: 0}
  m_PrefabInstance: {fileID: 0}
  m_PrefabAsset: {fileID: 0}
  m_GameObject: {fileID: 513771950}
  m_Enabled: 1
  serializedVersion: 3
  m_Mass: 0.6
  m_ParentAnchorPosition: {x: -0.017447187, y: 0.0040000137, z: 0.01727916}
  m_ParentAnchorRotation: {x: 0.067679256, y: -0.06845519, z: 0.10489069, w: 0.9898139}
  m_AnchorPosition: {x: 0, y: 0, z: 0}
  m_AnchorRotation: {x: 0, y: 0, z: 0, w: 1}
  m_ComputeParentAnchor: 0
  m_ArticulationJointType: 3
  m_LinearX: 2
  m_LinearY: 2
  m_LinearZ: 2
  m_SwingY: 1
  m_SwingZ: 1
  m_Twist: 1
  m_XDrive:
    lowerLimit: -15
    upperLimit: 80
    stiffness: 200
    damping: 3
    forceLimit: 100000
    target: 0
    targetVelocity: 0
  m_YDrive:
    lowerLimit: -15
    upperLimit: 15
    stiffness: 200
    damping: 6
    forceLimit: 100000
    target: 0
    targetVelocity: 0
  m_ZDrive:
    lowerLimit: -15
    upperLimit: 15
    stiffness: 200
    damping: 6
    forceLimit: 100000
    target: 0
    targetVelocity: 0
  m_LinearDamping: 0.05
  m_AngularDamping: 0.05
  m_JointFriction: 0.05
  m_Immovable: 0
  m_UseGravity: 0
  m_CollisionDetectionMode: 3
--- !u!114 &513771954
MonoBehaviour:
  m_ObjectHideFlags: 0
  m_CorrespondingSourceObject: {fileID: 0}
  m_PrefabInstance: {fileID: 0}
  m_PrefabAsset: {fileID: 0}
  m_GameObject: {fileID: 513771950}
  m_Enabled: 1
  m_EditorHideFlags: 0
  m_Script: {fileID: 11500000, guid: 3f55b708478cebe429cfce6531ca4cde, type: 3}
  m_Name: 
  m_EditorClassIdentifier: 
  _hand: {fileID: 91519998}
  _body: {fileID: 513771953}
  _origXDriveLimit: 0
  _currentXDriveLimit: 3.4028235e+38
  _finger: 3
  _joint: 0
--- !u!1 &518429782
GameObject:
  m_ObjectHideFlags: 0
  m_CorrespondingSourceObject: {fileID: 0}
  m_PrefabInstance: {fileID: 0}
  m_PrefabAsset: {fileID: 0}
  serializedVersion: 6
  m_Component:
  - component: {fileID: 518429783}
  m_Layer: 0
  m_Name: Events
  m_TagString: Untagged
  m_Icon: {fileID: 0}
  m_NavMeshLayer: 0
  m_StaticEditorFlags: 0
  m_IsActive: 1
--- !u!4 &518429783
Transform:
  m_ObjectHideFlags: 0
  m_CorrespondingSourceObject: {fileID: 0}
  m_PrefabInstance: {fileID: 0}
  m_PrefabAsset: {fileID: 0}
  m_GameObject: {fileID: 518429782}
  m_LocalRotation: {x: 0, y: 0, z: 0, w: 1}
  m_LocalPosition: {x: 0, y: 0, z: 0}
  m_LocalScale: {x: 1, y: 1, z: 1}
  m_Children:
  - {fileID: 1800377262}
  - {fileID: 217433090}
  m_Father: {fileID: 461023104}
  m_RootOrder: 6
  m_LocalEulerAnglesHint: {x: 0, y: 0, z: 0}
--- !u!1 &559849952
GameObject:
  m_ObjectHideFlags: 0
  m_CorrespondingSourceObject: {fileID: 0}
  m_PrefabInstance: {fileID: 0}
  m_PrefabAsset: {fileID: 0}
  serializedVersion: 6
  m_Component:
  - component: {fileID: 559849953}
  - component: {fileID: 559849954}
  - component: {fileID: 559849955}
  - component: {fileID: 559849956}
  m_Layer: 0
  m_Name: Right Ring Joint 0
  m_TagString: Untagged
  m_Icon: {fileID: 0}
  m_NavMeshLayer: 0
  m_StaticEditorFlags: 0
  m_IsActive: 1
--- !u!4 &559849953
Transform:
  m_ObjectHideFlags: 0
  m_CorrespondingSourceObject: {fileID: 0}
  m_PrefabInstance: {fileID: 0}
  m_PrefabAsset: {fileID: 0}
  m_GameObject: {fileID: 559849952}
  m_LocalRotation: {x: 0.067679256, y: 0.06845519, z: -0.104890674, w: 0.9898138}
  m_LocalPosition: {x: 0.017447188, y: 0.004000012, z: 0.017279157}
  m_LocalScale: {x: 0.99999964, y: 0.99999976, z: 1}
  m_Children:
  - {fileID: 715835482}
  m_Father: {fileID: 915995029}
  m_RootOrder: 3
  m_LocalEulerAnglesHint: {x: 0, y: 0, z: 0}
--- !u!136 &559849954
CapsuleCollider:
  m_ObjectHideFlags: 0
  m_CorrespondingSourceObject: {fileID: 0}
  m_PrefabInstance: {fileID: 0}
  m_PrefabAsset: {fileID: 0}
  m_GameObject: {fileID: 559849952}
  m_Material: {fileID: 280979854}
  m_IsTrigger: 0
  m_Enabled: 1
  m_Radius: 0.004
  m_Height: 0.049370002
  m_Direction: 2
  m_Center: {x: 0, y: 0, z: 0.020685}
--- !u!171741748 &559849955
ArticulationBody:
  m_ObjectHideFlags: 0
  m_CorrespondingSourceObject: {fileID: 0}
  m_PrefabInstance: {fileID: 0}
  m_PrefabAsset: {fileID: 0}
  m_GameObject: {fileID: 559849952}
  m_Enabled: 1
  serializedVersion: 3
  m_Mass: 0.6
  m_ParentAnchorPosition: {x: 0.017447188, y: 0.004000012, z: 0.017279157}
  m_ParentAnchorRotation: {x: 0.067679256, y: 0.06845519, z: -0.10489069, w: 0.9898139}
  m_AnchorPosition: {x: 0, y: 0, z: 0}
  m_AnchorRotation: {x: 0, y: 0, z: 0, w: 1}
  m_ComputeParentAnchor: 0
  m_ArticulationJointType: 3
  m_LinearX: 2
  m_LinearY: 2
  m_LinearZ: 2
  m_SwingY: 1
  m_SwingZ: 1
  m_Twist: 1
  m_XDrive:
    lowerLimit: -15
    upperLimit: 80
    stiffness: 200
    damping: 3
    forceLimit: 100000
    target: 0
    targetVelocity: 0
  m_YDrive:
    lowerLimit: -15
    upperLimit: 15
    stiffness: 200
    damping: 6
    forceLimit: 100000
    target: 0
    targetVelocity: 0
  m_ZDrive:
    lowerLimit: -15
    upperLimit: 15
    stiffness: 200
    damping: 6
    forceLimit: 100000
    target: 0
    targetVelocity: 0
  m_LinearDamping: 0.05
  m_AngularDamping: 0.05
  m_JointFriction: 0.05
  m_Immovable: 0
  m_UseGravity: 0
  m_CollisionDetectionMode: 3
--- !u!114 &559849956
MonoBehaviour:
  m_ObjectHideFlags: 0
  m_CorrespondingSourceObject: {fileID: 0}
  m_PrefabInstance: {fileID: 0}
  m_PrefabAsset: {fileID: 0}
  m_GameObject: {fileID: 559849952}
  m_Enabled: 1
  m_EditorHideFlags: 0
  m_Script: {fileID: 11500000, guid: 3f55b708478cebe429cfce6531ca4cde, type: 3}
  m_Name: 
  m_EditorClassIdentifier: 
  _hand: {fileID: 1285172371}
  _body: {fileID: 559849955}
  _origXDriveLimit: 0
  _currentXDriveLimit: 3.4028235e+38
  _finger: 3
  _joint: 0
--- !u!1 &564929652
GameObject:
  m_ObjectHideFlags: 0
  m_CorrespondingSourceObject: {fileID: 0}
  m_PrefabInstance: {fileID: 0}
  m_PrefabAsset: {fileID: 0}
  serializedVersion: 6
  m_Component:
  - component: {fileID: 564929654}
  - component: {fileID: 564929653}
  - component: {fileID: 564929655}
  - component: {fileID: 564929656}
  m_Layer: 0
  m_Name: Right Index Joint 2
  m_TagString: Untagged
  m_Icon: {fileID: 0}
  m_NavMeshLayer: 0
  m_StaticEditorFlags: 0
  m_IsActive: 1
--- !u!136 &564929653
CapsuleCollider:
  m_ObjectHideFlags: 0
  m_CorrespondingSourceObject: {fileID: 0}
  m_PrefabInstance: {fileID: 0}
  m_PrefabAsset: {fileID: 0}
  m_GameObject: {fileID: 564929652}
  m_Material: {fileID: 280979854}
  m_IsTrigger: 0
  m_Enabled: 1
  m_Radius: 0.004
  m_Height: 0.023820002
  m_Direction: 2
  m_Center: {x: 0, y: 0, z: 0.00791}
--- !u!4 &564929654
Transform:
  m_ObjectHideFlags: 0
  m_CorrespondingSourceObject: {fileID: 0}
  m_PrefabInstance: {fileID: 0}
  m_PrefabAsset: {fileID: 0}
  m_GameObject: {fileID: 564929652}
  m_LocalRotation: {x: -0, y: -0, z: -0, w: 1}
  m_LocalPosition: {x: 0, y: 0, z: 0.02238}
  m_LocalScale: {x: 1, y: 1.0000001, z: 1}
  m_Children: []
  m_Father: {fileID: 1706777029}
  m_RootOrder: 0
  m_LocalEulerAnglesHint: {x: 0, y: 0, z: 0}
--- !u!171741748 &564929655
ArticulationBody:
  m_ObjectHideFlags: 0
  m_CorrespondingSourceObject: {fileID: 0}
  m_PrefabInstance: {fileID: 0}
  m_PrefabAsset: {fileID: 0}
  m_GameObject: {fileID: 564929652}
  m_Enabled: 1
  serializedVersion: 3
  m_Mass: 0.6
  m_ParentAnchorPosition: {x: -0.000000003725293, y: -0.00000001583249, z: 0.022380007}
  m_ParentAnchorRotation: {x: 0, y: 0, z: 0, w: 1.0000002}
  m_AnchorPosition: {x: 0, y: 0, z: 0}
  m_AnchorRotation: {x: 0, y: 0, z: 0, w: 1}
  m_ComputeParentAnchor: 0
  m_ArticulationJointType: 2
  m_LinearX: 2
  m_LinearY: 2
  m_LinearZ: 2
  m_SwingY: 2
  m_SwingZ: 2
  m_Twist: 2
  m_XDrive:
    lowerLimit: -10
    upperLimit: 89
    stiffness: 200
    damping: 3
    forceLimit: 100000
    target: 0
    targetVelocity: 0
  m_YDrive:
    lowerLimit: 0
    upperLimit: 0
    stiffness: 0
    damping: 0
    forceLimit: 3.4028235e+38
    target: 0
    targetVelocity: 0
  m_ZDrive:
    lowerLimit: 0
    upperLimit: 0
    stiffness: 0
    damping: 0
    forceLimit: 3.4028235e+38
    target: 0
    targetVelocity: 0
  m_LinearDamping: 0.05
  m_AngularDamping: 0.05
  m_JointFriction: 0.05
  m_Immovable: 0
  m_UseGravity: 0
  m_CollisionDetectionMode: 3
--- !u!114 &564929656
MonoBehaviour:
  m_ObjectHideFlags: 0
  m_CorrespondingSourceObject: {fileID: 0}
  m_PrefabInstance: {fileID: 0}
  m_PrefabAsset: {fileID: 0}
  m_GameObject: {fileID: 564929652}
  m_Enabled: 1
  m_EditorHideFlags: 0
  m_Script: {fileID: 11500000, guid: 3f55b708478cebe429cfce6531ca4cde, type: 3}
  m_Name: 
  m_EditorClassIdentifier: 
  _hand: {fileID: 1285172371}
  _body: {fileID: 564929655}
  _origXDriveLimit: 0
  _currentXDriveLimit: 3.4028235e+38
  _finger: 1
  _joint: 2
--- !u!1 &578885849
GameObject:
  m_ObjectHideFlags: 0
  m_CorrespondingSourceObject: {fileID: 0}
  m_PrefabInstance: {fileID: 0}
  m_PrefabAsset: {fileID: 0}
  serializedVersion: 6
  m_Component:
  - component: {fileID: 578885851}
  - component: {fileID: 578885850}
  - component: {fileID: 578885852}
  - component: {fileID: 578885853}
  m_Layer: 0
  m_Name: Right Pinky Joint 2
  m_TagString: Untagged
  m_Icon: {fileID: 0}
  m_NavMeshLayer: 0
  m_StaticEditorFlags: 0
  m_IsActive: 1
--- !u!136 &578885850
CapsuleCollider:
  m_ObjectHideFlags: 0
  m_CorrespondingSourceObject: {fileID: 0}
  m_PrefabInstance: {fileID: 0}
  m_PrefabAsset: {fileID: 0}
  m_GameObject: {fileID: 578885849}
  m_Material: {fileID: 280979854}
  m_IsTrigger: 0
  m_Enabled: 1
  m_Radius: 0.004
  m_Height: 0.023960002
  m_Direction: 2
  m_Center: {x: 0, y: 0, z: 0.00798}
--- !u!4 &578885851
Transform:
  m_ObjectHideFlags: 0
  m_CorrespondingSourceObject: {fileID: 0}
  m_PrefabInstance: {fileID: 0}
  m_PrefabAsset: {fileID: 0}
  m_GameObject: {fileID: 578885849}
  m_LocalRotation: {x: -0, y: -0, z: -0, w: 1}
  m_LocalPosition: {x: 0, y: 0, z: 0.018110001}
  m_LocalScale: {x: 1.0000001, y: 0.9999999, z: 1}
  m_Children: []
  m_Father: {fileID: 1260134511}
  m_RootOrder: 0
  m_LocalEulerAnglesHint: {x: 0, y: 0, z: 0}
--- !u!171741748 &578885852
ArticulationBody:
  m_ObjectHideFlags: 0
  m_CorrespondingSourceObject: {fileID: 0}
  m_PrefabInstance: {fileID: 0}
  m_PrefabAsset: {fileID: 0}
  m_GameObject: {fileID: 578885849}
  m_Enabled: 1
  serializedVersion: 3
  m_Mass: 0.6
  m_ParentAnchorPosition: {x: 0.000000015832498, y: 0.00000000884757, z: 0.018110014}
  m_ParentAnchorRotation: {x: 0, y: 0, z: 0, w: 1.0000004}
  m_AnchorPosition: {x: 0, y: 0, z: 0}
  m_AnchorRotation: {x: 0, y: 0, z: 0, w: 1}
  m_ComputeParentAnchor: 0
  m_ArticulationJointType: 2
  m_LinearX: 2
  m_LinearY: 2
  m_LinearZ: 2
  m_SwingY: 2
  m_SwingZ: 2
  m_Twist: 2
  m_XDrive:
    lowerLimit: -10
    upperLimit: 89
    stiffness: 200
    damping: 3
    forceLimit: 100000
    target: 0
    targetVelocity: 0
  m_YDrive:
    lowerLimit: 0
    upperLimit: 0
    stiffness: 0
    damping: 0
    forceLimit: 3.4028235e+38
    target: 0
    targetVelocity: 0
  m_ZDrive:
    lowerLimit: 0
    upperLimit: 0
    stiffness: 0
    damping: 0
    forceLimit: 3.4028235e+38
    target: 0
    targetVelocity: 0
  m_LinearDamping: 0.05
  m_AngularDamping: 0.05
  m_JointFriction: 0.05
  m_Immovable: 0
  m_UseGravity: 0
  m_CollisionDetectionMode: 3
--- !u!114 &578885853
MonoBehaviour:
  m_ObjectHideFlags: 0
  m_CorrespondingSourceObject: {fileID: 0}
  m_PrefabInstance: {fileID: 0}
  m_PrefabAsset: {fileID: 0}
  m_GameObject: {fileID: 578885849}
  m_Enabled: 1
  m_EditorHideFlags: 0
  m_Script: {fileID: 11500000, guid: 3f55b708478cebe429cfce6531ca4cde, type: 3}
  m_Name: 
  m_EditorClassIdentifier: 
  _hand: {fileID: 1285172371}
  _body: {fileID: 578885852}
  _origXDriveLimit: 0
  _currentXDriveLimit: 3.4028235e+38
  _finger: 4
  _joint: 2
--- !u!1 &602364967
GameObject:
  m_ObjectHideFlags: 0
  m_CorrespondingSourceObject: {fileID: 0}
  m_PrefabInstance: {fileID: 0}
  m_PrefabAsset: {fileID: 0}
  serializedVersion: 6
  m_Component:
  - component: {fileID: 602364968}
  - component: {fileID: 602364969}
  - component: {fileID: 602364970}
  - component: {fileID: 602364971}
  m_Layer: 0
  m_Name: Right Thumb Joint 0
  m_TagString: Untagged
  m_Icon: {fileID: 0}
  m_NavMeshLayer: 0
  m_StaticEditorFlags: 0
  m_IsActive: 1
--- !u!4 &602364968
Transform:
  m_ObjectHideFlags: 0
  m_CorrespondingSourceObject: {fileID: 0}
  m_PrefabInstance: {fileID: 0}
  m_PrefabAsset: {fileID: 0}
  m_GameObject: {fileID: 602364967}
  m_LocalRotation: {x: 0.019904856, y: -0.35755515, z: 0.53516835, w: 0.7650837}
  m_LocalPosition: {x: -0.01933824, y: -0.0059999824, z: -0.05316848}
  m_LocalScale: {x: 0.99999964, y: 0.99999976, z: 1}
  m_Children:
  - {fileID: 1497631535}
  m_Father: {fileID: 915995029}
  m_RootOrder: 0
  m_LocalEulerAnglesHint: {x: 0, y: 0, z: 0}
--- !u!136 &602364969
CapsuleCollider:
  m_ObjectHideFlags: 0
  m_CorrespondingSourceObject: {fileID: 0}
  m_PrefabInstance: {fileID: 0}
  m_PrefabAsset: {fileID: 0}
  m_GameObject: {fileID: 602364967}
  m_Material: {fileID: 280979854}
  m_IsTrigger: 0
  m_Enabled: 1
  m_Radius: 0.004
  m_Height: 0.054220006
  m_Direction: 2
  m_Center: {x: 0, y: 0, z: 0.023110002}
--- !u!171741748 &602364970
ArticulationBody:
  m_ObjectHideFlags: 0
  m_CorrespondingSourceObject: {fileID: 0}
  m_PrefabInstance: {fileID: 0}
  m_PrefabAsset: {fileID: 0}
  m_GameObject: {fileID: 602364967}
  m_Enabled: 1
  serializedVersion: 3
  m_Mass: 0.6
  m_ParentAnchorPosition: {x: -0.01933824, y: -0.0059999824, z: -0.05316848}
  m_ParentAnchorRotation: {x: 0.019904852, y: -0.35755515, z: 0.53516847, w: 0.7650838}
  m_AnchorPosition: {x: 0, y: 0, z: 0}
  m_AnchorRotation: {x: 0, y: 0, z: 0, w: 1}
  m_ComputeParentAnchor: 0
  m_ArticulationJointType: 3
  m_LinearX: 2
  m_LinearY: 2
  m_LinearZ: 2
  m_SwingY: 2
  m_SwingZ: 1
  m_Twist: 1
  m_XDrive:
    lowerLimit: -15
    upperLimit: 80
    stiffness: 200
    damping: 3
    forceLimit: 100000
    target: 0
    targetVelocity: 0
  m_YDrive:
    lowerLimit: -15
    upperLimit: 15
    stiffness: 200
    damping: 6
    forceLimit: 100000
    target: 0
    targetVelocity: 0
  m_ZDrive:
    lowerLimit: -15
    upperLimit: 15
    stiffness: 200
    damping: 6
    forceLimit: 100000
    target: 0
    targetVelocity: 0
  m_LinearDamping: 0.05
  m_AngularDamping: 0.05
  m_JointFriction: 0.05
  m_Immovable: 0
  m_UseGravity: 0
  m_CollisionDetectionMode: 3
--- !u!114 &602364971
MonoBehaviour:
  m_ObjectHideFlags: 0
  m_CorrespondingSourceObject: {fileID: 0}
  m_PrefabInstance: {fileID: 0}
  m_PrefabAsset: {fileID: 0}
  m_GameObject: {fileID: 602364967}
  m_Enabled: 1
  m_EditorHideFlags: 0
  m_Script: {fileID: 11500000, guid: 3f55b708478cebe429cfce6531ca4cde, type: 3}
  m_Name: 
  m_EditorClassIdentifier: 
  _hand: {fileID: 1285172371}
  _body: {fileID: 602364970}
  _origXDriveLimit: 0
  _currentXDriveLimit: 3.4028235e+38
  _finger: 0
  _joint: 0
--- !u!1 &619053899
GameObject:
  m_ObjectHideFlags: 0
  m_CorrespondingSourceObject: {fileID: 0}
  m_PrefabInstance: {fileID: 0}
  m_PrefabAsset: {fileID: 0}
  serializedVersion: 6
  m_Component:
  - component: {fileID: 619053900}
  - component: {fileID: 619053902}
  - component: {fileID: 619053901}
  m_Layer: 0
  m_Name: Text (TMP)
  m_TagString: Untagged
  m_Icon: {fileID: 0}
  m_NavMeshLayer: 0
  m_StaticEditorFlags: 0
  m_IsActive: 1
--- !u!224 &619053900
RectTransform:
  m_ObjectHideFlags: 0
  m_CorrespondingSourceObject: {fileID: 0}
  m_PrefabInstance: {fileID: 0}
  m_PrefabAsset: {fileID: 0}
  m_GameObject: {fileID: 619053899}
  m_LocalRotation: {x: 0.7071068, y: -0, z: -0, w: 0.7071068}
  m_LocalPosition: {x: 0, y: 0, z: 0}
  m_LocalScale: {x: 0.06666666, y: 0.066666655, z: 0.066666655}
  m_Children: []
  m_Father: {fileID: 1678954820}
  m_RootOrder: 0
  m_LocalEulerAnglesHint: {x: 90, y: 0, z: 0}
  m_AnchorMin: {x: 0.5, y: 0.5}
  m_AnchorMax: {x: 0.5, y: 0.5}
  m_AnchoredPosition: {x: 0, y: 0.51}
  m_SizeDelta: {x: 14, y: 14}
  m_Pivot: {x: 0.5, y: 0.5}
--- !u!114 &619053901
MonoBehaviour:
  m_ObjectHideFlags: 0
  m_CorrespondingSourceObject: {fileID: 0}
  m_PrefabInstance: {fileID: 0}
  m_PrefabAsset: {fileID: 0}
  m_GameObject: {fileID: 619053899}
  m_Enabled: 1
  m_EditorHideFlags: 0
  m_Script: {fileID: 11500000, guid: 9541d86e2fd84c1d9990edf0852d74ab, type: 3}
  m_Name: 
  m_EditorClassIdentifier: 
  m_Material: {fileID: 0}
  m_Color: {r: 1, g: 1, b: 1, a: 1}
  m_RaycastTarget: 1
  m_RaycastPadding: {x: 0, y: 0, z: 0, w: 0}
  m_Maskable: 1
  m_OnCullStateChanged:
    m_PersistentCalls:
      m_Calls: []
  m_text: 'Physics

    No Collisions'
  m_isRightToLeft: 0
  m_fontAsset: {fileID: 11400000, guid: 8f586378b4e144a9851e7b34d9b748ee, type: 2}
  m_sharedMaterial: {fileID: 2180264, guid: 8f586378b4e144a9851e7b34d9b748ee, type: 2}
  m_fontSharedMaterials: []
  m_fontMaterial: {fileID: 0}
  m_fontMaterials: []
  m_fontColor32:
    serializedVersion: 2
    rgba: 4278190080
  m_fontColor: {r: 0, g: 0, b: 0, a: 1}
  m_enableVertexGradient: 0
  m_colorMode: 3
  m_fontColorGradient:
    topLeft: {r: 1, g: 1, b: 1, a: 1}
    topRight: {r: 1, g: 1, b: 1, a: 1}
    bottomLeft: {r: 1, g: 1, b: 1, a: 1}
    bottomRight: {r: 1, g: 1, b: 1, a: 1}
  m_fontColorGradientPreset: {fileID: 0}
  m_spriteAsset: {fileID: 0}
  m_tintAllSprites: 0
  m_StyleSheet: {fileID: 0}
  m_TextStyleHashCode: -1183493901
  m_overrideHtmlColors: 0
  m_faceColor:
    serializedVersion: 2
    rgba: 4294967295
  m_fontSize: 22
  m_fontSizeBase: 22
  m_fontWeight: 400
  m_enableAutoSizing: 0
  m_fontSizeMin: 18
  m_fontSizeMax: 72
  m_fontStyle: 0
  m_HorizontalAlignment: 2
  m_VerticalAlignment: 512
  m_textAlignment: 65535
  m_characterSpacing: 0
  m_wordSpacing: 0
  m_lineSpacing: 0
  m_lineSpacingMax: 0
  m_paragraphSpacing: 0
  m_charWidthMaxAdj: 0
  m_enableWordWrapping: 1
  m_wordWrappingRatios: 0.4
  m_overflowMode: 0
  m_linkedTextComponent: {fileID: 0}
  parentLinkedComponent: {fileID: 0}
  m_enableKerning: 1
  m_enableExtraPadding: 0
  checkPaddingRequired: 0
  m_isRichText: 1
  m_parseCtrlCharacters: 1
  m_isOrthographic: 0
  m_isCullingEnabled: 0
  m_horizontalMapping: 0
  m_verticalMapping: 0
  m_uvLineOffset: 0
  m_geometrySortingOrder: 0
  m_IsTextObjectScaleStatic: 0
  m_VertexBufferAutoSizeReduction: 0
  m_useMaxVisibleDescender: 1
  m_pageToDisplay: 1
  m_margin: {x: 0, y: 0, z: 0, w: 0}
  m_isUsingLegacyAnimationComponent: 0
  m_isVolumetricText: 0
  m_hasFontAssetChanged: 0
  m_renderer: {fileID: 619053902}
  m_maskType: 0
  _SortingLayer: 0
  _SortingLayerID: 0
  _SortingOrder: 0
--- !u!23 &619053902
MeshRenderer:
  m_ObjectHideFlags: 0
  m_CorrespondingSourceObject: {fileID: 0}
  m_PrefabInstance: {fileID: 0}
  m_PrefabAsset: {fileID: 0}
  m_GameObject: {fileID: 619053899}
  m_Enabled: 1
  m_CastShadows: 0
  m_ReceiveShadows: 0
  m_DynamicOccludee: 1
  m_MotionVectors: 1
  m_LightProbeUsage: 1
  m_ReflectionProbeUsage: 1
  m_RayTracingMode: 2
  m_RayTraceProcedural: 0
  m_RenderingLayerMask: 257
  m_RendererPriority: 0
  m_Materials:
  - {fileID: 2180264, guid: 8f586378b4e144a9851e7b34d9b748ee, type: 2}
  m_StaticBatchInfo:
    firstSubMesh: 0
    subMeshCount: 0
  m_StaticBatchRoot: {fileID: 0}
  m_ProbeAnchor: {fileID: 0}
  m_LightProbeVolumeOverride: {fileID: 0}
  m_ScaleInLightmap: 1
  m_ReceiveGI: 1
  m_PreserveUVs: 0
  m_IgnoreNormalsForChartDetection: 0
  m_ImportantGI: 0
  m_StitchLightmapSeams: 1
  m_SelectedEditorRenderState: 3
  m_MinimumChartSize: 4
  m_AutoUVMaxDistance: 0.5
  m_AutoUVMaxAngle: 89
  m_LightmapParameters: {fileID: 0}
  m_SortingLayerID: 0
  m_SortingLayer: 0
  m_SortingOrder: 0
  m_AdditionalVertexStreams: {fileID: 0}
--- !u!1 &625429358
GameObject:
  m_ObjectHideFlags: 0
  m_CorrespondingSourceObject: {fileID: 0}
  m_PrefabInstance: {fileID: 0}
  m_PrefabAsset: {fileID: 0}
  serializedVersion: 6
  m_Component:
  - component: {fileID: 625429359}
  - component: {fileID: 625429360}
  - component: {fileID: 625429361}
  - component: {fileID: 625429362}
  m_Layer: 0
  m_Name: Left Ring Joint 1
  m_TagString: Untagged
  m_Icon: {fileID: 0}
  m_NavMeshLayer: 0
  m_StaticEditorFlags: 0
  m_IsActive: 1
--- !u!4 &625429359
Transform:
  m_ObjectHideFlags: 0
  m_CorrespondingSourceObject: {fileID: 0}
  m_PrefabInstance: {fileID: 0}
  m_PrefabAsset: {fileID: 0}
  m_GameObject: {fileID: 625429358}
  m_LocalRotation: {x: -0, y: -0, z: -4.656613e-10, w: 1}
  m_LocalPosition: {x: 0, y: 0, z: 0.04137}
  m_LocalScale: {x: 0.99999976, y: 1, z: 1}
  m_Children:
  - {fileID: 120817473}
  m_Father: {fileID: 513771951}
  m_RootOrder: 0
  m_LocalEulerAnglesHint: {x: 0, y: 0, z: 0}
--- !u!136 &625429360
CapsuleCollider:
  m_ObjectHideFlags: 0
  m_CorrespondingSourceObject: {fileID: 0}
  m_PrefabInstance: {fileID: 0}
  m_PrefabAsset: {fileID: 0}
  m_GameObject: {fileID: 625429358}
  m_Material: {fileID: 777712434}
  m_IsTrigger: 0
  m_Enabled: 1
  m_Radius: 0.004
  m_Height: 0.03365
  m_Direction: 2
  m_Center: {x: 0, y: 0, z: 0.012825}
--- !u!171741748 &625429361
ArticulationBody:
  m_ObjectHideFlags: 0
  m_CorrespondingSourceObject: {fileID: 0}
  m_PrefabInstance: {fileID: 0}
  m_PrefabAsset: {fileID: 0}
  m_GameObject: {fileID: 625429358}
  m_Enabled: 1
  serializedVersion: 3
  m_Mass: 0.6
  m_ParentAnchorPosition: {x: -0.0000000093132275, y: -0.000000015366826, z: 0.04137001}
  m_ParentAnchorRotation: {x: 0, y: 0, z: 0, w: 1.0000001}
  m_AnchorPosition: {x: 0, y: 0, z: 0}
  m_AnchorRotation: {x: 0, y: 0, z: 0, w: 1}
  m_ComputeParentAnchor: 0
  m_ArticulationJointType: 2
  m_LinearX: 2
  m_LinearY: 2
  m_LinearZ: 2
  m_SwingY: 2
  m_SwingZ: 2
  m_Twist: 2
  m_XDrive:
    lowerLimit: -10
    upperLimit: 89
    stiffness: 200
    damping: 3
    forceLimit: 100000
    target: 0
    targetVelocity: 0
  m_YDrive:
    lowerLimit: 0
    upperLimit: 0
    stiffness: 0
    damping: 0
    forceLimit: 3.4028235e+38
    target: 0
    targetVelocity: 0
  m_ZDrive:
    lowerLimit: 0
    upperLimit: 0
    stiffness: 0
    damping: 0
    forceLimit: 3.4028235e+38
    target: 0
    targetVelocity: 0
  m_LinearDamping: 0.05
  m_AngularDamping: 0.05
  m_JointFriction: 0.05
  m_Immovable: 0
  m_UseGravity: 0
  m_CollisionDetectionMode: 3
--- !u!114 &625429362
MonoBehaviour:
  m_ObjectHideFlags: 0
  m_CorrespondingSourceObject: {fileID: 0}
  m_PrefabInstance: {fileID: 0}
  m_PrefabAsset: {fileID: 0}
  m_GameObject: {fileID: 625429358}
  m_Enabled: 1
  m_EditorHideFlags: 0
  m_Script: {fileID: 11500000, guid: 3f55b708478cebe429cfce6531ca4cde, type: 3}
  m_Name: 
  m_EditorClassIdentifier: 
  _hand: {fileID: 91519998}
  _body: {fileID: 625429361}
  _origXDriveLimit: 0
  _currentXDriveLimit: 3.4028235e+38
  _finger: 3
  _joint: 1
--- !u!1 &689004047
GameObject:
  m_ObjectHideFlags: 0
  m_CorrespondingSourceObject: {fileID: 0}
  m_PrefabInstance: {fileID: 0}
  m_PrefabAsset: {fileID: 0}
  serializedVersion: 6
  m_Component:
  - component: {fileID: 689004048}
  - component: {fileID: 689004050}
  - component: {fileID: 689004049}
  m_Layer: 0
  m_Name: Text (TMP)
  m_TagString: Untagged
  m_Icon: {fileID: 0}
  m_NavMeshLayer: 0
  m_StaticEditorFlags: 0
  m_IsActive: 1
--- !u!224 &689004048
RectTransform:
  m_ObjectHideFlags: 0
  m_CorrespondingSourceObject: {fileID: 0}
  m_PrefabInstance: {fileID: 0}
  m_PrefabAsset: {fileID: 0}
  m_GameObject: {fileID: 689004047}
  m_LocalRotation: {x: 0.7071068, y: -0, z: -0, w: 0.7071068}
  m_LocalPosition: {x: 0, y: 0, z: 0}
  m_LocalScale: {x: 0.06666666, y: 0.06666665, z: 0.06666665}
  m_Children: []
  m_Father: {fileID: 910863328}
  m_RootOrder: 0
  m_LocalEulerAnglesHint: {x: 90, y: 0, z: 0}
  m_AnchorMin: {x: 0.5, y: 0.5}
  m_AnchorMax: {x: 0.5, y: 0.5}
  m_AnchoredPosition: {x: 0, y: 0.51}
  m_SizeDelta: {x: 14, y: 14}
  m_Pivot: {x: 0.5, y: 0.5}
--- !u!114 &689004049
MonoBehaviour:
  m_ObjectHideFlags: 0
  m_CorrespondingSourceObject: {fileID: 0}
  m_PrefabInstance: {fileID: 0}
  m_PrefabAsset: {fileID: 0}
  m_GameObject: {fileID: 689004047}
  m_Enabled: 1
  m_EditorHideFlags: 0
  m_Script: {fileID: 11500000, guid: 9541d86e2fd84c1d9990edf0852d74ab, type: 3}
  m_Name: 
  m_EditorClassIdentifier: 
  m_Material: {fileID: 0}
  m_Color: {r: 1, g: 1, b: 1, a: 1}
  m_RaycastTarget: 1
  m_RaycastPadding: {x: 0, y: 0, z: 0, w: 0}
  m_Maskable: 1
  m_OnCullStateChanged:
    m_PersistentCalls:
      m_Calls: []
  m_text: 'Kinematic

    No Helpers'
  m_isRightToLeft: 0
  m_fontAsset: {fileID: 11400000, guid: 8f586378b4e144a9851e7b34d9b748ee, type: 2}
  m_sharedMaterial: {fileID: 2180264, guid: 8f586378b4e144a9851e7b34d9b748ee, type: 2}
  m_fontSharedMaterials: []
  m_fontMaterial: {fileID: 0}
  m_fontMaterials: []
  m_fontColor32:
    serializedVersion: 2
    rgba: 4278190080
  m_fontColor: {r: 0, g: 0, b: 0, a: 1}
  m_enableVertexGradient: 0
  m_colorMode: 3
  m_fontColorGradient:
    topLeft: {r: 1, g: 1, b: 1, a: 1}
    topRight: {r: 1, g: 1, b: 1, a: 1}
    bottomLeft: {r: 1, g: 1, b: 1, a: 1}
    bottomRight: {r: 1, g: 1, b: 1, a: 1}
  m_fontColorGradientPreset: {fileID: 0}
  m_spriteAsset: {fileID: 0}
  m_tintAllSprites: 0
  m_StyleSheet: {fileID: 0}
  m_TextStyleHashCode: -1183493901
  m_overrideHtmlColors: 0
  m_faceColor:
    serializedVersion: 2
    rgba: 4294967295
  m_fontSize: 22
  m_fontSizeBase: 22
  m_fontWeight: 400
  m_enableAutoSizing: 0
  m_fontSizeMin: 18
  m_fontSizeMax: 72
  m_fontStyle: 0
  m_HorizontalAlignment: 2
  m_VerticalAlignment: 512
  m_textAlignment: 65535
  m_characterSpacing: 0
  m_wordSpacing: 0
  m_lineSpacing: 0
  m_lineSpacingMax: 0
  m_paragraphSpacing: 0
  m_charWidthMaxAdj: 0
  m_enableWordWrapping: 1
  m_wordWrappingRatios: 0.4
  m_overflowMode: 0
  m_linkedTextComponent: {fileID: 0}
  parentLinkedComponent: {fileID: 0}
  m_enableKerning: 1
  m_enableExtraPadding: 0
  checkPaddingRequired: 0
  m_isRichText: 1
  m_parseCtrlCharacters: 1
  m_isOrthographic: 0
  m_isCullingEnabled: 0
  m_horizontalMapping: 0
  m_verticalMapping: 0
  m_uvLineOffset: 0
  m_geometrySortingOrder: 0
  m_IsTextObjectScaleStatic: 0
  m_VertexBufferAutoSizeReduction: 0
  m_useMaxVisibleDescender: 1
  m_pageToDisplay: 1
  m_margin: {x: 0, y: 0, z: 0, w: 0}
  m_isUsingLegacyAnimationComponent: 0
  m_isVolumetricText: 0
  m_hasFontAssetChanged: 0
  m_renderer: {fileID: 689004050}
  m_maskType: 0
  _SortingLayer: 0
  _SortingLayerID: 0
  _SortingOrder: 0
--- !u!23 &689004050
MeshRenderer:
  m_ObjectHideFlags: 0
  m_CorrespondingSourceObject: {fileID: 0}
  m_PrefabInstance: {fileID: 0}
  m_PrefabAsset: {fileID: 0}
  m_GameObject: {fileID: 689004047}
  m_Enabled: 1
  m_CastShadows: 0
  m_ReceiveShadows: 0
  m_DynamicOccludee: 1
  m_MotionVectors: 1
  m_LightProbeUsage: 1
  m_ReflectionProbeUsage: 1
  m_RayTracingMode: 2
  m_RayTraceProcedural: 0
  m_RenderingLayerMask: 257
  m_RendererPriority: 0
  m_Materials:
  - {fileID: 2180264, guid: 8f586378b4e144a9851e7b34d9b748ee, type: 2}
  m_StaticBatchInfo:
    firstSubMesh: 0
    subMeshCount: 0
  m_StaticBatchRoot: {fileID: 0}
  m_ProbeAnchor: {fileID: 0}
  m_LightProbeVolumeOverride: {fileID: 0}
  m_ScaleInLightmap: 1
  m_ReceiveGI: 1
  m_PreserveUVs: 0
  m_IgnoreNormalsForChartDetection: 0
  m_ImportantGI: 0
  m_StitchLightmapSeams: 1
  m_SelectedEditorRenderState: 3
  m_MinimumChartSize: 4
  m_AutoUVMaxDistance: 0.5
  m_AutoUVMaxAngle: 89
  m_LightmapParameters: {fileID: 0}
  m_SortingLayerID: 0
  m_SortingLayer: 0
  m_SortingOrder: 0
  m_AdditionalVertexStreams: {fileID: 0}
--- !u!1 &711807828
GameObject:
  m_ObjectHideFlags: 0
  m_CorrespondingSourceObject: {fileID: 0}
  m_PrefabInstance: {fileID: 0}
  m_PrefabAsset: {fileID: 0}
  serializedVersion: 6
  m_Component:
  - component: {fileID: 711807830}
  - component: {fileID: 711807829}
  - component: {fileID: 711807831}
  - component: {fileID: 711807832}
  m_Layer: 0
  m_Name: Right Middle Joint 2
  m_TagString: Untagged
  m_Icon: {fileID: 0}
  m_NavMeshLayer: 0
  m_StaticEditorFlags: 0
  m_IsActive: 1
--- !u!136 &711807829
CapsuleCollider:
  m_ObjectHideFlags: 0
  m_CorrespondingSourceObject: {fileID: 0}
  m_PrefabInstance: {fileID: 0}
  m_PrefabAsset: {fileID: 0}
  m_GameObject: {fileID: 711807828}
  m_Material: {fileID: 280979854}
  m_IsTrigger: 0
  m_Enabled: 1
  m_Radius: 0.004
  m_Height: 0.025400002
  m_Direction: 2
  m_Center: {x: 0, y: 0, z: 0.0087}
--- !u!4 &711807830
Transform:
  m_ObjectHideFlags: 0
  m_CorrespondingSourceObject: {fileID: 0}
  m_PrefabInstance: {fileID: 0}
  m_PrefabAsset: {fileID: 0}
  m_GameObject: {fileID: 711807828}
  m_LocalRotation: {x: -0, y: -0, z: -0, w: 1}
  m_LocalPosition: {x: 0, y: 0, z: 0.026330002}
  m_LocalScale: {x: 1.0000001, y: 1.0000001, z: 1.0000001}
  m_Children: []
  m_Father: {fileID: 2061266213}
  m_RootOrder: 0
  m_LocalEulerAnglesHint: {x: 0, y: 0, z: 0}
--- !u!171741748 &711807831
ArticulationBody:
  m_ObjectHideFlags: 0
  m_CorrespondingSourceObject: {fileID: 0}
  m_PrefabInstance: {fileID: 0}
  m_PrefabAsset: {fileID: 0}
  m_GameObject: {fileID: 711807828}
  m_Enabled: 1
  serializedVersion: 3
  m_Mass: 0.6
  m_ParentAnchorPosition: {x: 2.3283078e-10, y: 0.0000000055879377, z: 0.026330026}
  m_ParentAnchorRotation: {x: 0, y: 0, z: 0, w: 1.0000002}
  m_AnchorPosition: {x: 0, y: 0, z: 0}
  m_AnchorRotation: {x: 0, y: 0, z: 0, w: 1}
  m_ComputeParentAnchor: 0
  m_ArticulationJointType: 2
  m_LinearX: 2
  m_LinearY: 2
  m_LinearZ: 2
  m_SwingY: 2
  m_SwingZ: 2
  m_Twist: 2
  m_XDrive:
    lowerLimit: -10
    upperLimit: 89
    stiffness: 200
    damping: 3
    forceLimit: 100000
    target: 0
    targetVelocity: 0
  m_YDrive:
    lowerLimit: 0
    upperLimit: 0
    stiffness: 0
    damping: 0
    forceLimit: 3.4028235e+38
    target: 0
    targetVelocity: 0
  m_ZDrive:
    lowerLimit: 0
    upperLimit: 0
    stiffness: 0
    damping: 0
    forceLimit: 3.4028235e+38
    target: 0
    targetVelocity: 0
  m_LinearDamping: 0.05
  m_AngularDamping: 0.05
  m_JointFriction: 0.05
  m_Immovable: 0
  m_UseGravity: 0
  m_CollisionDetectionMode: 3
--- !u!114 &711807832
MonoBehaviour:
  m_ObjectHideFlags: 0
  m_CorrespondingSourceObject: {fileID: 0}
  m_PrefabInstance: {fileID: 0}
  m_PrefabAsset: {fileID: 0}
  m_GameObject: {fileID: 711807828}
  m_Enabled: 1
  m_EditorHideFlags: 0
  m_Script: {fileID: 11500000, guid: 3f55b708478cebe429cfce6531ca4cde, type: 3}
  m_Name: 
  m_EditorClassIdentifier: 
  _hand: {fileID: 1285172371}
  _body: {fileID: 711807831}
  _origXDriveLimit: 0
  _currentXDriveLimit: 3.4028235e+38
  _finger: 2
  _joint: 2
--- !u!1 &715835481
GameObject:
  m_ObjectHideFlags: 0
  m_CorrespondingSourceObject: {fileID: 0}
  m_PrefabInstance: {fileID: 0}
  m_PrefabAsset: {fileID: 0}
  serializedVersion: 6
  m_Component:
  - component: {fileID: 715835482}
  - component: {fileID: 715835483}
  - component: {fileID: 715835484}
  - component: {fileID: 715835485}
  m_Layer: 0
  m_Name: Right Ring Joint 1
  m_TagString: Untagged
  m_Icon: {fileID: 0}
  m_NavMeshLayer: 0
  m_StaticEditorFlags: 0
  m_IsActive: 1
--- !u!4 &715835482
Transform:
  m_ObjectHideFlags: 0
  m_CorrespondingSourceObject: {fileID: 0}
  m_PrefabInstance: {fileID: 0}
  m_PrefabAsset: {fileID: 0}
  m_GameObject: {fileID: 715835481}
  m_LocalRotation: {x: -0, y: -0, z: -0.0000000018626451, w: 1}
  m_LocalPosition: {x: 0, y: 0, z: 0.04137}
  m_LocalScale: {x: 0.9999999, y: 1, z: 0.9999999}
  m_Children:
  - {fileID: 1730948094}
  m_Father: {fileID: 559849953}
  m_RootOrder: 0
  m_LocalEulerAnglesHint: {x: 0, y: 0, z: 0}
--- !u!136 &715835483
CapsuleCollider:
  m_ObjectHideFlags: 0
  m_CorrespondingSourceObject: {fileID: 0}
  m_PrefabInstance: {fileID: 0}
  m_PrefabAsset: {fileID: 0}
  m_GameObject: {fileID: 715835481}
  m_Material: {fileID: 280979854}
  m_IsTrigger: 0
  m_Enabled: 1
  m_Radius: 0.004
  m_Height: 0.03365
  m_Direction: 2
  m_Center: {x: 0, y: 0, z: 0.012825}
--- !u!171741748 &715835484
ArticulationBody:
  m_ObjectHideFlags: 0
  m_CorrespondingSourceObject: {fileID: 0}
  m_PrefabInstance: {fileID: 0}
  m_PrefabAsset: {fileID: 0}
  m_GameObject: {fileID: 715835481}
  m_Enabled: 1
  serializedVersion: 3
  m_Mass: 0.6
  m_ParentAnchorPosition: {x: 0.000000012107198, y: -0.000000013504181, z: 0.041370012}
  m_ParentAnchorRotation: {x: 0, y: 0, z: 0, w: 1.0000001}
  m_AnchorPosition: {x: 0, y: 0, z: 0}
  m_AnchorRotation: {x: 0, y: 0, z: 0, w: 1}
  m_ComputeParentAnchor: 0
  m_ArticulationJointType: 2
  m_LinearX: 2
  m_LinearY: 2
  m_LinearZ: 2
  m_SwingY: 2
  m_SwingZ: 2
  m_Twist: 2
  m_XDrive:
    lowerLimit: -10
    upperLimit: 89
    stiffness: 200
    damping: 3
    forceLimit: 100000
    target: 0
    targetVelocity: 0
  m_YDrive:
    lowerLimit: 0
    upperLimit: 0
    stiffness: 0
    damping: 0
    forceLimit: 3.4028235e+38
    target: 0
    targetVelocity: 0
  m_ZDrive:
    lowerLimit: 0
    upperLimit: 0
    stiffness: 0
    damping: 0
    forceLimit: 3.4028235e+38
    target: 0
    targetVelocity: 0
  m_LinearDamping: 0.05
  m_AngularDamping: 0.05
  m_JointFriction: 0.05
  m_Immovable: 0
  m_UseGravity: 0
  m_CollisionDetectionMode: 3
--- !u!114 &715835485
MonoBehaviour:
  m_ObjectHideFlags: 0
  m_CorrespondingSourceObject: {fileID: 0}
  m_PrefabInstance: {fileID: 0}
  m_PrefabAsset: {fileID: 0}
  m_GameObject: {fileID: 715835481}
  m_Enabled: 1
  m_EditorHideFlags: 0
  m_Script: {fileID: 11500000, guid: 3f55b708478cebe429cfce6531ca4cde, type: 3}
  m_Name: 
  m_EditorClassIdentifier: 
  _hand: {fileID: 1285172371}
  _body: {fileID: 715835484}
  _origXDriveLimit: 0
  _currentXDriveLimit: 3.4028235e+38
  _finger: 3
  _joint: 1
--- !u!1 &728893063
GameObject:
  m_ObjectHideFlags: 0
  m_CorrespondingSourceObject: {fileID: 0}
  m_PrefabInstance: {fileID: 0}
  m_PrefabAsset: {fileID: 0}
  serializedVersion: 6
  m_Component:
  - component: {fileID: 728893064}
  - component: {fileID: 728893065}
  - component: {fileID: 728893066}
  - component: {fileID: 728893067}
  m_Layer: 0
  m_Name: Left Pinky Joint 1
  m_TagString: Untagged
  m_Icon: {fileID: 0}
  m_NavMeshLayer: 0
  m_StaticEditorFlags: 0
  m_IsActive: 1
--- !u!4 &728893064
Transform:
  m_ObjectHideFlags: 0
  m_CorrespondingSourceObject: {fileID: 0}
  m_PrefabInstance: {fileID: 0}
  m_PrefabAsset: {fileID: 0}
  m_GameObject: {fileID: 728893063}
  m_LocalRotation: {x: -0.0000000018626449, y: -0, z: -0.000000006053596, w: 1}
  m_LocalPosition: {x: 0, y: 0, z: 0.032740004}
  m_LocalScale: {x: 0.9999999, y: 1, z: 1}
  m_Children:
  - {fileID: 1952692357}
  m_Father: {fileID: 753807341}
  m_RootOrder: 0
  m_LocalEulerAnglesHint: {x: 0, y: 0, z: 0}
--- !u!136 &728893065
CapsuleCollider:
  m_ObjectHideFlags: 0
  m_CorrespondingSourceObject: {fileID: 0}
  m_PrefabInstance: {fileID: 0}
  m_PrefabAsset: {fileID: 0}
  m_GameObject: {fileID: 728893063}
  m_Material: {fileID: 777712434}
  m_IsTrigger: 0
  m_Enabled: 1
  m_Radius: 0.004
  m_Height: 0.02611
  m_Direction: 2
  m_Center: {x: 0, y: 0, z: 0.009055001}
--- !u!171741748 &728893066
ArticulationBody:
  m_ObjectHideFlags: 0
  m_CorrespondingSourceObject: {fileID: 0}
  m_PrefabInstance: {fileID: 0}
  m_PrefabAsset: {fileID: 0}
  m_GameObject: {fileID: 728893063}
  m_Enabled: 1
  serializedVersion: 3
  m_Mass: 0.6
  m_ParentAnchorPosition: {x: -0.000000017695132, y: -0.0000000137370115, z: 0.03274001}
  m_ParentAnchorRotation: {x: 0, y: 0, z: 0, w: 1.0000001}
  m_AnchorPosition: {x: 0, y: 0, z: 0}
  m_AnchorRotation: {x: 0, y: 0, z: 0, w: 1}
  m_ComputeParentAnchor: 0
  m_ArticulationJointType: 2
  m_LinearX: 2
  m_LinearY: 2
  m_LinearZ: 2
  m_SwingY: 2
  m_SwingZ: 2
  m_Twist: 2
  m_XDrive:
    lowerLimit: -10
    upperLimit: 89
    stiffness: 200
    damping: 3
    forceLimit: 100000
    target: 0
    targetVelocity: 0
  m_YDrive:
    lowerLimit: 0
    upperLimit: 0
    stiffness: 0
    damping: 0
    forceLimit: 3.4028235e+38
    target: 0
    targetVelocity: 0
  m_ZDrive:
    lowerLimit: 0
    upperLimit: 0
    stiffness: 0
    damping: 0
    forceLimit: 3.4028235e+38
    target: 0
    targetVelocity: 0
  m_LinearDamping: 0.05
  m_AngularDamping: 0.05
  m_JointFriction: 0.05
  m_Immovable: 0
  m_UseGravity: 0
  m_CollisionDetectionMode: 3
--- !u!114 &728893067
MonoBehaviour:
  m_ObjectHideFlags: 0
  m_CorrespondingSourceObject: {fileID: 0}
  m_PrefabInstance: {fileID: 0}
  m_PrefabAsset: {fileID: 0}
  m_GameObject: {fileID: 728893063}
  m_Enabled: 1
  m_EditorHideFlags: 0
  m_Script: {fileID: 11500000, guid: 3f55b708478cebe429cfce6531ca4cde, type: 3}
  m_Name: 
  m_EditorClassIdentifier: 
  _hand: {fileID: 91519998}
  _body: {fileID: 728893066}
  _origXDriveLimit: 0
  _currentXDriveLimit: 3.4028235e+38
  _finger: 4
  _joint: 1
--- !u!1 &753807340
GameObject:
  m_ObjectHideFlags: 0
  m_CorrespondingSourceObject: {fileID: 0}
  m_PrefabInstance: {fileID: 0}
  m_PrefabAsset: {fileID: 0}
  serializedVersion: 6
  m_Component:
  - component: {fileID: 753807341}
  - component: {fileID: 753807342}
  - component: {fileID: 753807343}
  - component: {fileID: 753807344}
  m_Layer: 0
  m_Name: Left Pinky Joint 0
  m_TagString: Untagged
  m_Icon: {fileID: 0}
  m_NavMeshLayer: 0
  m_StaticEditorFlags: 0
  m_IsActive: 1
--- !u!4 &753807341
Transform:
  m_ObjectHideFlags: 0
  m_CorrespondingSourceObject: {fileID: 0}
  m_PrefabInstance: {fileID: 0}
  m_PrefabAsset: {fileID: 0}
  m_GameObject: {fileID: 753807340}
  m_LocalRotation: {x: 0.02914566, y: -0.13843812, z: 0.17725913, w: 0.9739428}
  m_LocalPosition: {x: -0.035337448, y: -0.000000004656613, z: 0.00972872}
  m_LocalScale: {x: 0.99999976, y: 0.99999976, z: 0.9999999}
  m_Children:
  - {fileID: 728893064}
  m_Father: {fileID: 505758168}
  m_RootOrder: 4
  m_LocalEulerAnglesHint: {x: 0, y: 0, z: 0}
--- !u!136 &753807342
CapsuleCollider:
  m_ObjectHideFlags: 0
  m_CorrespondingSourceObject: {fileID: 0}
  m_PrefabInstance: {fileID: 0}
  m_PrefabAsset: {fileID: 0}
  m_GameObject: {fileID: 753807340}
  m_Material: {fileID: 777712434}
  m_IsTrigger: 0
  m_Enabled: 1
  m_Radius: 0.004
  m_Height: 0.040740006
  m_Direction: 2
  m_Center: {x: 0, y: 0, z: 0.016370002}
--- !u!171741748 &753807343
ArticulationBody:
  m_ObjectHideFlags: 0
  m_CorrespondingSourceObject: {fileID: 0}
  m_PrefabInstance: {fileID: 0}
  m_PrefabAsset: {fileID: 0}
  m_GameObject: {fileID: 753807340}
  m_Enabled: 1
  serializedVersion: 3
  m_Mass: 0.6
  m_ParentAnchorPosition: {x: -0.035337463, y: -0.000000008381903, z: 0.009728719}
  m_ParentAnchorRotation: {x: 0.029145658, y: -0.13843812, z: 0.17725913, w: 0.97394294}
  m_AnchorPosition: {x: 0, y: 0, z: 0}
  m_AnchorRotation: {x: 0, y: 0, z: 0, w: 1}
  m_ComputeParentAnchor: 0
  m_ArticulationJointType: 3
  m_LinearX: 2
  m_LinearY: 2
  m_LinearZ: 2
  m_SwingY: 1
  m_SwingZ: 1
  m_Twist: 1
  m_XDrive:
    lowerLimit: -15
    upperLimit: 80
    stiffness: 200
    damping: 3
    forceLimit: 100000
    target: 0
    targetVelocity: 0
  m_YDrive:
    lowerLimit: -15
    upperLimit: 15
    stiffness: 200
    damping: 6
    forceLimit: 100000
    target: 0
    targetVelocity: 0
  m_ZDrive:
    lowerLimit: -15
    upperLimit: 15
    stiffness: 200
    damping: 6
    forceLimit: 100000
    target: 0
    targetVelocity: 0
  m_LinearDamping: 0.05
  m_AngularDamping: 0.05
  m_JointFriction: 0.05
  m_Immovable: 0
  m_UseGravity: 0
  m_CollisionDetectionMode: 3
--- !u!114 &753807344
MonoBehaviour:
  m_ObjectHideFlags: 0
  m_CorrespondingSourceObject: {fileID: 0}
  m_PrefabInstance: {fileID: 0}
  m_PrefabAsset: {fileID: 0}
  m_GameObject: {fileID: 753807340}
  m_Enabled: 1
  m_EditorHideFlags: 0
  m_Script: {fileID: 11500000, guid: 3f55b708478cebe429cfce6531ca4cde, type: 3}
  m_Name: 
  m_EditorClassIdentifier: 
  _hand: {fileID: 91519998}
  _body: {fileID: 753807343}
  _origXDriveLimit: 0
  _currentXDriveLimit: 3.4028235e+38
  _finger: 4
  _joint: 0
--- !u!134 &777712434
PhysicMaterial:
  m_ObjectHideFlags: 0
  m_CorrespondingSourceObject: {fileID: 0}
  m_PrefabInstance: {fileID: 0}
  m_PrefabAsset: {fileID: 0}
  m_Name: HandPhysics
  dynamicFriction: 1
  staticFriction: 1
  bounciness: 0
  frictionCombine: 0
  bounceCombine: 1
--- !u!1 &896341549
GameObject:
  m_ObjectHideFlags: 0
  m_CorrespondingSourceObject: {fileID: 0}
  m_PrefabInstance: {fileID: 0}
  m_PrefabAsset: {fileID: 0}
  serializedVersion: 6
  m_Component:
  - component: {fileID: 896341550}
  - component: {fileID: 896341554}
  - component: {fileID: 896341553}
  - component: {fileID: 896341552}
  - component: {fileID: 896341551}
  m_Layer: 0
  m_Name: Sphere (6)
  m_TagString: Untagged
  m_Icon: {fileID: 0}
  m_NavMeshLayer: 0
  m_StaticEditorFlags: 0
  m_IsActive: 1
--- !u!4 &896341550
Transform:
  m_ObjectHideFlags: 0
  m_CorrespondingSourceObject: {fileID: 0}
  m_PrefabInstance: {fileID: 0}
  m_PrefabAsset: {fileID: 0}
  m_GameObject: {fileID: 896341549}
  m_LocalRotation: {x: 0, y: 0, z: 0, w: 1}
  m_LocalPosition: {x: 0.552, y: -0.79900026, z: 0.223}
  m_LocalScale: {x: 0.7, y: 0.7, z: 0.7}
  m_Children: []
  m_Father: {fileID: 1571827757}
  m_RootOrder: 6
  m_LocalEulerAnglesHint: {x: 0, y: 0, z: 0}
--- !u!54 &896341551
Rigidbody:
  m_ObjectHideFlags: 0
  m_CorrespondingSourceObject: {fileID: 0}
  m_PrefabInstance: {fileID: 0}
  m_PrefabAsset: {fileID: 0}
  m_GameObject: {fileID: 896341549}
  serializedVersion: 2
  m_Mass: 0.3
  m_Drag: 0
  m_AngularDrag: 0.05
  m_UseGravity: 1
  m_IsKinematic: 0
  m_Interpolate: 0
  m_Constraints: 0
  m_CollisionDetection: 0
--- !u!135 &896341552
SphereCollider:
  m_ObjectHideFlags: 0
  m_CorrespondingSourceObject: {fileID: 0}
  m_PrefabInstance: {fileID: 0}
  m_PrefabAsset: {fileID: 0}
  m_GameObject: {fileID: 896341549}
  m_Material: {fileID: 0}
  m_IsTrigger: 0
  m_Enabled: 1
  serializedVersion: 2
  m_Radius: 0.5
  m_Center: {x: 0, y: 0, z: 0}
--- !u!23 &896341553
MeshRenderer:
  m_ObjectHideFlags: 0
  m_CorrespondingSourceObject: {fileID: 0}
  m_PrefabInstance: {fileID: 0}
  m_PrefabAsset: {fileID: 0}
  m_GameObject: {fileID: 896341549}
  m_Enabled: 1
  m_CastShadows: 1
  m_ReceiveShadows: 1
  m_DynamicOccludee: 1
  m_MotionVectors: 1
  m_LightProbeUsage: 1
  m_ReflectionProbeUsage: 1
  m_RayTracingMode: 2
  m_RayTraceProcedural: 0
  m_RenderingLayerMask: 257
  m_RendererPriority: 0
  m_Materials:
  - {fileID: 2100000, guid: 99a373455609ca547a4caba100545cce, type: 2}
  m_StaticBatchInfo:
    firstSubMesh: 0
    subMeshCount: 0
  m_StaticBatchRoot: {fileID: 0}
  m_ProbeAnchor: {fileID: 0}
  m_LightProbeVolumeOverride: {fileID: 0}
  m_ScaleInLightmap: 1
  m_ReceiveGI: 1
  m_PreserveUVs: 0
  m_IgnoreNormalsForChartDetection: 0
  m_ImportantGI: 0
  m_StitchLightmapSeams: 1
  m_SelectedEditorRenderState: 3
  m_MinimumChartSize: 4
  m_AutoUVMaxDistance: 0.5
  m_AutoUVMaxAngle: 89
  m_LightmapParameters: {fileID: 0}
  m_SortingLayerID: 0
  m_SortingLayer: 0
  m_SortingOrder: 0
  m_AdditionalVertexStreams: {fileID: 0}
--- !u!33 &896341554
MeshFilter:
  m_ObjectHideFlags: 0
  m_CorrespondingSourceObject: {fileID: 0}
  m_PrefabInstance: {fileID: 0}
  m_PrefabAsset: {fileID: 0}
  m_GameObject: {fileID: 896341549}
  m_Mesh: {fileID: 10207, guid: 0000000000000000e000000000000000, type: 0}
--- !u!1 &910863327
GameObject:
  m_ObjectHideFlags: 0
  m_CorrespondingSourceObject: {fileID: 0}
  m_PrefabInstance: {fileID: 0}
  m_PrefabAsset: {fileID: 0}
  serializedVersion: 6
  m_Component:
  - component: {fileID: 910863328}
  - component: {fileID: 910863333}
  - component: {fileID: 910863332}
  - component: {fileID: 910863331}
  - component: {fileID: 910863330}
  - component: {fileID: 910863329}
  m_Layer: 0
  m_Name: Kinematic No Helpers
  m_TagString: Untagged
  m_Icon: {fileID: 0}
  m_NavMeshLayer: 0
  m_StaticEditorFlags: 0
  m_IsActive: 1
--- !u!4 &910863328
Transform:
  m_ObjectHideFlags: 0
  m_CorrespondingSourceObject: {fileID: 0}
  m_PrefabInstance: {fileID: 0}
  m_PrefabAsset: {fileID: 0}
  m_GameObject: {fileID: 910863327}
  m_LocalRotation: {x: -0, y: -0, z: -0, w: 1}
  m_LocalPosition: {x: 0.212, y: 0, z: 0}
  m_LocalScale: {x: 0.075, y: 0.075, z: 0.075}
  m_Children:
  - {fileID: 689004048}
  m_Father: {fileID: 1265756911}
  m_RootOrder: 4
  m_LocalEulerAnglesHint: {x: 0, y: 0, z: 0}
--- !u!114 &910863329
MonoBehaviour:
  m_ObjectHideFlags: 0
  m_CorrespondingSourceObject: {fileID: 0}
  m_PrefabInstance: {fileID: 0}
  m_PrefabAsset: {fileID: 0}
  m_GameObject: {fileID: 910863327}
  m_Enabled: 1
  m_EditorHideFlags: 0
  m_Script: {fileID: 11500000, guid: 5dfdc811f6b2f964f9839cad8ceba7ed, type: 3}
  m_Name: 
  m_EditorClassIdentifier: 
  DisableHandCollisions: 0
--- !u!54 &910863330
Rigidbody:
  m_ObjectHideFlags: 0
  m_CorrespondingSourceObject: {fileID: 0}
  m_PrefabInstance: {fileID: 0}
  m_PrefabAsset: {fileID: 0}
  m_GameObject: {fileID: 910863327}
  serializedVersion: 2
  m_Mass: 0.75
  m_Drag: 0
  m_AngularDrag: 0.05
  m_UseGravity: 0
  m_IsKinematic: 1
  m_Interpolate: 0
  m_Constraints: 0
  m_CollisionDetection: 0
--- !u!65 &910863331
BoxCollider:
  m_ObjectHideFlags: 0
  m_CorrespondingSourceObject: {fileID: 0}
  m_PrefabInstance: {fileID: 0}
  m_PrefabAsset: {fileID: 0}
  m_GameObject: {fileID: 910863327}
  m_Material: {fileID: 0}
  m_IsTrigger: 0
  m_Enabled: 1
  serializedVersion: 2
  m_Size: {x: 1, y: 1, z: 1}
  m_Center: {x: 0, y: 0, z: 0}
--- !u!23 &910863332
MeshRenderer:
  m_ObjectHideFlags: 0
  m_CorrespondingSourceObject: {fileID: 0}
  m_PrefabInstance: {fileID: 0}
  m_PrefabAsset: {fileID: 0}
  m_GameObject: {fileID: 910863327}
  m_Enabled: 1
  m_CastShadows: 1
  m_ReceiveShadows: 1
  m_DynamicOccludee: 1
  m_MotionVectors: 1
  m_LightProbeUsage: 1
  m_ReflectionProbeUsage: 1
  m_RayTracingMode: 2
  m_RayTraceProcedural: 0
  m_RenderingLayerMask: 257
  m_RendererPriority: 0
  m_Materials:
  - {fileID: 10303, guid: 0000000000000000f000000000000000, type: 0}
  m_StaticBatchInfo:
    firstSubMesh: 0
    subMeshCount: 0
  m_StaticBatchRoot: {fileID: 0}
  m_ProbeAnchor: {fileID: 0}
  m_LightProbeVolumeOverride: {fileID: 0}
  m_ScaleInLightmap: 1
  m_ReceiveGI: 1
  m_PreserveUVs: 0
  m_IgnoreNormalsForChartDetection: 0
  m_ImportantGI: 0
  m_StitchLightmapSeams: 1
  m_SelectedEditorRenderState: 3
  m_MinimumChartSize: 4
  m_AutoUVMaxDistance: 0.5
  m_AutoUVMaxAngle: 89
  m_LightmapParameters: {fileID: 0}
  m_SortingLayerID: 0
  m_SortingLayer: 0
  m_SortingOrder: 0
  m_AdditionalVertexStreams: {fileID: 0}
--- !u!33 &910863333
MeshFilter:
  m_ObjectHideFlags: 0
  m_CorrespondingSourceObject: {fileID: 0}
  m_PrefabInstance: {fileID: 0}
  m_PrefabAsset: {fileID: 0}
  m_GameObject: {fileID: 910863327}
  m_Mesh: {fileID: 10202, guid: 0000000000000000e000000000000000, type: 0}
--- !u!1 &915995025
GameObject:
  m_ObjectHideFlags: 0
  m_CorrespondingSourceObject: {fileID: 0}
  m_PrefabInstance: {fileID: 0}
  m_PrefabAsset: {fileID: 0}
  serializedVersion: 6
  m_Component:
  - component: {fileID: 915995029}
  - component: {fileID: 915995027}
  - component: {fileID: 915995026}
  - component: {fileID: 915995028}
  m_Layer: 0
  m_Name: Right Palm
  m_TagString: Untagged
  m_Icon: {fileID: 0}
  m_NavMeshLayer: 0
  m_StaticEditorFlags: 0
  m_IsActive: 1
--- !u!65 &915995026
BoxCollider:
  m_ObjectHideFlags: 0
  m_CorrespondingSourceObject: {fileID: 0}
  m_PrefabInstance: {fileID: 0}
  m_PrefabAsset: {fileID: 0}
  m_GameObject: {fileID: 915995025}
  m_Material: {fileID: 280979854}
  m_IsTrigger: 0
  m_Enabled: 1
  serializedVersion: 2
  m_Size: {x: 0.0833, y: 0.025, z: 0.103538476}
  m_Center: {x: 0, y: 0.0025, z: -0.015}
--- !u!171741748 &915995027
ArticulationBody:
  m_ObjectHideFlags: 0
  m_CorrespondingSourceObject: {fileID: 0}
  m_PrefabInstance: {fileID: 0}
  m_PrefabAsset: {fileID: 0}
  m_GameObject: {fileID: 915995025}
  m_Enabled: 1
  serializedVersion: 3
  m_Mass: 1.8000001
  m_ParentAnchorPosition: {x: 0, y: 0, z: 0}
  m_ParentAnchorRotation: {x: 0, y: 0, z: 0.7071068, w: 0.7071068}
  m_AnchorPosition: {x: 0, y: 0, z: 0}
  m_AnchorRotation: {x: 0, y: 0, z: 0.7071068, w: 0.7071068}
  m_ComputeParentAnchor: 1
  m_ArticulationJointType: 0
  m_LinearX: 2
  m_LinearY: 2
  m_LinearZ: 2
  m_SwingY: 2
  m_SwingZ: 2
  m_Twist: 2
  m_XDrive:
    lowerLimit: 0
    upperLimit: 0
    stiffness: 0
    damping: 0
    forceLimit: 3.4028235e+38
    target: 0
    targetVelocity: 0
  m_YDrive:
    lowerLimit: 0
    upperLimit: 0
    stiffness: 0
    damping: 0
    forceLimit: 3.4028235e+38
    target: 0
    targetVelocity: 0
  m_ZDrive:
    lowerLimit: 0
    upperLimit: 0
    stiffness: 0
    damping: 0
    forceLimit: 3.4028235e+38
    target: 0
    targetVelocity: 0
  m_LinearDamping: 0.05
  m_AngularDamping: 50
  m_JointFriction: 0.05
  m_Immovable: 0
  m_UseGravity: 0
  m_CollisionDetectionMode: 3
--- !u!114 &915995028
MonoBehaviour:
  m_ObjectHideFlags: 0
  m_CorrespondingSourceObject: {fileID: 0}
  m_PrefabInstance: {fileID: 0}
  m_PrefabAsset: {fileID: 0}
  m_GameObject: {fileID: 915995025}
  m_Enabled: 1
  m_EditorHideFlags: 0
  m_Script: {fileID: 11500000, guid: 3f55b708478cebe429cfce6531ca4cde, type: 3}
  m_Name: 
  m_EditorClassIdentifier: 
  _hand: {fileID: 1285172371}
  _body: {fileID: 915995027}
  _origXDriveLimit: 0
  _currentXDriveLimit: 3.4028235e+38
  _finger: 5
  _joint: 0
--- !u!4 &915995029
Transform:
  m_ObjectHideFlags: 0
  m_CorrespondingSourceObject: {fileID: 0}
  m_PrefabInstance: {fileID: 0}
  m_PrefabAsset: {fileID: 0}
  m_GameObject: {fileID: 915995025}
  m_LocalRotation: {x: -0.12940957, y: -0.4829629, z: -0.86272997, w: 0.07547912}
  m_LocalPosition: {x: 0.22000004, y: -0.13000001, z: 0.26999998}
  m_LocalScale: {x: 1, y: 1, z: 1}
  m_Children:
  - {fileID: 602364968}
  - {fileID: 1509741411}
  - {fileID: 22940882}
  - {fileID: 559849953}
  - {fileID: 994407130}
  m_Father: {fileID: 1285172372}
  m_RootOrder: 0
  m_LocalEulerAnglesHint: {x: 0, y: 0, z: 0}
--- !u!1 &929646170
GameObject:
  m_ObjectHideFlags: 0
  m_CorrespondingSourceObject: {fileID: 0}
  m_PrefabInstance: {fileID: 0}
  m_PrefabAsset: {fileID: 0}
  serializedVersion: 6
  m_Component:
  - component: {fileID: 929646171}
  - component: {fileID: 929646173}
  - component: {fileID: 929646172}
  m_Layer: 0
  m_Name: Text (TMP)
  m_TagString: Untagged
  m_Icon: {fileID: 0}
  m_NavMeshLayer: 0
  m_StaticEditorFlags: 0
  m_IsActive: 1
--- !u!224 &929646171
RectTransform:
  m_ObjectHideFlags: 0
  m_CorrespondingSourceObject: {fileID: 0}
  m_PrefabInstance: {fileID: 0}
  m_PrefabAsset: {fileID: 0}
  m_GameObject: {fileID: 929646170}
  m_LocalRotation: {x: 0.7071068, y: -0, z: -0, w: 0.7071068}
  m_LocalPosition: {x: 0, y: 0, z: 0}
  m_LocalScale: {x: 0.06666666, y: 0.06666665, z: 0.06666665}
  m_Children: []
  m_Father: {fileID: 1838090640}
  m_RootOrder: 0
  m_LocalEulerAnglesHint: {x: 90, y: 0, z: 0}
  m_AnchorMin: {x: 0.5, y: 0.5}
  m_AnchorMax: {x: 0.5, y: 0.5}
  m_AnchoredPosition: {x: 0, y: 0.51}
  m_SizeDelta: {x: 14, y: 14}
  m_Pivot: {x: 0.5, y: 0.5}
--- !u!114 &929646172
MonoBehaviour:
  m_ObjectHideFlags: 0
  m_CorrespondingSourceObject: {fileID: 0}
  m_PrefabInstance: {fileID: 0}
  m_PrefabAsset: {fileID: 0}
  m_GameObject: {fileID: 929646170}
  m_Enabled: 1
  m_EditorHideFlags: 0
  m_Script: {fileID: 11500000, guid: 9541d86e2fd84c1d9990edf0852d74ab, type: 3}
  m_Name: 
  m_EditorClassIdentifier: 
  m_Material: {fileID: 0}
  m_Color: {r: 1, g: 1, b: 1, a: 1}
  m_RaycastTarget: 1
  m_RaycastPadding: {x: 0, y: 0, z: 0, w: 0}
  m_Maskable: 1
  m_OnCullStateChanged:
    m_PersistentCalls:
      m_Calls: []
  m_text: 'Kinematic

    With Helpers'
  m_isRightToLeft: 0
  m_fontAsset: {fileID: 11400000, guid: 8f586378b4e144a9851e7b34d9b748ee, type: 2}
  m_sharedMaterial: {fileID: 2180264, guid: 8f586378b4e144a9851e7b34d9b748ee, type: 2}
  m_fontSharedMaterials: []
  m_fontMaterial: {fileID: 0}
  m_fontMaterials: []
  m_fontColor32:
    serializedVersion: 2
    rgba: 4278190080
  m_fontColor: {r: 0, g: 0, b: 0, a: 1}
  m_enableVertexGradient: 0
  m_colorMode: 3
  m_fontColorGradient:
    topLeft: {r: 1, g: 1, b: 1, a: 1}
    topRight: {r: 1, g: 1, b: 1, a: 1}
    bottomLeft: {r: 1, g: 1, b: 1, a: 1}
    bottomRight: {r: 1, g: 1, b: 1, a: 1}
  m_fontColorGradientPreset: {fileID: 0}
  m_spriteAsset: {fileID: 0}
  m_tintAllSprites: 0
  m_StyleSheet: {fileID: 0}
  m_TextStyleHashCode: -1183493901
  m_overrideHtmlColors: 0
  m_faceColor:
    serializedVersion: 2
    rgba: 4294967295
  m_fontSize: 22
  m_fontSizeBase: 22
  m_fontWeight: 400
  m_enableAutoSizing: 0
  m_fontSizeMin: 18
  m_fontSizeMax: 72
  m_fontStyle: 0
  m_HorizontalAlignment: 2
  m_VerticalAlignment: 512
  m_textAlignment: 65535
  m_characterSpacing: 0
  m_wordSpacing: 0
  m_lineSpacing: 0
  m_lineSpacingMax: 0
  m_paragraphSpacing: 0
  m_charWidthMaxAdj: 0
  m_enableWordWrapping: 1
  m_wordWrappingRatios: 0.4
  m_overflowMode: 0
  m_linkedTextComponent: {fileID: 0}
  parentLinkedComponent: {fileID: 0}
  m_enableKerning: 1
  m_enableExtraPadding: 0
  checkPaddingRequired: 0
  m_isRichText: 1
  m_parseCtrlCharacters: 1
  m_isOrthographic: 0
  m_isCullingEnabled: 0
  m_horizontalMapping: 0
  m_verticalMapping: 0
  m_uvLineOffset: 0
  m_geometrySortingOrder: 0
  m_IsTextObjectScaleStatic: 0
  m_VertexBufferAutoSizeReduction: 0
  m_useMaxVisibleDescender: 1
  m_pageToDisplay: 1
  m_margin: {x: 0, y: 0, z: 0, w: 0}
  m_isUsingLegacyAnimationComponent: 0
  m_isVolumetricText: 0
  m_hasFontAssetChanged: 0
  m_renderer: {fileID: 929646173}
  m_maskType: 0
  _SortingLayer: 0
  _SortingLayerID: 0
  _SortingOrder: 0
--- !u!23 &929646173
MeshRenderer:
  m_ObjectHideFlags: 0
  m_CorrespondingSourceObject: {fileID: 0}
  m_PrefabInstance: {fileID: 0}
  m_PrefabAsset: {fileID: 0}
  m_GameObject: {fileID: 929646170}
  m_Enabled: 1
  m_CastShadows: 0
  m_ReceiveShadows: 0
  m_DynamicOccludee: 1
  m_MotionVectors: 1
  m_LightProbeUsage: 1
  m_ReflectionProbeUsage: 1
  m_RayTracingMode: 2
  m_RayTraceProcedural: 0
  m_RenderingLayerMask: 257
  m_RendererPriority: 0
  m_Materials:
  - {fileID: 2180264, guid: 8f586378b4e144a9851e7b34d9b748ee, type: 2}
  m_StaticBatchInfo:
    firstSubMesh: 0
    subMeshCount: 0
  m_StaticBatchRoot: {fileID: 0}
  m_ProbeAnchor: {fileID: 0}
  m_LightProbeVolumeOverride: {fileID: 0}
  m_ScaleInLightmap: 1
  m_ReceiveGI: 1
  m_PreserveUVs: 0
  m_IgnoreNormalsForChartDetection: 0
  m_ImportantGI: 0
  m_StitchLightmapSeams: 1
  m_SelectedEditorRenderState: 3
  m_MinimumChartSize: 4
  m_AutoUVMaxDistance: 0.5
  m_AutoUVMaxAngle: 89
  m_LightmapParameters: {fileID: 0}
  m_SortingLayerID: 0
  m_SortingLayer: 0
  m_SortingOrder: 0
  m_AdditionalVertexStreams: {fileID: 0}
--- !u!1 &964751602
GameObject:
  m_ObjectHideFlags: 0
  m_CorrespondingSourceObject: {fileID: 0}
  m_PrefabInstance: {fileID: 0}
  m_PrefabAsset: {fileID: 0}
  serializedVersion: 6
  m_Component:
  - component: {fileID: 964751603}
  - component: {fileID: 964751605}
  - component: {fileID: 964751604}
  m_Layer: 0
  m_Name: Text (TMP)
  m_TagString: Untagged
  m_Icon: {fileID: 0}
  m_NavMeshLayer: 0
  m_StaticEditorFlags: 0
  m_IsActive: 1
--- !u!224 &964751603
RectTransform:
  m_ObjectHideFlags: 0
  m_CorrespondingSourceObject: {fileID: 0}
  m_PrefabInstance: {fileID: 0}
  m_PrefabAsset: {fileID: 0}
  m_GameObject: {fileID: 964751602}
  m_LocalRotation: {x: 0.7071068, y: -0, z: -0, w: 0.7071068}
  m_LocalPosition: {x: 0, y: 0, z: 0}
  m_LocalScale: {x: 0.06666666, y: 0.066666655, z: 0.066666655}
  m_Children: []
  m_Father: {fileID: 217433090}
  m_RootOrder: 0
  m_LocalEulerAnglesHint: {x: 90, y: 0, z: 0}
  m_AnchorMin: {x: 0.5, y: 0.5}
  m_AnchorMax: {x: 0.5, y: 0.5}
  m_AnchoredPosition: {x: 0, y: 0.51}
  m_SizeDelta: {x: 14, y: 14}
  m_Pivot: {x: 0.5, y: 0.5}
--- !u!114 &964751604
MonoBehaviour:
  m_ObjectHideFlags: 0
  m_CorrespondingSourceObject: {fileID: 0}
  m_PrefabInstance: {fileID: 0}
  m_PrefabAsset: {fileID: 0}
  m_GameObject: {fileID: 964751602}
  m_Enabled: 1
  m_EditorHideFlags: 0
  m_Script: {fileID: 11500000, guid: 9541d86e2fd84c1d9990edf0852d74ab, type: 3}
  m_Name: 
  m_EditorClassIdentifier: 
  m_Material: {fileID: 0}
  m_Color: {r: 1, g: 1, b: 1, a: 1}
  m_RaycastTarget: 1
  m_RaycastPadding: {x: 0, y: 0, z: 0, w: 0}
  m_Maskable: 1
  m_OnCullStateChanged:
    m_PersistentCalls:
      m_Calls: []
  m_text: 'Object Grasped?

    No'
  m_isRightToLeft: 0
  m_fontAsset: {fileID: 11400000, guid: 8f586378b4e144a9851e7b34d9b748ee, type: 2}
  m_sharedMaterial: {fileID: 2180264, guid: 8f586378b4e144a9851e7b34d9b748ee, type: 2}
  m_fontSharedMaterials: []
  m_fontMaterial: {fileID: 0}
  m_fontMaterials: []
  m_fontColor32:
    serializedVersion: 2
    rgba: 4278190080
  m_fontColor: {r: 0, g: 0, b: 0, a: 1}
  m_enableVertexGradient: 0
  m_colorMode: 3
  m_fontColorGradient:
    topLeft: {r: 1, g: 1, b: 1, a: 1}
    topRight: {r: 1, g: 1, b: 1, a: 1}
    bottomLeft: {r: 1, g: 1, b: 1, a: 1}
    bottomRight: {r: 1, g: 1, b: 1, a: 1}
  m_fontColorGradientPreset: {fileID: 0}
  m_spriteAsset: {fileID: 0}
  m_tintAllSprites: 0
  m_StyleSheet: {fileID: 0}
  m_TextStyleHashCode: -1183493901
  m_overrideHtmlColors: 0
  m_faceColor:
    serializedVersion: 2
    rgba: 4294967295
  m_fontSize: 22
  m_fontSizeBase: 22
  m_fontWeight: 400
  m_enableAutoSizing: 0
  m_fontSizeMin: 18
  m_fontSizeMax: 72
  m_fontStyle: 0
  m_HorizontalAlignment: 2
  m_VerticalAlignment: 512
  m_textAlignment: 65535
  m_characterSpacing: 0
  m_wordSpacing: 0
  m_lineSpacing: 0
  m_lineSpacingMax: 0
  m_paragraphSpacing: 0
  m_charWidthMaxAdj: 0
  m_enableWordWrapping: 1
  m_wordWrappingRatios: 0.4
  m_overflowMode: 0
  m_linkedTextComponent: {fileID: 0}
  parentLinkedComponent: {fileID: 0}
  m_enableKerning: 1
  m_enableExtraPadding: 0
  checkPaddingRequired: 0
  m_isRichText: 1
  m_parseCtrlCharacters: 1
  m_isOrthographic: 0
  m_isCullingEnabled: 0
  m_horizontalMapping: 0
  m_verticalMapping: 0
  m_uvLineOffset: 0
  m_geometrySortingOrder: 0
  m_IsTextObjectScaleStatic: 0
  m_VertexBufferAutoSizeReduction: 0
  m_useMaxVisibleDescender: 1
  m_pageToDisplay: 1
  m_margin: {x: 0, y: 0, z: 0, w: 0}
  m_isUsingLegacyAnimationComponent: 0
  m_isVolumetricText: 0
  m_hasFontAssetChanged: 0
  m_renderer: {fileID: 964751605}
  m_maskType: 0
  _SortingLayer: 0
  _SortingLayerID: 0
  _SortingOrder: 0
--- !u!23 &964751605
MeshRenderer:
  m_ObjectHideFlags: 0
  m_CorrespondingSourceObject: {fileID: 0}
  m_PrefabInstance: {fileID: 0}
  m_PrefabAsset: {fileID: 0}
  m_GameObject: {fileID: 964751602}
  m_Enabled: 1
  m_CastShadows: 0
  m_ReceiveShadows: 0
  m_DynamicOccludee: 1
  m_MotionVectors: 1
  m_LightProbeUsage: 1
  m_ReflectionProbeUsage: 1
  m_RayTracingMode: 2
  m_RayTraceProcedural: 0
  m_RenderingLayerMask: 257
  m_RendererPriority: 0
  m_Materials:
  - {fileID: 2180264, guid: 8f586378b4e144a9851e7b34d9b748ee, type: 2}
  m_StaticBatchInfo:
    firstSubMesh: 0
    subMeshCount: 0
  m_StaticBatchRoot: {fileID: 0}
  m_ProbeAnchor: {fileID: 0}
  m_LightProbeVolumeOverride: {fileID: 0}
  m_ScaleInLightmap: 1
  m_ReceiveGI: 1
  m_PreserveUVs: 0
  m_IgnoreNormalsForChartDetection: 0
  m_ImportantGI: 0
  m_StitchLightmapSeams: 1
  m_SelectedEditorRenderState: 3
  m_MinimumChartSize: 4
  m_AutoUVMaxDistance: 0.5
  m_AutoUVMaxAngle: 89
  m_LightmapParameters: {fileID: 0}
  m_SortingLayerID: 0
  m_SortingLayer: 0
  m_SortingOrder: 0
  m_AdditionalVertexStreams: {fileID: 0}
--- !u!1 &976655189
GameObject:
  m_ObjectHideFlags: 0
  m_CorrespondingSourceObject: {fileID: 0}
  m_PrefabInstance: {fileID: 0}
  m_PrefabAsset: {fileID: 0}
  serializedVersion: 6
  m_Component:
  - component: {fileID: 976655190}
  - component: {fileID: 976655194}
  - component: {fileID: 976655193}
  - component: {fileID: 976655192}
  - component: {fileID: 976655191}
  m_Layer: 0
  m_Name: Cube
  m_TagString: Untagged
  m_Icon: {fileID: 0}
  m_NavMeshLayer: 0
  m_StaticEditorFlags: 0
  m_IsActive: 1
--- !u!4 &976655190
Transform:
  m_ObjectHideFlags: 0
  m_CorrespondingSourceObject: {fileID: 0}
  m_PrefabInstance: {fileID: 0}
  m_PrefabAsset: {fileID: 0}
  m_GameObject: {fileID: 976655189}
  m_LocalRotation: {x: -0, y: -0, z: -0, w: 1}
  m_LocalPosition: {x: 0, y: 0, z: 0}
  m_LocalScale: {x: 0.1, y: 0.1, z: 0.1}
  m_Children: []
  m_Father: {fileID: 207924401}
  m_RootOrder: 0
  m_LocalEulerAnglesHint: {x: 0, y: 0, z: 0}
--- !u!54 &976655191
Rigidbody:
  m_ObjectHideFlags: 0
  m_CorrespondingSourceObject: {fileID: 0}
  m_PrefabInstance: {fileID: 0}
  m_PrefabAsset: {fileID: 0}
  m_GameObject: {fileID: 976655189}
  serializedVersion: 2
  m_Mass: 1
  m_Drag: 0
  m_AngularDrag: 0.05
  m_UseGravity: 1
  m_IsKinematic: 0
  m_Interpolate: 0
  m_Constraints: 0
  m_CollisionDetection: 0
--- !u!65 &976655192
BoxCollider:
  m_ObjectHideFlags: 0
  m_CorrespondingSourceObject: {fileID: 0}
  m_PrefabInstance: {fileID: 0}
  m_PrefabAsset: {fileID: 0}
  m_GameObject: {fileID: 976655189}
  m_Material: {fileID: 0}
  m_IsTrigger: 0
  m_Enabled: 1
  serializedVersion: 2
  m_Size: {x: 1, y: 1, z: 1}
  m_Center: {x: 0, y: 0, z: 0}
--- !u!23 &976655193
MeshRenderer:
  m_ObjectHideFlags: 0
  m_CorrespondingSourceObject: {fileID: 0}
  m_PrefabInstance: {fileID: 0}
  m_PrefabAsset: {fileID: 0}
  m_GameObject: {fileID: 976655189}
  m_Enabled: 1
  m_CastShadows: 1
  m_ReceiveShadows: 1
  m_DynamicOccludee: 1
  m_MotionVectors: 1
  m_LightProbeUsage: 1
  m_ReflectionProbeUsage: 1
  m_RayTracingMode: 2
  m_RayTraceProcedural: 0
  m_RenderingLayerMask: 257
  m_RendererPriority: 0
  m_Materials:
  - {fileID: 10303, guid: 0000000000000000f000000000000000, type: 0}
  m_StaticBatchInfo:
    firstSubMesh: 0
    subMeshCount: 0
  m_StaticBatchRoot: {fileID: 0}
  m_ProbeAnchor: {fileID: 0}
  m_LightProbeVolumeOverride: {fileID: 0}
  m_ScaleInLightmap: 1
  m_ReceiveGI: 1
  m_PreserveUVs: 0
  m_IgnoreNormalsForChartDetection: 0
  m_ImportantGI: 0
  m_StitchLightmapSeams: 1
  m_SelectedEditorRenderState: 3
  m_MinimumChartSize: 4
  m_AutoUVMaxDistance: 0.5
  m_AutoUVMaxAngle: 89
  m_LightmapParameters: {fileID: 0}
  m_SortingLayerID: 0
  m_SortingLayer: 0
  m_SortingOrder: 0
  m_AdditionalVertexStreams: {fileID: 0}
--- !u!33 &976655194
MeshFilter:
  m_ObjectHideFlags: 0
  m_CorrespondingSourceObject: {fileID: 0}
  m_PrefabInstance: {fileID: 0}
  m_PrefabAsset: {fileID: 0}
  m_GameObject: {fileID: 976655189}
  m_Mesh: {fileID: 10202, guid: 0000000000000000e000000000000000, type: 0}
--- !u!1 &980869086
GameObject:
  m_ObjectHideFlags: 0
  m_CorrespondingSourceObject: {fileID: 0}
  m_PrefabInstance: {fileID: 0}
  m_PrefabAsset: {fileID: 0}
  serializedVersion: 6
  m_Component:
  - component: {fileID: 980869087}
  - component: {fileID: 980869089}
  - component: {fileID: 980869088}
  m_Layer: 0
  m_Name: Text (TMP)
  m_TagString: Untagged
  m_Icon: {fileID: 0}
  m_NavMeshLayer: 0
  m_StaticEditorFlags: 0
  m_IsActive: 1
--- !u!224 &980869087
RectTransform:
  m_ObjectHideFlags: 0
  m_CorrespondingSourceObject: {fileID: 0}
  m_PrefabInstance: {fileID: 0}
  m_PrefabAsset: {fileID: 0}
  m_GameObject: {fileID: 980869086}
  m_LocalRotation: {x: 0.7071068, y: -0, z: -0, w: 0.7071068}
  m_LocalPosition: {x: 0, y: 0, z: 0}
  m_LocalScale: {x: 0.06666666, y: 0.06666665, z: 0.06666665}
  m_Children: []
  m_Father: {fileID: 416876777}
  m_RootOrder: 0
  m_LocalEulerAnglesHint: {x: 90, y: 0, z: 0}
  m_AnchorMin: {x: 0.5, y: 0.5}
  m_AnchorMax: {x: 0.5, y: 0.5}
  m_AnchoredPosition: {x: 0, y: 0.51}
  m_SizeDelta: {x: 14, y: 14}
  m_Pivot: {x: 0.5, y: 0.5}
--- !u!114 &980869088
MonoBehaviour:
  m_ObjectHideFlags: 0
  m_CorrespondingSourceObject: {fileID: 0}
  m_PrefabInstance: {fileID: 0}
  m_PrefabAsset: {fileID: 0}
  m_GameObject: {fileID: 980869086}
  m_Enabled: 1
  m_EditorHideFlags: 0
  m_Script: {fileID: 11500000, guid: 9541d86e2fd84c1d9990edf0852d74ab, type: 3}
  m_Name: 
  m_EditorClassIdentifier: 
  m_Material: {fileID: 0}
  m_Color: {r: 1, g: 1, b: 1, a: 1}
  m_RaycastTarget: 1
  m_RaycastPadding: {x: 0, y: 0, z: 0, w: 0}
  m_Maskable: 1
  m_OnCullStateChanged:
    m_PersistentCalls:
      m_Calls: []
  m_text: 'Physics

    With Helpers'
  m_isRightToLeft: 0
  m_fontAsset: {fileID: 11400000, guid: 8f586378b4e144a9851e7b34d9b748ee, type: 2}
  m_sharedMaterial: {fileID: 2180264, guid: 8f586378b4e144a9851e7b34d9b748ee, type: 2}
  m_fontSharedMaterials: []
  m_fontMaterial: {fileID: 0}
  m_fontMaterials: []
  m_fontColor32:
    serializedVersion: 2
    rgba: 4278190080
  m_fontColor: {r: 0, g: 0, b: 0, a: 1}
  m_enableVertexGradient: 0
  m_colorMode: 3
  m_fontColorGradient:
    topLeft: {r: 1, g: 1, b: 1, a: 1}
    topRight: {r: 1, g: 1, b: 1, a: 1}
    bottomLeft: {r: 1, g: 1, b: 1, a: 1}
    bottomRight: {r: 1, g: 1, b: 1, a: 1}
  m_fontColorGradientPreset: {fileID: 0}
  m_spriteAsset: {fileID: 0}
  m_tintAllSprites: 0
  m_StyleSheet: {fileID: 0}
  m_TextStyleHashCode: -1183493901
  m_overrideHtmlColors: 0
  m_faceColor:
    serializedVersion: 2
    rgba: 4294967295
  m_fontSize: 22
  m_fontSizeBase: 22
  m_fontWeight: 400
  m_enableAutoSizing: 0
  m_fontSizeMin: 18
  m_fontSizeMax: 72
  m_fontStyle: 0
  m_HorizontalAlignment: 2
  m_VerticalAlignment: 512
  m_textAlignment: 65535
  m_characterSpacing: 0
  m_wordSpacing: 0
  m_lineSpacing: 0
  m_lineSpacingMax: 0
  m_paragraphSpacing: 0
  m_charWidthMaxAdj: 0
  m_enableWordWrapping: 1
  m_wordWrappingRatios: 0.4
  m_overflowMode: 0
  m_linkedTextComponent: {fileID: 0}
  parentLinkedComponent: {fileID: 0}
  m_enableKerning: 1
  m_enableExtraPadding: 0
  checkPaddingRequired: 0
  m_isRichText: 1
  m_parseCtrlCharacters: 1
  m_isOrthographic: 0
  m_isCullingEnabled: 0
  m_horizontalMapping: 0
  m_verticalMapping: 0
  m_uvLineOffset: 0
  m_geometrySortingOrder: 0
  m_IsTextObjectScaleStatic: 0
  m_VertexBufferAutoSizeReduction: 0
  m_useMaxVisibleDescender: 1
  m_pageToDisplay: 1
  m_margin: {x: 0, y: 0, z: 0, w: 0}
  m_isUsingLegacyAnimationComponent: 0
  m_isVolumetricText: 0
  m_hasFontAssetChanged: 0
  m_renderer: {fileID: 980869089}
  m_maskType: 0
  _SortingLayer: 0
  _SortingLayerID: 0
  _SortingOrder: 0
--- !u!23 &980869089
MeshRenderer:
  m_ObjectHideFlags: 0
  m_CorrespondingSourceObject: {fileID: 0}
  m_PrefabInstance: {fileID: 0}
  m_PrefabAsset: {fileID: 0}
  m_GameObject: {fileID: 980869086}
  m_Enabled: 1
  m_CastShadows: 0
  m_ReceiveShadows: 0
  m_DynamicOccludee: 1
  m_MotionVectors: 1
  m_LightProbeUsage: 1
  m_ReflectionProbeUsage: 1
  m_RayTracingMode: 2
  m_RayTraceProcedural: 0
  m_RenderingLayerMask: 257
  m_RendererPriority: 0
  m_Materials:
  - {fileID: 2180264, guid: 8f586378b4e144a9851e7b34d9b748ee, type: 2}
  m_StaticBatchInfo:
    firstSubMesh: 0
    subMeshCount: 0
  m_StaticBatchRoot: {fileID: 0}
  m_ProbeAnchor: {fileID: 0}
  m_LightProbeVolumeOverride: {fileID: 0}
  m_ScaleInLightmap: 1
  m_ReceiveGI: 1
  m_PreserveUVs: 0
  m_IgnoreNormalsForChartDetection: 0
  m_ImportantGI: 0
  m_StitchLightmapSeams: 1
  m_SelectedEditorRenderState: 3
  m_MinimumChartSize: 4
  m_AutoUVMaxDistance: 0.5
  m_AutoUVMaxAngle: 89
  m_LightmapParameters: {fileID: 0}
  m_SortingLayerID: 0
  m_SortingLayer: 0
  m_SortingOrder: 0
  m_AdditionalVertexStreams: {fileID: 0}
--- !u!1 &994407129
GameObject:
  m_ObjectHideFlags: 0
  m_CorrespondingSourceObject: {fileID: 0}
  m_PrefabInstance: {fileID: 0}
  m_PrefabAsset: {fileID: 0}
  serializedVersion: 6
  m_Component:
  - component: {fileID: 994407130}
  - component: {fileID: 994407131}
  - component: {fileID: 994407132}
  - component: {fileID: 994407133}
  m_Layer: 0
  m_Name: Right Pinky Joint 0
  m_TagString: Untagged
  m_Icon: {fileID: 0}
  m_NavMeshLayer: 0
  m_StaticEditorFlags: 0
  m_IsActive: 1
--- !u!4 &994407130
Transform:
  m_ObjectHideFlags: 0
  m_CorrespondingSourceObject: {fileID: 0}
  m_PrefabInstance: {fileID: 0}
  m_PrefabAsset: {fileID: 0}
  m_GameObject: {fileID: 994407129}
  m_LocalRotation: {x: 0.029145695, y: 0.13843815, z: -0.17725913, w: 0.9739429}
  m_LocalPosition: {x: 0.035337448, y: -0.000000009313226, z: 0.009728717}
  m_LocalScale: {x: 0.99999964, y: 0.99999976, z: 1}
  m_Children:
  - {fileID: 1260134511}
  m_Father: {fileID: 915995029}
  m_RootOrder: 4
  m_LocalEulerAnglesHint: {x: 0, y: 0, z: 0}
--- !u!136 &994407131
CapsuleCollider:
  m_ObjectHideFlags: 0
  m_CorrespondingSourceObject: {fileID: 0}
  m_PrefabInstance: {fileID: 0}
  m_PrefabAsset: {fileID: 0}
  m_GameObject: {fileID: 994407129}
  m_Material: {fileID: 280979854}
  m_IsTrigger: 0
  m_Enabled: 1
  m_Radius: 0.004
  m_Height: 0.040740006
  m_Direction: 2
  m_Center: {x: 0, y: 0, z: 0.016370002}
--- !u!171741748 &994407132
ArticulationBody:
  m_ObjectHideFlags: 0
  m_CorrespondingSourceObject: {fileID: 0}
  m_PrefabInstance: {fileID: 0}
  m_PrefabAsset: {fileID: 0}
  m_GameObject: {fileID: 994407129}
  m_Enabled: 1
  serializedVersion: 3
  m_Mass: 0.6
  m_ParentAnchorPosition: {x: 0.035337463, y: -0.000000013038516, z: 0.009728714}
  m_ParentAnchorRotation: {x: 0.029145688, y: 0.13843818, z: -0.17725915, w: 0.973943}
  m_AnchorPosition: {x: 0, y: 0, z: 0}
  m_AnchorRotation: {x: 0, y: 0, z: 0, w: 1}
  m_ComputeParentAnchor: 0
  m_ArticulationJointType: 3
  m_LinearX: 2
  m_LinearY: 2
  m_LinearZ: 2
  m_SwingY: 1
  m_SwingZ: 1
  m_Twist: 1
  m_XDrive:
    lowerLimit: -15
    upperLimit: 80
    stiffness: 200
    damping: 3
    forceLimit: 100000
    target: 0
    targetVelocity: 0
  m_YDrive:
    lowerLimit: -15
    upperLimit: 15
    stiffness: 200
    damping: 6
    forceLimit: 100000
    target: 0
    targetVelocity: 0
  m_ZDrive:
    lowerLimit: -15
    upperLimit: 15
    stiffness: 200
    damping: 6
    forceLimit: 100000
    target: 0
    targetVelocity: 0
  m_LinearDamping: 0.05
  m_AngularDamping: 0.05
  m_JointFriction: 0.05
  m_Immovable: 0
  m_UseGravity: 0
  m_CollisionDetectionMode: 3
--- !u!114 &994407133
MonoBehaviour:
  m_ObjectHideFlags: 0
  m_CorrespondingSourceObject: {fileID: 0}
  m_PrefabInstance: {fileID: 0}
  m_PrefabAsset: {fileID: 0}
  m_GameObject: {fileID: 994407129}
  m_Enabled: 1
  m_EditorHideFlags: 0
  m_Script: {fileID: 11500000, guid: 3f55b708478cebe429cfce6531ca4cde, type: 3}
  m_Name: 
  m_EditorClassIdentifier: 
  _hand: {fileID: 1285172371}
  _body: {fileID: 994407132}
  _origXDriveLimit: 0
  _currentXDriveLimit: 3.4028235e+38
  _finger: 4
  _joint: 0
--- !u!1 &1031752490
GameObject:
  m_ObjectHideFlags: 0
  m_CorrespondingSourceObject: {fileID: 0}
  m_PrefabInstance: {fileID: 0}
  m_PrefabAsset: {fileID: 0}
  serializedVersion: 6
  m_Component:
  - component: {fileID: 1031752491}
  - component: {fileID: 1031752495}
  - component: {fileID: 1031752494}
  - component: {fileID: 1031752493}
  - component: {fileID: 1031752492}
  m_Layer: 0
  m_Name: BigCube
  m_TagString: Untagged
  m_Icon: {fileID: 0}
  m_NavMeshLayer: 0
  m_StaticEditorFlags: 0
  m_IsActive: 1
--- !u!4 &1031752491
Transform:
  m_ObjectHideFlags: 0
  m_CorrespondingSourceObject: {fileID: 0}
  m_PrefabInstance: {fileID: 0}
  m_PrefabAsset: {fileID: 0}
  m_GameObject: {fileID: 1031752490}
  m_LocalRotation: {x: -0, y: -0, z: -0, w: 1}
  m_LocalPosition: {x: -0.32, y: 0.26100004, z: -0.029}
  m_LocalScale: {x: 0.2, y: 0.2, z: 0.2}
  m_Children: []
  m_Father: {fileID: 461023104}
  m_RootOrder: 1
  m_LocalEulerAnglesHint: {x: 0, y: 0, z: 0}
--- !u!54 &1031752492
Rigidbody:
  m_ObjectHideFlags: 0
  m_CorrespondingSourceObject: {fileID: 0}
  m_PrefabInstance: {fileID: 0}
  m_PrefabAsset: {fileID: 0}
  m_GameObject: {fileID: 1031752490}
  serializedVersion: 2
  m_Mass: 5
  m_Drag: 0
  m_AngularDrag: 0.05
  m_UseGravity: 1
  m_IsKinematic: 0
  m_Interpolate: 0
  m_Constraints: 0
  m_CollisionDetection: 0
--- !u!65 &1031752493
BoxCollider:
  m_ObjectHideFlags: 0
  m_CorrespondingSourceObject: {fileID: 0}
  m_PrefabInstance: {fileID: 0}
  m_PrefabAsset: {fileID: 0}
  m_GameObject: {fileID: 1031752490}
  m_Material: {fileID: 0}
  m_IsTrigger: 0
  m_Enabled: 1
  serializedVersion: 2
  m_Size: {x: 1, y: 1, z: 1}
  m_Center: {x: 0, y: 0, z: 0}
--- !u!23 &1031752494
MeshRenderer:
  m_ObjectHideFlags: 0
  m_CorrespondingSourceObject: {fileID: 0}
  m_PrefabInstance: {fileID: 0}
  m_PrefabAsset: {fileID: 0}
  m_GameObject: {fileID: 1031752490}
  m_Enabled: 1
  m_CastShadows: 1
  m_ReceiveShadows: 1
  m_DynamicOccludee: 1
  m_MotionVectors: 1
  m_LightProbeUsage: 1
  m_ReflectionProbeUsage: 1
  m_RayTracingMode: 2
  m_RayTraceProcedural: 0
  m_RenderingLayerMask: 257
  m_RendererPriority: 0
  m_Materials:
  - {fileID: 10303, guid: 0000000000000000f000000000000000, type: 0}
  m_StaticBatchInfo:
    firstSubMesh: 0
    subMeshCount: 0
  m_StaticBatchRoot: {fileID: 0}
  m_ProbeAnchor: {fileID: 0}
  m_LightProbeVolumeOverride: {fileID: 0}
  m_ScaleInLightmap: 1
  m_ReceiveGI: 1
  m_PreserveUVs: 0
  m_IgnoreNormalsForChartDetection: 0
  m_ImportantGI: 0
  m_StitchLightmapSeams: 1
  m_SelectedEditorRenderState: 3
  m_MinimumChartSize: 4
  m_AutoUVMaxDistance: 0.5
  m_AutoUVMaxAngle: 89
  m_LightmapParameters: {fileID: 0}
  m_SortingLayerID: 0
  m_SortingLayer: 0
  m_SortingOrder: 0
  m_AdditionalVertexStreams: {fileID: 0}
--- !u!33 &1031752495
MeshFilter:
  m_ObjectHideFlags: 0
  m_CorrespondingSourceObject: {fileID: 0}
  m_PrefabInstance: {fileID: 0}
  m_PrefabAsset: {fileID: 0}
  m_GameObject: {fileID: 1031752490}
  m_Mesh: {fileID: 10202, guid: 0000000000000000e000000000000000, type: 0}
--- !u!1 &1034902643
GameObject:
  m_ObjectHideFlags: 0
  m_CorrespondingSourceObject: {fileID: 0}
  m_PrefabInstance: {fileID: 0}
  m_PrefabAsset: {fileID: 0}
  serializedVersion: 6
  m_Component:
  - component: {fileID: 1034902645}
  - component: {fileID: 1034902644}
  m_Layer: 0
  m_Name: Directional Light
  m_TagString: Untagged
  m_Icon: {fileID: 0}
  m_NavMeshLayer: 0
  m_StaticEditorFlags: 0
  m_IsActive: 1
--- !u!108 &1034902644
Light:
  m_ObjectHideFlags: 0
  m_CorrespondingSourceObject: {fileID: 0}
  m_PrefabInstance: {fileID: 0}
  m_PrefabAsset: {fileID: 0}
  m_GameObject: {fileID: 1034902643}
  m_Enabled: 1
  serializedVersion: 10
  m_Type: 1
  m_Shape: 0
  m_Color: {r: 1, g: 0.95686275, b: 0.8392157, a: 1}
  m_Intensity: 1
  m_Range: 10
  m_SpotAngle: 30
  m_InnerSpotAngle: 21.80208
  m_CookieSize: 10
  m_Shadows:
    m_Type: 2
    m_Resolution: -1
    m_CustomResolution: -1
    m_Strength: 1
    m_Bias: 0.05
    m_NormalBias: 0.4
    m_NearPlane: 0.2
    m_CullingMatrixOverride:
      e00: 1
      e01: 0
      e02: 0
      e03: 0
      e10: 0
      e11: 1
      e12: 0
      e13: 0
      e20: 0
      e21: 0
      e22: 1
      e23: 0
      e30: 0
      e31: 0
      e32: 0
      e33: 1
    m_UseCullingMatrixOverride: 0
  m_Cookie: {fileID: 0}
  m_DrawHalo: 0
  m_Flare: {fileID: 0}
  m_RenderMode: 0
  m_CullingMask:
    serializedVersion: 2
    m_Bits: 4294967295
  m_RenderingLayerMask: 1
  m_Lightmapping: 4
  m_LightShadowCasterMode: 0
  m_AreaSize: {x: 1, y: 1}
  m_BounceIntensity: 1
  m_ColorTemperature: 6570
  m_UseColorTemperature: 0
  m_BoundingSphereOverride: {x: 0, y: 0, z: 0, w: 0}
  m_UseBoundingSphereOverride: 0
  m_UseViewFrustumForShadowCasterCull: 1
  m_ShadowRadius: 0
  m_ShadowAngle: 0
--- !u!4 &1034902645
Transform:
  m_ObjectHideFlags: 0
  m_CorrespondingSourceObject: {fileID: 0}
  m_PrefabInstance: {fileID: 0}
  m_PrefabAsset: {fileID: 0}
  m_GameObject: {fileID: 1034902643}
  m_LocalRotation: {x: 0.40821788, y: -0.23456968, z: 0.10938163, w: 0.8754261}
  m_LocalPosition: {x: 0, y: 3, z: 0}
  m_LocalScale: {x: 1, y: 1, z: 1}
  m_Children: []
  m_Father: {fileID: 0}
  m_RootOrder: 1
  m_LocalEulerAnglesHint: {x: 50, y: -30, z: 0}
--- !u!1 &1088478734
GameObject:
  m_ObjectHideFlags: 0
  m_CorrespondingSourceObject: {fileID: 0}
  m_PrefabInstance: {fileID: 0}
  m_PrefabAsset: {fileID: 0}
  serializedVersion: 6
  m_Component:
  - component: {fileID: 1088478735}
  - component: {fileID: 1088478736}
  - component: {fileID: 1088478737}
  - component: {fileID: 1088478738}
  m_Layer: 0
  m_Name: Left Index Joint 0
  m_TagString: Untagged
  m_Icon: {fileID: 0}
  m_NavMeshLayer: 0
  m_StaticEditorFlags: 0
  m_IsActive: 1
--- !u!4 &1088478735
Transform:
  m_ObjectHideFlags: 0
  m_CorrespondingSourceObject: {fileID: 0}
  m_PrefabInstance: {fileID: 0}
  m_PrefabAsset: {fileID: 0}
  m_GameObject: {fileID: 1088478734}
  m_LocalRotation: {x: 0.074111804, y: 0.08401716, z: -0.006266229, w: 0.99368477}
  m_LocalPosition: {x: 0.023181278, y: 0.0020000078, z: 0.023149362}
  m_LocalScale: {x: 0.99999976, y: 0.99999976, z: 0.9999999}
  m_Children:
  - {fileID: 1336375398}
  m_Father: {fileID: 505758168}
  m_RootOrder: 1
  m_LocalEulerAnglesHint: {x: 0, y: 0, z: 0}
--- !u!136 &1088478736
CapsuleCollider:
  m_ObjectHideFlags: 0
  m_CorrespondingSourceObject: {fileID: 0}
  m_PrefabInstance: {fileID: 0}
  m_PrefabAsset: {fileID: 0}
  m_GameObject: {fileID: 1088478734}
  m_Material: {fileID: 777712434}
  m_IsTrigger: 0
  m_Enabled: 1
  m_Radius: 0.004
  m_Height: 0.047780003
  m_Direction: 2
  m_Center: {x: 0, y: 0, z: 0.019890001}
--- !u!171741748 &1088478737
ArticulationBody:
  m_ObjectHideFlags: 0
  m_CorrespondingSourceObject: {fileID: 0}
  m_PrefabInstance: {fileID: 0}
  m_PrefabAsset: {fileID: 0}
  m_GameObject: {fileID: 1088478734}
  m_Enabled: 1
  serializedVersion: 3
  m_Mass: 0.6
  m_ParentAnchorPosition: {x: 0.023181278, y: 0.0020000078, z: 0.023149362}
  m_ParentAnchorRotation: {x: 0.07411182, y: 0.08401718, z: -0.006266229, w: 0.9936849}
  m_AnchorPosition: {x: 0, y: 0, z: 0}
  m_AnchorRotation: {x: 0, y: 0, z: 0, w: 1}
  m_ComputeParentAnchor: 0
  m_ArticulationJointType: 3
  m_LinearX: 2
  m_LinearY: 2
  m_LinearZ: 2
  m_SwingY: 1
  m_SwingZ: 1
  m_Twist: 1
  m_XDrive:
    lowerLimit: -15
    upperLimit: 80
    stiffness: 200
    damping: 3
    forceLimit: 100000
    target: 0
    targetVelocity: 0
  m_YDrive:
    lowerLimit: -15
    upperLimit: 15
    stiffness: 200
    damping: 6
    forceLimit: 100000
    target: 0
    targetVelocity: 0
  m_ZDrive:
    lowerLimit: -15
    upperLimit: 15
    stiffness: 200
    damping: 6
    forceLimit: 100000
    target: 0
    targetVelocity: 0
  m_LinearDamping: 0.05
  m_AngularDamping: 0.05
  m_JointFriction: 0.05
  m_Immovable: 0
  m_UseGravity: 0
  m_CollisionDetectionMode: 3
--- !u!114 &1088478738
MonoBehaviour:
  m_ObjectHideFlags: 0
  m_CorrespondingSourceObject: {fileID: 0}
  m_PrefabInstance: {fileID: 0}
  m_PrefabAsset: {fileID: 0}
  m_GameObject: {fileID: 1088478734}
  m_Enabled: 1
  m_EditorHideFlags: 0
  m_Script: {fileID: 11500000, guid: 3f55b708478cebe429cfce6531ca4cde, type: 3}
  m_Name: 
  m_EditorClassIdentifier: 
  _hand: {fileID: 91519998}
  _body: {fileID: 1088478737}
  _origXDriveLimit: 0
  _currentXDriveLimit: 3.4028235e+38
  _finger: 1
  _joint: 0
--- !u!1 &1092288546
GameObject:
  m_ObjectHideFlags: 0
  m_CorrespondingSourceObject: {fileID: 0}
  m_PrefabInstance: {fileID: 0}
  m_PrefabAsset: {fileID: 0}
  serializedVersion: 6
  m_Component:
  - component: {fileID: 1092288547}
  - component: {fileID: 1092288550}
  - component: {fileID: 1092288549}
  - component: {fileID: 1092288548}
  m_Layer: 0
  m_Name: Cube (2)
  m_TagString: Untagged
  m_Icon: {fileID: 0}
  m_NavMeshLayer: 0
  m_StaticEditorFlags: 0
  m_IsActive: 1
--- !u!4 &1092288547
Transform:
  m_ObjectHideFlags: 0
  m_CorrespondingSourceObject: {fileID: 0}
  m_PrefabInstance: {fileID: 0}
  m_PrefabAsset: {fileID: 0}
  m_GameObject: {fileID: 1092288546}
  m_LocalRotation: {x: -0, y: -0.70710576, z: -0, w: 0.70710784}
  m_LocalPosition: {x: 0.0000010061567, y: 0.4, z: 0.45}
  m_LocalScale: {x: 0.1, y: 0.7, z: 1}
  m_Children: []
  m_Father: {fileID: 176742435}
  m_RootOrder: 2
  m_LocalEulerAnglesHint: {x: 0, y: -90, z: 0}
--- !u!65 &1092288548
BoxCollider:
  m_ObjectHideFlags: 0
  m_CorrespondingSourceObject: {fileID: 0}
  m_PrefabInstance: {fileID: 0}
  m_PrefabAsset: {fileID: 0}
  m_GameObject: {fileID: 1092288546}
  m_Material: {fileID: 0}
  m_IsTrigger: 0
  m_Enabled: 1
  serializedVersion: 2
  m_Size: {x: 1, y: 1, z: 1}
  m_Center: {x: 0, y: 0, z: 0}
--- !u!23 &1092288549
MeshRenderer:
  m_ObjectHideFlags: 0
  m_CorrespondingSourceObject: {fileID: 0}
  m_PrefabInstance: {fileID: 0}
  m_PrefabAsset: {fileID: 0}
  m_GameObject: {fileID: 1092288546}
  m_Enabled: 1
  m_CastShadows: 1
  m_ReceiveShadows: 1
  m_DynamicOccludee: 1
  m_MotionVectors: 1
  m_LightProbeUsage: 1
  m_ReflectionProbeUsage: 1
  m_RayTracingMode: 2
  m_RayTraceProcedural: 0
  m_RenderingLayerMask: 257
  m_RendererPriority: 0
  m_Materials:
  - {fileID: 10303, guid: 0000000000000000f000000000000000, type: 0}
  m_StaticBatchInfo:
    firstSubMesh: 0
    subMeshCount: 0
  m_StaticBatchRoot: {fileID: 0}
  m_ProbeAnchor: {fileID: 0}
  m_LightProbeVolumeOverride: {fileID: 0}
  m_ScaleInLightmap: 1
  m_ReceiveGI: 1
  m_PreserveUVs: 0
  m_IgnoreNormalsForChartDetection: 0
  m_ImportantGI: 0
  m_StitchLightmapSeams: 1
  m_SelectedEditorRenderState: 3
  m_MinimumChartSize: 4
  m_AutoUVMaxDistance: 0.5
  m_AutoUVMaxAngle: 89
  m_LightmapParameters: {fileID: 0}
  m_SortingLayerID: 0
  m_SortingLayer: 0
  m_SortingOrder: 0
  m_AdditionalVertexStreams: {fileID: 0}
--- !u!33 &1092288550
MeshFilter:
  m_ObjectHideFlags: 0
  m_CorrespondingSourceObject: {fileID: 0}
  m_PrefabInstance: {fileID: 0}
  m_PrefabAsset: {fileID: 0}
  m_GameObject: {fileID: 1092288546}
  m_Mesh: {fileID: 10202, guid: 0000000000000000e000000000000000, type: 0}
--- !u!1 &1100450176
GameObject:
  m_ObjectHideFlags: 0
  m_CorrespondingSourceObject: {fileID: 0}
  m_PrefabInstance: {fileID: 0}
  m_PrefabAsset: {fileID: 0}
  serializedVersion: 6
  m_Component:
  - component: {fileID: 1100450177}
  - component: {fileID: 1100450178}
  m_Layer: 0
  m_Name: Character
  m_TagString: Untagged
  m_Icon: {fileID: 0}
  m_NavMeshLayer: 0
  m_StaticEditorFlags: 0
  m_IsActive: 1
--- !u!4 &1100450177
Transform:
  m_ObjectHideFlags: 0
  m_CorrespondingSourceObject: {fileID: 0}
  m_PrefabInstance: {fileID: 0}
  m_PrefabAsset: {fileID: 0}
  m_GameObject: {fileID: 1100450176}
  m_LocalRotation: {x: -0, y: -0, z: -0, w: 1}
  m_LocalPosition: {x: -0.114, y: 0.25199997, z: -0.054}
  m_LocalScale: {x: 0.07, y: 0.07, z: 0.07}
  m_Children:
  - {fileID: 417227619}
  - {fileID: 1883367206}
  - {fileID: 135976653}
  - {fileID: 2103061971}
  - {fileID: 1842197906}
  - {fileID: 195425109}
  m_Father: {fileID: 461023104}
  m_RootOrder: 2
  m_LocalEulerAnglesHint: {x: 0, y: 0, z: 0}
--- !u!54 &1100450178
Rigidbody:
  m_ObjectHideFlags: 0
  m_CorrespondingSourceObject: {fileID: 0}
  m_PrefabInstance: {fileID: 0}
  m_PrefabAsset: {fileID: 0}
  m_GameObject: {fileID: 1100450176}
  serializedVersion: 2
  m_Mass: 1
  m_Drag: 0
  m_AngularDrag: 0.05
  m_UseGravity: 1
  m_IsKinematic: 0
  m_Interpolate: 0
  m_Constraints: 0
  m_CollisionDetection: 0
--- !u!1 &1141051099
GameObject:
  m_ObjectHideFlags: 0
  m_CorrespondingSourceObject: {fileID: 0}
  m_PrefabInstance: {fileID: 0}
  m_PrefabAsset: {fileID: 0}
  serializedVersion: 6
  m_Component:
  - component: {fileID: 1141051100}
  - component: {fileID: 1141051103}
  - component: {fileID: 1141051102}
  - component: {fileID: 1141051101}
  m_Layer: 0
  m_Name: Cube (4)
  m_TagString: Untagged
  m_Icon: {fileID: 0}
  m_NavMeshLayer: 0
  m_StaticEditorFlags: 0
  m_IsActive: 1
--- !u!4 &1141051100
Transform:
  m_ObjectHideFlags: 0
  m_CorrespondingSourceObject: {fileID: 0}
  m_PrefabInstance: {fileID: 0}
  m_PrefabAsset: {fileID: 0}
  m_GameObject: {fileID: 1141051099}
  m_LocalRotation: {x: 0, y: 0, z: 0, w: 1}
  m_LocalPosition: {x: 0, y: 0, z: 0}
  m_LocalScale: {x: 1, y: 0.1, z: 1}
  m_Children: []
  m_Father: {fileID: 176742435}
  m_RootOrder: 4
  m_LocalEulerAnglesHint: {x: 0, y: 0, z: 0}
--- !u!65 &1141051101
BoxCollider:
  m_ObjectHideFlags: 0
  m_CorrespondingSourceObject: {fileID: 0}
  m_PrefabInstance: {fileID: 0}
  m_PrefabAsset: {fileID: 0}
  m_GameObject: {fileID: 1141051099}
  m_Material: {fileID: 0}
  m_IsTrigger: 0
  m_Enabled: 1
  serializedVersion: 2
  m_Size: {x: 1, y: 1, z: 1}
  m_Center: {x: 0, y: 0, z: 0}
--- !u!23 &1141051102
MeshRenderer:
  m_ObjectHideFlags: 0
  m_CorrespondingSourceObject: {fileID: 0}
  m_PrefabInstance: {fileID: 0}
  m_PrefabAsset: {fileID: 0}
  m_GameObject: {fileID: 1141051099}
  m_Enabled: 1
  m_CastShadows: 1
  m_ReceiveShadows: 1
  m_DynamicOccludee: 1
  m_MotionVectors: 1
  m_LightProbeUsage: 1
  m_ReflectionProbeUsage: 1
  m_RayTracingMode: 2
  m_RayTraceProcedural: 0
  m_RenderingLayerMask: 257
  m_RendererPriority: 0
  m_Materials:
  - {fileID: 10303, guid: 0000000000000000f000000000000000, type: 0}
  m_StaticBatchInfo:
    firstSubMesh: 0
    subMeshCount: 0
  m_StaticBatchRoot: {fileID: 0}
  m_ProbeAnchor: {fileID: 0}
  m_LightProbeVolumeOverride: {fileID: 0}
  m_ScaleInLightmap: 1
  m_ReceiveGI: 1
  m_PreserveUVs: 0
  m_IgnoreNormalsForChartDetection: 0
  m_ImportantGI: 0
  m_StitchLightmapSeams: 1
  m_SelectedEditorRenderState: 3
  m_MinimumChartSize: 4
  m_AutoUVMaxDistance: 0.5
  m_AutoUVMaxAngle: 89
  m_LightmapParameters: {fileID: 0}
  m_SortingLayerID: 0
  m_SortingLayer: 0
  m_SortingOrder: 0
  m_AdditionalVertexStreams: {fileID: 0}
--- !u!33 &1141051103
MeshFilter:
  m_ObjectHideFlags: 0
  m_CorrespondingSourceObject: {fileID: 0}
  m_PrefabInstance: {fileID: 0}
  m_PrefabAsset: {fileID: 0}
  m_GameObject: {fileID: 1141051099}
  m_Mesh: {fileID: 10202, guid: 0000000000000000e000000000000000, type: 0}
--- !u!1 &1150913566
GameObject:
  m_ObjectHideFlags: 0
  m_CorrespondingSourceObject: {fileID: 0}
  m_PrefabInstance: {fileID: 0}
  m_PrefabAsset: {fileID: 0}
  serializedVersion: 6
  m_Component:
  - component: {fileID: 1150913567}
  - component: {fileID: 1150913571}
  - component: {fileID: 1150913570}
  - component: {fileID: 1150913569}
  - component: {fileID: 1150913568}
  m_Layer: 0
  m_Name: Sphere (4)
  m_TagString: Untagged
  m_Icon: {fileID: 0}
  m_NavMeshLayer: 0
  m_StaticEditorFlags: 0
  m_IsActive: 1
--- !u!4 &1150913567
Transform:
  m_ObjectHideFlags: 0
  m_CorrespondingSourceObject: {fileID: 0}
  m_PrefabInstance: {fileID: 0}
  m_PrefabAsset: {fileID: 0}
  m_GameObject: {fileID: 1150913566}
  m_LocalRotation: {x: 0, y: 0, z: 0, w: 1}
  m_LocalPosition: {x: -0.5719999, y: 0.5849993, z: 0.11800009}
  m_LocalScale: {x: 0.7, y: 0.7, z: 0.7}
  m_Children: []
  m_Father: {fileID: 1571827757}
  m_RootOrder: 4
  m_LocalEulerAnglesHint: {x: 0, y: 0, z: 0}
--- !u!54 &1150913568
Rigidbody:
  m_ObjectHideFlags: 0
  m_CorrespondingSourceObject: {fileID: 0}
  m_PrefabInstance: {fileID: 0}
  m_PrefabAsset: {fileID: 0}
  m_GameObject: {fileID: 1150913566}
  serializedVersion: 2
  m_Mass: 0.3
  m_Drag: 0
  m_AngularDrag: 0.05
  m_UseGravity: 1
  m_IsKinematic: 0
  m_Interpolate: 0
  m_Constraints: 0
  m_CollisionDetection: 0
--- !u!135 &1150913569
SphereCollider:
  m_ObjectHideFlags: 0
  m_CorrespondingSourceObject: {fileID: 0}
  m_PrefabInstance: {fileID: 0}
  m_PrefabAsset: {fileID: 0}
  m_GameObject: {fileID: 1150913566}
  m_Material: {fileID: 0}
  m_IsTrigger: 0
  m_Enabled: 1
  serializedVersion: 2
  m_Radius: 0.5
  m_Center: {x: 0, y: 0, z: 0}
--- !u!23 &1150913570
MeshRenderer:
  m_ObjectHideFlags: 0
  m_CorrespondingSourceObject: {fileID: 0}
  m_PrefabInstance: {fileID: 0}
  m_PrefabAsset: {fileID: 0}
  m_GameObject: {fileID: 1150913566}
  m_Enabled: 1
  m_CastShadows: 1
  m_ReceiveShadows: 1
  m_DynamicOccludee: 1
  m_MotionVectors: 1
  m_LightProbeUsage: 1
  m_ReflectionProbeUsage: 1
  m_RayTracingMode: 2
  m_RayTraceProcedural: 0
  m_RenderingLayerMask: 257
  m_RendererPriority: 0
  m_Materials:
  - {fileID: 2100000, guid: 48e304f0beb52ec488103ff9cab09bde, type: 2}
  m_StaticBatchInfo:
    firstSubMesh: 0
    subMeshCount: 0
  m_StaticBatchRoot: {fileID: 0}
  m_ProbeAnchor: {fileID: 0}
  m_LightProbeVolumeOverride: {fileID: 0}
  m_ScaleInLightmap: 1
  m_ReceiveGI: 1
  m_PreserveUVs: 0
  m_IgnoreNormalsForChartDetection: 0
  m_ImportantGI: 0
  m_StitchLightmapSeams: 1
  m_SelectedEditorRenderState: 3
  m_MinimumChartSize: 4
  m_AutoUVMaxDistance: 0.5
  m_AutoUVMaxAngle: 89
  m_LightmapParameters: {fileID: 0}
  m_SortingLayerID: 0
  m_SortingLayer: 0
  m_SortingOrder: 0
  m_AdditionalVertexStreams: {fileID: 0}
--- !u!33 &1150913571
MeshFilter:
  m_ObjectHideFlags: 0
  m_CorrespondingSourceObject: {fileID: 0}
  m_PrefabInstance: {fileID: 0}
  m_PrefabAsset: {fileID: 0}
  m_GameObject: {fileID: 1150913566}
  m_Mesh: {fileID: 10207, guid: 0000000000000000e000000000000000, type: 0}
--- !u!1 &1152218872
GameObject:
  m_ObjectHideFlags: 0
  m_CorrespondingSourceObject: {fileID: 0}
  m_PrefabInstance: {fileID: 0}
  m_PrefabAsset: {fileID: 0}
  serializedVersion: 6
  m_Component:
  - component: {fileID: 1152218873}
  - component: {fileID: 1152218877}
  - component: {fileID: 1152218876}
  - component: {fileID: 1152218875}
  - component: {fileID: 1152218874}
  m_Layer: 0
  m_Name: Cube (3)
  m_TagString: Untagged
  m_Icon: {fileID: 0}
  m_NavMeshLayer: 0
  m_StaticEditorFlags: 0
  m_IsActive: 1
--- !u!4 &1152218873
Transform:
  m_ObjectHideFlags: 0
  m_CorrespondingSourceObject: {fileID: 0}
  m_PrefabInstance: {fileID: 0}
  m_PrefabAsset: {fileID: 0}
  m_GameObject: {fileID: 1152218872}
  m_LocalRotation: {x: -0, y: -0, z: -0, w: 1}
  m_LocalPosition: {x: -0.0024, y: 0.348, z: 0.0247}
  m_LocalScale: {x: 0.025, y: 0.025, z: 0.025}
  m_Children: []
  m_Father: {fileID: 207924401}
  m_RootOrder: 3
  m_LocalEulerAnglesHint: {x: 0, y: 0, z: 0}
--- !u!54 &1152218874
Rigidbody:
  m_ObjectHideFlags: 0
  m_CorrespondingSourceObject: {fileID: 0}
  m_PrefabInstance: {fileID: 0}
  m_PrefabAsset: {fileID: 0}
  m_GameObject: {fileID: 1152218872}
  serializedVersion: 2
  m_Mass: 0.25
  m_Drag: 0
  m_AngularDrag: 0.05
  m_UseGravity: 1
  m_IsKinematic: 0
  m_Interpolate: 0
  m_Constraints: 0
  m_CollisionDetection: 0
--- !u!65 &1152218875
BoxCollider:
  m_ObjectHideFlags: 0
  m_CorrespondingSourceObject: {fileID: 0}
  m_PrefabInstance: {fileID: 0}
  m_PrefabAsset: {fileID: 0}
  m_GameObject: {fileID: 1152218872}
  m_Material: {fileID: 0}
  m_IsTrigger: 0
  m_Enabled: 1
  serializedVersion: 2
  m_Size: {x: 1, y: 1, z: 1}
  m_Center: {x: 0, y: 0, z: 0}
--- !u!23 &1152218876
MeshRenderer:
  m_ObjectHideFlags: 0
  m_CorrespondingSourceObject: {fileID: 0}
  m_PrefabInstance: {fileID: 0}
  m_PrefabAsset: {fileID: 0}
  m_GameObject: {fileID: 1152218872}
  m_Enabled: 1
  m_CastShadows: 1
  m_ReceiveShadows: 1
  m_DynamicOccludee: 1
  m_MotionVectors: 1
  m_LightProbeUsage: 1
  m_ReflectionProbeUsage: 1
  m_RayTracingMode: 2
  m_RayTraceProcedural: 0
  m_RenderingLayerMask: 257
  m_RendererPriority: 0
  m_Materials:
  - {fileID: 10303, guid: 0000000000000000f000000000000000, type: 0}
  m_StaticBatchInfo:
    firstSubMesh: 0
    subMeshCount: 0
  m_StaticBatchRoot: {fileID: 0}
  m_ProbeAnchor: {fileID: 0}
  m_LightProbeVolumeOverride: {fileID: 0}
  m_ScaleInLightmap: 1
  m_ReceiveGI: 1
  m_PreserveUVs: 0
  m_IgnoreNormalsForChartDetection: 0
  m_ImportantGI: 0
  m_StitchLightmapSeams: 1
  m_SelectedEditorRenderState: 3
  m_MinimumChartSize: 4
  m_AutoUVMaxDistance: 0.5
  m_AutoUVMaxAngle: 89
  m_LightmapParameters: {fileID: 0}
  m_SortingLayerID: 0
  m_SortingLayer: 0
  m_SortingOrder: 0
  m_AdditionalVertexStreams: {fileID: 0}
--- !u!33 &1152218877
MeshFilter:
  m_ObjectHideFlags: 0
  m_CorrespondingSourceObject: {fileID: 0}
  m_PrefabInstance: {fileID: 0}
  m_PrefabAsset: {fileID: 0}
  m_GameObject: {fileID: 1152218872}
  m_Mesh: {fileID: 10202, guid: 0000000000000000e000000000000000, type: 0}
--- !u!1 &1204820712
GameObject:
  m_ObjectHideFlags: 0
  m_CorrespondingSourceObject: {fileID: 0}
  m_PrefabInstance: {fileID: 0}
  m_PrefabAsset: {fileID: 0}
  serializedVersion: 6
  m_Component:
  - component: {fileID: 1204820713}
  - component: {fileID: 1204820715}
  - component: {fileID: 1204820714}
  m_Layer: 0
  m_Name: Text (TMP)
  m_TagString: Untagged
  m_Icon: {fileID: 0}
  m_NavMeshLayer: 0
  m_StaticEditorFlags: 0
  m_IsActive: 1
--- !u!224 &1204820713
RectTransform:
  m_ObjectHideFlags: 0
  m_CorrespondingSourceObject: {fileID: 0}
  m_PrefabInstance: {fileID: 0}
  m_PrefabAsset: {fileID: 0}
  m_GameObject: {fileID: 1204820712}
  m_LocalRotation: {x: 0.7071068, y: -0, z: -0, w: 0.7071068}
  m_LocalPosition: {x: 0, y: 0, z: 0}
  m_LocalScale: {x: 0.06666666, y: 0.066666655, z: 0.066666655}
  m_Children: []
  m_Father: {fileID: 1758430180}
  m_RootOrder: 0
  m_LocalEulerAnglesHint: {x: 90, y: 0, z: 0}
  m_AnchorMin: {x: 0.5, y: 0.5}
  m_AnchorMax: {x: 0.5, y: 0.5}
  m_AnchoredPosition: {x: 0, y: 0.51}
  m_SizeDelta: {x: 14, y: 14}
  m_Pivot: {x: 0.5, y: 0.5}
--- !u!114 &1204820714
MonoBehaviour:
  m_ObjectHideFlags: 0
  m_CorrespondingSourceObject: {fileID: 0}
  m_PrefabInstance: {fileID: 0}
  m_PrefabAsset: {fileID: 0}
  m_GameObject: {fileID: 1204820712}
  m_Enabled: 1
  m_EditorHideFlags: 0
  m_Script: {fileID: 11500000, guid: 9541d86e2fd84c1d9990edf0852d74ab, type: 3}
  m_Name: 
  m_EditorClassIdentifier: 
  m_Material: {fileID: 0}
  m_Color: {r: 1, g: 1, b: 1, a: 1}
  m_RaycastTarget: 1
  m_RaycastPadding: {x: 0, y: 0, z: 0, w: 0}
  m_Maskable: 1
  m_OnCullStateChanged:
    m_PersistentCalls:
      m_Calls: []
  m_text: 'Physics

    No Helpers'
  m_isRightToLeft: 0
  m_fontAsset: {fileID: 11400000, guid: 8f586378b4e144a9851e7b34d9b748ee, type: 2}
  m_sharedMaterial: {fileID: 2180264, guid: 8f586378b4e144a9851e7b34d9b748ee, type: 2}
  m_fontSharedMaterials: []
  m_fontMaterial: {fileID: 0}
  m_fontMaterials: []
  m_fontColor32:
    serializedVersion: 2
    rgba: 4278190080
  m_fontColor: {r: 0, g: 0, b: 0, a: 1}
  m_enableVertexGradient: 0
  m_colorMode: 3
  m_fontColorGradient:
    topLeft: {r: 1, g: 1, b: 1, a: 1}
    topRight: {r: 1, g: 1, b: 1, a: 1}
    bottomLeft: {r: 1, g: 1, b: 1, a: 1}
    bottomRight: {r: 1, g: 1, b: 1, a: 1}
  m_fontColorGradientPreset: {fileID: 0}
  m_spriteAsset: {fileID: 0}
  m_tintAllSprites: 0
  m_StyleSheet: {fileID: 0}
  m_TextStyleHashCode: -1183493901
  m_overrideHtmlColors: 0
  m_faceColor:
    serializedVersion: 2
    rgba: 4294967295
  m_fontSize: 22
  m_fontSizeBase: 22
  m_fontWeight: 400
  m_enableAutoSizing: 0
  m_fontSizeMin: 18
  m_fontSizeMax: 72
  m_fontStyle: 0
  m_HorizontalAlignment: 2
  m_VerticalAlignment: 512
  m_textAlignment: 65535
  m_characterSpacing: 0
  m_wordSpacing: 0
  m_lineSpacing: 0
  m_lineSpacingMax: 0
  m_paragraphSpacing: 0
  m_charWidthMaxAdj: 0
  m_enableWordWrapping: 1
  m_wordWrappingRatios: 0.4
  m_overflowMode: 0
  m_linkedTextComponent: {fileID: 0}
  parentLinkedComponent: {fileID: 0}
  m_enableKerning: 1
  m_enableExtraPadding: 0
  checkPaddingRequired: 0
  m_isRichText: 1
  m_parseCtrlCharacters: 1
  m_isOrthographic: 0
  m_isCullingEnabled: 0
  m_horizontalMapping: 0
  m_verticalMapping: 0
  m_uvLineOffset: 0
  m_geometrySortingOrder: 0
  m_IsTextObjectScaleStatic: 0
  m_VertexBufferAutoSizeReduction: 0
  m_useMaxVisibleDescender: 1
  m_pageToDisplay: 1
  m_margin: {x: 0, y: 0, z: 0, w: 0}
  m_isUsingLegacyAnimationComponent: 0
  m_isVolumetricText: 0
  m_hasFontAssetChanged: 0
  m_renderer: {fileID: 1204820715}
  m_maskType: 0
  _SortingLayer: 0
  _SortingLayerID: 0
  _SortingOrder: 0
--- !u!23 &1204820715
MeshRenderer:
  m_ObjectHideFlags: 0
  m_CorrespondingSourceObject: {fileID: 0}
  m_PrefabInstance: {fileID: 0}
  m_PrefabAsset: {fileID: 0}
  m_GameObject: {fileID: 1204820712}
  m_Enabled: 1
  m_CastShadows: 0
  m_ReceiveShadows: 0
  m_DynamicOccludee: 1
  m_MotionVectors: 1
  m_LightProbeUsage: 1
  m_ReflectionProbeUsage: 1
  m_RayTracingMode: 2
  m_RayTraceProcedural: 0
  m_RenderingLayerMask: 257
  m_RendererPriority: 0
  m_Materials:
  - {fileID: 2180264, guid: 8f586378b4e144a9851e7b34d9b748ee, type: 2}
  m_StaticBatchInfo:
    firstSubMesh: 0
    subMeshCount: 0
  m_StaticBatchRoot: {fileID: 0}
  m_ProbeAnchor: {fileID: 0}
  m_LightProbeVolumeOverride: {fileID: 0}
  m_ScaleInLightmap: 1
  m_ReceiveGI: 1
  m_PreserveUVs: 0
  m_IgnoreNormalsForChartDetection: 0
  m_ImportantGI: 0
  m_StitchLightmapSeams: 1
  m_SelectedEditorRenderState: 3
  m_MinimumChartSize: 4
  m_AutoUVMaxDistance: 0.5
  m_AutoUVMaxAngle: 89
  m_LightmapParameters: {fileID: 0}
  m_SortingLayerID: 0
  m_SortingLayer: 0
  m_SortingOrder: 0
  m_AdditionalVertexStreams: {fileID: 0}
--- !u!1 &1260134510
GameObject:
  m_ObjectHideFlags: 0
  m_CorrespondingSourceObject: {fileID: 0}
  m_PrefabInstance: {fileID: 0}
  m_PrefabAsset: {fileID: 0}
  serializedVersion: 6
  m_Component:
  - component: {fileID: 1260134511}
  - component: {fileID: 1260134512}
  - component: {fileID: 1260134513}
  - component: {fileID: 1260134514}
  m_Layer: 0
  m_Name: Right Pinky Joint 1
  m_TagString: Untagged
  m_Icon: {fileID: 0}
  m_NavMeshLayer: 0
  m_StaticEditorFlags: 0
  m_IsActive: 1
--- !u!4 &1260134511
Transform:
  m_ObjectHideFlags: 0
  m_CorrespondingSourceObject: {fileID: 0}
  m_PrefabInstance: {fileID: 0}
  m_PrefabAsset: {fileID: 0}
  m_GameObject: {fileID: 1260134510}
  m_LocalRotation: {x: -0, y: -0, z: 4.6566123e-10, w: 1}
  m_LocalPosition: {x: 0, y: 0, z: 0.032740004}
  m_LocalScale: {x: 0.9999994, y: 0.99999964, z: 0.99999976}
  m_Children:
  - {fileID: 578885851}
  m_Father: {fileID: 994407130}
  m_RootOrder: 0
  m_LocalEulerAnglesHint: {x: 0, y: 0, z: 0}
--- !u!136 &1260134512
CapsuleCollider:
  m_ObjectHideFlags: 0
  m_CorrespondingSourceObject: {fileID: 0}
  m_PrefabInstance: {fileID: 0}
  m_PrefabAsset: {fileID: 0}
  m_GameObject: {fileID: 1260134510}
  m_Material: {fileID: 280979854}
  m_IsTrigger: 0
  m_Enabled: 1
  m_Radius: 0.004
  m_Height: 0.02611
  m_Direction: 2
  m_Center: {x: 0, y: 0, z: 0.009055001}
--- !u!171741748 &1260134513
ArticulationBody:
  m_ObjectHideFlags: 0
  m_CorrespondingSourceObject: {fileID: 0}
  m_PrefabInstance: {fileID: 0}
  m_PrefabAsset: {fileID: 0}
  m_GameObject: {fileID: 1260134510}
  m_Enabled: 1
  serializedVersion: 3
  m_Mass: 0.6
  m_ParentAnchorPosition: {x: 0.000000022817412, y: -0.000000010069928, z: 0.03274001}
  m_ParentAnchorRotation: {x: 0, y: 0, z: 0, w: 1.0000004}
  m_AnchorPosition: {x: 0, y: 0, z: 0}
  m_AnchorRotation: {x: 0, y: 0, z: 0, w: 1}
  m_ComputeParentAnchor: 0
  m_ArticulationJointType: 2
  m_LinearX: 2
  m_LinearY: 2
  m_LinearZ: 2
  m_SwingY: 2
  m_SwingZ: 2
  m_Twist: 2
  m_XDrive:
    lowerLimit: -10
    upperLimit: 89
    stiffness: 200
    damping: 3
    forceLimit: 100000
    target: 0
    targetVelocity: 0
  m_YDrive:
    lowerLimit: 0
    upperLimit: 0
    stiffness: 0
    damping: 0
    forceLimit: 3.4028235e+38
    target: 0
    targetVelocity: 0
  m_ZDrive:
    lowerLimit: 0
    upperLimit: 0
    stiffness: 0
    damping: 0
    forceLimit: 3.4028235e+38
    target: 0
    targetVelocity: 0
  m_LinearDamping: 0.05
  m_AngularDamping: 0.05
  m_JointFriction: 0.05
  m_Immovable: 0
  m_UseGravity: 0
  m_CollisionDetectionMode: 3
--- !u!114 &1260134514
MonoBehaviour:
  m_ObjectHideFlags: 0
  m_CorrespondingSourceObject: {fileID: 0}
  m_PrefabInstance: {fileID: 0}
  m_PrefabAsset: {fileID: 0}
  m_GameObject: {fileID: 1260134510}
  m_Enabled: 1
  m_EditorHideFlags: 0
  m_Script: {fileID: 11500000, guid: 3f55b708478cebe429cfce6531ca4cde, type: 3}
  m_Name: 
  m_EditorClassIdentifier: 
  _hand: {fileID: 1285172371}
  _body: {fileID: 1260134513}
  _origXDriveLimit: 0
  _currentXDriveLimit: 3.4028235e+38
  _finger: 4
  _joint: 1
--- !u!1 &1265756910
GameObject:
  m_ObjectHideFlags: 0
  m_CorrespondingSourceObject: {fileID: 0}
  m_PrefabInstance: {fileID: 0}
  m_PrefabAsset: {fileID: 0}
  serializedVersion: 6
  m_Component:
  - component: {fileID: 1265756911}
  m_Layer: 0
  m_Name: Object Combinations
  m_TagString: Untagged
  m_Icon: {fileID: 0}
  m_NavMeshLayer: 0
  m_StaticEditorFlags: 0
  m_IsActive: 1
--- !u!4 &1265756911
Transform:
  m_ObjectHideFlags: 0
  m_CorrespondingSourceObject: {fileID: 0}
  m_PrefabInstance: {fileID: 0}
  m_PrefabAsset: {fileID: 0}
  m_GameObject: {fileID: 1265756910}
  m_LocalRotation: {x: -0, y: -0, z: -0, w: 1}
  m_LocalPosition: {x: 0.607, y: 0.046, z: -0.09900001}
  m_LocalScale: {x: 1, y: 1, z: 1}
  m_Children:
  - {fileID: 416876777}
  - {fileID: 1758430180}
  - {fileID: 1678954820}
  - {fileID: 1838090640}
  - {fileID: 910863328}
  - {fileID: 1579406071}
  m_Father: {fileID: 461023104}
  m_RootOrder: 5
  m_LocalEulerAnglesHint: {x: 0, y: 0, z: 0}
--- !u!1 &1285172370
GameObject:
  m_ObjectHideFlags: 0
  m_CorrespondingSourceObject: {fileID: 0}
  m_PrefabInstance: {fileID: 0}
  m_PrefabAsset: {fileID: 0}
  serializedVersion: 6
  m_Component:
  - component: {fileID: 1285172372}
  - component: {fileID: 1285172371}
  m_Layer: 0
  m_Name: Right Hand
  m_TagString: Untagged
  m_Icon: {fileID: 0}
  m_NavMeshLayer: 0
  m_StaticEditorFlags: 0
  m_IsActive: 1
--- !u!114 &1285172371
MonoBehaviour:
  m_ObjectHideFlags: 0
  m_CorrespondingSourceObject: {fileID: 0}
  m_PrefabInstance: {fileID: 0}
  m_PrefabAsset: {fileID: 0}
  m_GameObject: {fileID: 1285172370}
  m_Enabled: 1
  m_EditorHideFlags: 0
  m_Script: {fileID: 11500000, guid: 445639c80127bbd44b6bd9d34463b470, type: 3}
  m_Name: 
  m_EditorClassIdentifier: 
  _physicsHand:
    triggerDistance: 0.004
    oldPosition: {x: 0, y: 0, z: 0}
    gameObject: {fileID: 915995025}
    rootObject: {fileID: 1285172370}
    transform: {fileID: 915995029}
    palmBone: {fileID: 915995028}
    palmBody: {fileID: 915995027}
    palmCollider: {fileID: 915995026}
    jointBones:
    - {fileID: 602364971}
    - {fileID: 1497631538}
    - {fileID: 468354690}
    - {fileID: 1509741414}
    - {fileID: 1706777032}
    - {fileID: 564929656}
    - {fileID: 22940885}
    - {fileID: 2061266216}
    - {fileID: 711807832}
    - {fileID: 559849956}
    - {fileID: 715835485}
    - {fileID: 1730948096}
    - {fileID: 994407133}
    - {fileID: 1260134514}
    - {fileID: 578885853}
    jointBodies:
    - {fileID: 602364970}
    - {fileID: 1497631537}
    - {fileID: 468354689}
    - {fileID: 1509741413}
    - {fileID: 1706777031}
    - {fileID: 564929655}
    - {fileID: 22940884}
    - {fileID: 2061266215}
    - {fileID: 711807831}
    - {fileID: 559849955}
    - {fileID: 715835484}
    - {fileID: 1730948095}
    - {fileID: 994407132}
    - {fileID: 1260134513}
    - {fileID: 578885852}
    jointColliders:
    - {fileID: 602364969}
    - {fileID: 1497631536}
    - {fileID: 468354687}
    - {fileID: 1509741412}
    - {fileID: 1706777030}
    - {fileID: 564929653}
    - {fileID: 22940883}
    - {fileID: 2061266214}
    - {fileID: 711807829}
    - {fileID: 559849954}
    - {fileID: 715835483}
    - {fileID: 1730948093}
    - {fileID: 994407131}
    - {fileID: 1260134512}
    - {fileID: 578885850}
    defaultRotations:
    - {x: -0.6644467, y: -0.34441155, z: -0.5637821, w: 0.34934357}
    - {x: -0.19850887, y: -0.549382, z: -0.8101427, w: 0.04942213}
    - {x: -0.095235884, y: -0.55546176, z: -0.82590574, w: 0.016494589}
    - {x: -0.013266354, y: -0.54483914, z: -0.8380312, w: 0.026037607}
    - {x: 0.08120667, y: -0.50801295, z: -0.85746795, w: -0.00878219}
    - {x: -0.12940955, y: -0.4829629, z: -0.8627299, w: 0.07547912}
    strength: 2
    stiffness: 100
    forceLimit: 1000
    boneMass: 0.6
    physicMaterial: {fileID: 280979854}
  _handedness: 1
--- !u!4 &1285172372
Transform:
  m_ObjectHideFlags: 0
  m_CorrespondingSourceObject: {fileID: 0}
  m_PrefabInstance: {fileID: 0}
  m_PrefabAsset: {fileID: 0}
  m_GameObject: {fileID: 1285172370}
  m_LocalRotation: {x: -0, y: -0, z: -0, w: 1}
  m_LocalPosition: {x: 0, y: 0, z: 0}
  m_LocalScale: {x: 1, y: 1, z: 1}
  m_Children:
  - {fileID: 915995029}
  m_Father: {fileID: 1874090592}
  m_RootOrder: 1
  m_LocalEulerAnglesHint: {x: 0, y: 0, z: 0}
--- !u!1 &1336375397
GameObject:
  m_ObjectHideFlags: 0
  m_CorrespondingSourceObject: {fileID: 0}
  m_PrefabInstance: {fileID: 0}
  m_PrefabAsset: {fileID: 0}
  serializedVersion: 6
  m_Component:
  - component: {fileID: 1336375398}
  - component: {fileID: 1336375399}
  - component: {fileID: 1336375400}
  - component: {fileID: 1336375401}
  m_Layer: 0
  m_Name: Left Index Joint 1
  m_TagString: Untagged
  m_Icon: {fileID: 0}
  m_NavMeshLayer: 0
  m_StaticEditorFlags: 0
  m_IsActive: 1
--- !u!4 &1336375398
Transform:
  m_ObjectHideFlags: 0
  m_CorrespondingSourceObject: {fileID: 0}
  m_PrefabInstance: {fileID: 0}
  m_PrefabAsset: {fileID: 0}
  m_GameObject: {fileID: 1336375397}
  m_LocalRotation: {x: -0, y: -0, z: -0, w: 1}
  m_LocalPosition: {x: 0, y: 0, z: 0.039780002}
  m_LocalScale: {x: 0.99999964, y: 0.99999964, z: 0.99999976}
  m_Children:
  - {fileID: 12858919}
  m_Father: {fileID: 1088478735}
  m_RootOrder: 0
  m_LocalEulerAnglesHint: {x: 0, y: 0, z: 0}
--- !u!136 &1336375399
CapsuleCollider:
  m_ObjectHideFlags: 0
  m_CorrespondingSourceObject: {fileID: 0}
  m_PrefabInstance: {fileID: 0}
  m_PrefabAsset: {fileID: 0}
  m_GameObject: {fileID: 1336375397}
  m_Material: {fileID: 777712434}
  m_IsTrigger: 0
  m_Enabled: 1
  m_Radius: 0.004
  m_Height: 0.03038
  m_Direction: 2
  m_Center: {x: 0, y: 0, z: 0.01119}
--- !u!171741748 &1336375400
ArticulationBody:
  m_ObjectHideFlags: 0
  m_CorrespondingSourceObject: {fileID: 0}
  m_PrefabInstance: {fileID: 0}
  m_PrefabAsset: {fileID: 0}
  m_GameObject: {fileID: 1336375397}
  m_Enabled: 1
  serializedVersion: 3
  m_Mass: 0.6
  m_ParentAnchorPosition: {x: -0.0000000041909525, y: -0.000000003725291, z: 0.039780017}
  m_ParentAnchorRotation: {x: 0, y: 0, z: 0, w: 1.0000002}
  m_AnchorPosition: {x: 0, y: 0, z: 0}
  m_AnchorRotation: {x: 0, y: 0, z: 0, w: 1}
  m_ComputeParentAnchor: 0
  m_ArticulationJointType: 2
  m_LinearX: 2
  m_LinearY: 2
  m_LinearZ: 2
  m_SwingY: 2
  m_SwingZ: 2
  m_Twist: 2
  m_XDrive:
    lowerLimit: -10
    upperLimit: 89
    stiffness: 200
    damping: 3
    forceLimit: 100000
    target: 0
    targetVelocity: 0
  m_YDrive:
    lowerLimit: 0
    upperLimit: 0
    stiffness: 0
    damping: 0
    forceLimit: 3.4028235e+38
    target: 0
    targetVelocity: 0
  m_ZDrive:
    lowerLimit: 0
    upperLimit: 0
    stiffness: 0
    damping: 0
    forceLimit: 3.4028235e+38
    target: 0
    targetVelocity: 0
  m_LinearDamping: 0.05
  m_AngularDamping: 0.05
  m_JointFriction: 0.05
  m_Immovable: 0
  m_UseGravity: 0
  m_CollisionDetectionMode: 3
--- !u!114 &1336375401
MonoBehaviour:
  m_ObjectHideFlags: 0
  m_CorrespondingSourceObject: {fileID: 0}
  m_PrefabInstance: {fileID: 0}
  m_PrefabAsset: {fileID: 0}
  m_GameObject: {fileID: 1336375397}
  m_Enabled: 1
  m_EditorHideFlags: 0
  m_Script: {fileID: 11500000, guid: 3f55b708478cebe429cfce6531ca4cde, type: 3}
  m_Name: 
  m_EditorClassIdentifier: 
  _hand: {fileID: 91519998}
  _body: {fileID: 1336375400}
  _origXDriveLimit: 0
  _currentXDriveLimit: 3.4028235e+38
  _finger: 1
  _joint: 1
--- !u!1 &1354581305
GameObject:
  m_ObjectHideFlags: 0
  m_CorrespondingSourceObject: {fileID: 0}
  m_PrefabInstance: {fileID: 0}
  m_PrefabAsset: {fileID: 0}
  serializedVersion: 6
  m_Component:
  - component: {fileID: 1354581306}
  - component: {fileID: 1354581310}
  - component: {fileID: 1354581309}
  - component: {fileID: 1354581308}
  - component: {fileID: 1354581307}
  m_Layer: 0
  m_Name: Sphere (8)
  m_TagString: Untagged
  m_Icon: {fileID: 0}
  m_NavMeshLayer: 0
  m_StaticEditorFlags: 0
  m_IsActive: 1
--- !u!4 &1354581306
Transform:
  m_ObjectHideFlags: 0
  m_CorrespondingSourceObject: {fileID: 0}
  m_PrefabInstance: {fileID: 0}
  m_PrefabAsset: {fileID: 0}
  m_GameObject: {fileID: 1354581305}
  m_LocalRotation: {x: 0, y: 0, z: 0, w: 1}
  m_LocalPosition: {x: 0.766, y: -0.799, z: -0.742}
  m_LocalScale: {x: 0.7, y: 0.7, z: 0.7}
  m_Children: []
  m_Father: {fileID: 1571827757}
  m_RootOrder: 8
  m_LocalEulerAnglesHint: {x: 0, y: 0, z: 0}
--- !u!54 &1354581307
Rigidbody:
  m_ObjectHideFlags: 0
  m_CorrespondingSourceObject: {fileID: 0}
  m_PrefabInstance: {fileID: 0}
  m_PrefabAsset: {fileID: 0}
  m_GameObject: {fileID: 1354581305}
  serializedVersion: 2
  m_Mass: 0.3
  m_Drag: 0
  m_AngularDrag: 0.05
  m_UseGravity: 1
  m_IsKinematic: 0
  m_Interpolate: 0
  m_Constraints: 0
  m_CollisionDetection: 0
--- !u!135 &1354581308
SphereCollider:
  m_ObjectHideFlags: 0
  m_CorrespondingSourceObject: {fileID: 0}
  m_PrefabInstance: {fileID: 0}
  m_PrefabAsset: {fileID: 0}
  m_GameObject: {fileID: 1354581305}
  m_Material: {fileID: 0}
  m_IsTrigger: 0
  m_Enabled: 1
  serializedVersion: 2
  m_Radius: 0.5
  m_Center: {x: 0, y: 0, z: 0}
--- !u!23 &1354581309
MeshRenderer:
  m_ObjectHideFlags: 0
  m_CorrespondingSourceObject: {fileID: 0}
  m_PrefabInstance: {fileID: 0}
  m_PrefabAsset: {fileID: 0}
  m_GameObject: {fileID: 1354581305}
  m_Enabled: 1
  m_CastShadows: 1
  m_ReceiveShadows: 1
  m_DynamicOccludee: 1
  m_MotionVectors: 1
  m_LightProbeUsage: 1
  m_ReflectionProbeUsage: 1
  m_RayTracingMode: 2
  m_RayTraceProcedural: 0
  m_RenderingLayerMask: 257
  m_RendererPriority: 0
  m_Materials:
  - {fileID: 2100000, guid: 8cb233f56e8e9254bae25e262d165716, type: 2}
  m_StaticBatchInfo:
    firstSubMesh: 0
    subMeshCount: 0
  m_StaticBatchRoot: {fileID: 0}
  m_ProbeAnchor: {fileID: 0}
  m_LightProbeVolumeOverride: {fileID: 0}
  m_ScaleInLightmap: 1
  m_ReceiveGI: 1
  m_PreserveUVs: 0
  m_IgnoreNormalsForChartDetection: 0
  m_ImportantGI: 0
  m_StitchLightmapSeams: 1
  m_SelectedEditorRenderState: 3
  m_MinimumChartSize: 4
  m_AutoUVMaxDistance: 0.5
  m_AutoUVMaxAngle: 89
  m_LightmapParameters: {fileID: 0}
  m_SortingLayerID: 0
  m_SortingLayer: 0
  m_SortingOrder: 0
  m_AdditionalVertexStreams: {fileID: 0}
--- !u!33 &1354581310
MeshFilter:
  m_ObjectHideFlags: 0
  m_CorrespondingSourceObject: {fileID: 0}
  m_PrefabInstance: {fileID: 0}
  m_PrefabAsset: {fileID: 0}
  m_GameObject: {fileID: 1354581305}
  m_Mesh: {fileID: 10207, guid: 0000000000000000e000000000000000, type: 0}
--- !u!1 &1364199983
GameObject:
  m_ObjectHideFlags: 0
  m_CorrespondingSourceObject: {fileID: 0}
  m_PrefabInstance: {fileID: 0}
  m_PrefabAsset: {fileID: 0}
  serializedVersion: 6
  m_Component:
  - component: {fileID: 1364199984}
  - component: {fileID: 1364199988}
  - component: {fileID: 1364199987}
  - component: {fileID: 1364199986}
  - component: {fileID: 1364199985}
  m_Layer: 0
  m_Name: Sphere (3)
  m_TagString: Untagged
  m_Icon: {fileID: 0}
  m_NavMeshLayer: 0
  m_StaticEditorFlags: 0
  m_IsActive: 1
--- !u!4 &1364199984
Transform:
  m_ObjectHideFlags: 0
  m_CorrespondingSourceObject: {fileID: 0}
  m_PrefabInstance: {fileID: 0}
  m_PrefabAsset: {fileID: 0}
  m_GameObject: {fileID: 1364199983}
  m_LocalRotation: {x: 0, y: 0, z: 0, w: 1}
  m_LocalPosition: {x: 0.072, y: 0.585, z: 0.624}
  m_LocalScale: {x: 0.7, y: 0.7, z: 0.7}
  m_Children: []
  m_Father: {fileID: 1571827757}
  m_RootOrder: 3
  m_LocalEulerAnglesHint: {x: 0, y: 0, z: 0}
--- !u!54 &1364199985
Rigidbody:
  m_ObjectHideFlags: 0
  m_CorrespondingSourceObject: {fileID: 0}
  m_PrefabInstance: {fileID: 0}
  m_PrefabAsset: {fileID: 0}
  m_GameObject: {fileID: 1364199983}
  serializedVersion: 2
  m_Mass: 0.3
  m_Drag: 0
  m_AngularDrag: 0.05
  m_UseGravity: 1
  m_IsKinematic: 0
  m_Interpolate: 0
  m_Constraints: 0
  m_CollisionDetection: 0
--- !u!135 &1364199986
SphereCollider:
  m_ObjectHideFlags: 0
  m_CorrespondingSourceObject: {fileID: 0}
  m_PrefabInstance: {fileID: 0}
  m_PrefabAsset: {fileID: 0}
  m_GameObject: {fileID: 1364199983}
  m_Material: {fileID: 0}
  m_IsTrigger: 0
  m_Enabled: 1
  serializedVersion: 2
  m_Radius: 0.5
  m_Center: {x: 0, y: 0, z: 0}
--- !u!23 &1364199987
MeshRenderer:
  m_ObjectHideFlags: 0
  m_CorrespondingSourceObject: {fileID: 0}
  m_PrefabInstance: {fileID: 0}
  m_PrefabAsset: {fileID: 0}
  m_GameObject: {fileID: 1364199983}
  m_Enabled: 1
  m_CastShadows: 1
  m_ReceiveShadows: 1
  m_DynamicOccludee: 1
  m_MotionVectors: 1
  m_LightProbeUsage: 1
  m_ReflectionProbeUsage: 1
  m_RayTracingMode: 2
  m_RayTraceProcedural: 0
  m_RenderingLayerMask: 257
  m_RendererPriority: 0
  m_Materials:
  - {fileID: 2100000, guid: 99a373455609ca547a4caba100545cce, type: 2}
  m_StaticBatchInfo:
    firstSubMesh: 0
    subMeshCount: 0
  m_StaticBatchRoot: {fileID: 0}
  m_ProbeAnchor: {fileID: 0}
  m_LightProbeVolumeOverride: {fileID: 0}
  m_ScaleInLightmap: 1
  m_ReceiveGI: 1
  m_PreserveUVs: 0
  m_IgnoreNormalsForChartDetection: 0
  m_ImportantGI: 0
  m_StitchLightmapSeams: 1
  m_SelectedEditorRenderState: 3
  m_MinimumChartSize: 4
  m_AutoUVMaxDistance: 0.5
  m_AutoUVMaxAngle: 89
  m_LightmapParameters: {fileID: 0}
  m_SortingLayerID: 0
  m_SortingLayer: 0
  m_SortingOrder: 0
  m_AdditionalVertexStreams: {fileID: 0}
--- !u!33 &1364199988
MeshFilter:
  m_ObjectHideFlags: 0
  m_CorrespondingSourceObject: {fileID: 0}
  m_PrefabInstance: {fileID: 0}
  m_PrefabAsset: {fileID: 0}
  m_GameObject: {fileID: 1364199983}
  m_Mesh: {fileID: 10207, guid: 0000000000000000e000000000000000, type: 0}
--- !u!1 &1414173479
GameObject:
  m_ObjectHideFlags: 0
  m_CorrespondingSourceObject: {fileID: 0}
  m_PrefabInstance: {fileID: 0}
  m_PrefabAsset: {fileID: 0}
  serializedVersion: 6
  m_Component:
  - component: {fileID: 1414173480}
  - component: {fileID: 1414173484}
  - component: {fileID: 1414173483}
  - component: {fileID: 1414173482}
  - component: {fileID: 1414173481}
  m_Layer: 0
  m_Name: Cube (1)
  m_TagString: Untagged
  m_Icon: {fileID: 0}
  m_NavMeshLayer: 0
  m_StaticEditorFlags: 0
  m_IsActive: 1
--- !u!4 &1414173480
Transform:
  m_ObjectHideFlags: 0
  m_CorrespondingSourceObject: {fileID: 0}
  m_PrefabInstance: {fileID: 0}
  m_PrefabAsset: {fileID: 0}
  m_GameObject: {fileID: 1414173479}
  m_LocalRotation: {x: -0, y: -0, z: -0, w: 1}
  m_LocalPosition: {x: -0.011, y: 0.151, z: 0.021}
  m_LocalScale: {x: 0.075, y: 0.075, z: 0.075}
  m_Children: []
  m_Father: {fileID: 207924401}
  m_RootOrder: 1
  m_LocalEulerAnglesHint: {x: 0, y: 0, z: 0}
--- !u!54 &1414173481
Rigidbody:
  m_ObjectHideFlags: 0
  m_CorrespondingSourceObject: {fileID: 0}
  m_PrefabInstance: {fileID: 0}
  m_PrefabAsset: {fileID: 0}
  m_GameObject: {fileID: 1414173479}
  serializedVersion: 2
  m_Mass: 0.75
  m_Drag: 0
  m_AngularDrag: 0.05
  m_UseGravity: 1
  m_IsKinematic: 0
  m_Interpolate: 0
  m_Constraints: 0
  m_CollisionDetection: 0
--- !u!65 &1414173482
BoxCollider:
  m_ObjectHideFlags: 0
  m_CorrespondingSourceObject: {fileID: 0}
  m_PrefabInstance: {fileID: 0}
  m_PrefabAsset: {fileID: 0}
  m_GameObject: {fileID: 1414173479}
  m_Material: {fileID: 0}
  m_IsTrigger: 0
  m_Enabled: 1
  serializedVersion: 2
  m_Size: {x: 1, y: 1, z: 1}
  m_Center: {x: 0, y: 0, z: 0}
--- !u!23 &1414173483
MeshRenderer:
  m_ObjectHideFlags: 0
  m_CorrespondingSourceObject: {fileID: 0}
  m_PrefabInstance: {fileID: 0}
  m_PrefabAsset: {fileID: 0}
  m_GameObject: {fileID: 1414173479}
  m_Enabled: 1
  m_CastShadows: 1
  m_ReceiveShadows: 1
  m_DynamicOccludee: 1
  m_MotionVectors: 1
  m_LightProbeUsage: 1
  m_ReflectionProbeUsage: 1
  m_RayTracingMode: 2
  m_RayTraceProcedural: 0
  m_RenderingLayerMask: 257
  m_RendererPriority: 0
  m_Materials:
  - {fileID: 10303, guid: 0000000000000000f000000000000000, type: 0}
  m_StaticBatchInfo:
    firstSubMesh: 0
    subMeshCount: 0
  m_StaticBatchRoot: {fileID: 0}
  m_ProbeAnchor: {fileID: 0}
  m_LightProbeVolumeOverride: {fileID: 0}
  m_ScaleInLightmap: 1
  m_ReceiveGI: 1
  m_PreserveUVs: 0
  m_IgnoreNormalsForChartDetection: 0
  m_ImportantGI: 0
  m_StitchLightmapSeams: 1
  m_SelectedEditorRenderState: 3
  m_MinimumChartSize: 4
  m_AutoUVMaxDistance: 0.5
  m_AutoUVMaxAngle: 89
  m_LightmapParameters: {fileID: 0}
  m_SortingLayerID: 0
  m_SortingLayer: 0
  m_SortingOrder: 0
  m_AdditionalVertexStreams: {fileID: 0}
--- !u!33 &1414173484
MeshFilter:
  m_ObjectHideFlags: 0
  m_CorrespondingSourceObject: {fileID: 0}
  m_PrefabInstance: {fileID: 0}
  m_PrefabAsset: {fileID: 0}
  m_GameObject: {fileID: 1414173479}
  m_Mesh: {fileID: 10202, guid: 0000000000000000e000000000000000, type: 0}
--- !u!1 &1497631534
GameObject:
  m_ObjectHideFlags: 0
  m_CorrespondingSourceObject: {fileID: 0}
  m_PrefabInstance: {fileID: 0}
  m_PrefabAsset: {fileID: 0}
  serializedVersion: 6
  m_Component:
  - component: {fileID: 1497631535}
  - component: {fileID: 1497631536}
  - component: {fileID: 1497631537}
  - component: {fileID: 1497631538}
  m_Layer: 0
  m_Name: Right Thumb Joint 1
  m_TagString: Untagged
  m_Icon: {fileID: 0}
  m_NavMeshLayer: 0
  m_StaticEditorFlags: 0
  m_IsActive: 1
--- !u!4 &1497631535
Transform:
  m_ObjectHideFlags: 0
  m_CorrespondingSourceObject: {fileID: 0}
  m_PrefabInstance: {fileID: 0}
  m_PrefabAsset: {fileID: 0}
  m_GameObject: {fileID: 1497631534}
  m_LocalRotation: {x: -0, y: -0, z: -0.0000000088475645, w: 1}
  m_LocalPosition: {x: 0, y: 0, z: 0.046220005}
  m_LocalScale: {x: 1.0000001, y: 0.99999964, z: 0.9999995}
  m_Children:
  - {fileID: 468354688}
  m_Father: {fileID: 602364968}
  m_RootOrder: 0
  m_LocalEulerAnglesHint: {x: 0, y: 0, z: 0}
--- !u!136 &1497631536
CapsuleCollider:
  m_ObjectHideFlags: 0
  m_CorrespondingSourceObject: {fileID: 0}
  m_PrefabInstance: {fileID: 0}
  m_PrefabAsset: {fileID: 0}
  m_GameObject: {fileID: 1497631534}
  m_Material: {fileID: 280979854}
  m_IsTrigger: 0
  m_Enabled: 1
  m_Radius: 0.004
  m_Height: 0.039570004
  m_Direction: 2
  m_Center: {x: 0, y: 0, z: 0.015785001}
--- !u!171741748 &1497631537
ArticulationBody:
  m_ObjectHideFlags: 0
  m_CorrespondingSourceObject: {fileID: 0}
  m_PrefabInstance: {fileID: 0}
  m_PrefabAsset: {fileID: 0}
  m_GameObject: {fileID: 1497631534}
  m_Enabled: 1
  serializedVersion: 3
  m_Mass: 0.6
  m_ParentAnchorPosition: {x: -0.0000000130385205, y: 0.0000000046566138, z: 0.046220012}
  m_ParentAnchorRotation: {x: 0, y: 0, z: 0, w: 1.0000002}
  m_AnchorPosition: {x: 0, y: 0, z: 0}
  m_AnchorRotation: {x: 0, y: 0, z: 0, w: 1}
  m_ComputeParentAnchor: 0
  m_ArticulationJointType: 2
  m_LinearX: 2
  m_LinearY: 2
  m_LinearZ: 2
  m_SwingY: 2
  m_SwingZ: 2
  m_Twist: 2
  m_XDrive:
    lowerLimit: -10
    upperLimit: 89
    stiffness: 200
    damping: 3
    forceLimit: 100000
    target: 0
    targetVelocity: 0
  m_YDrive:
    lowerLimit: 0
    upperLimit: 0
    stiffness: 0
    damping: 0
    forceLimit: 3.4028235e+38
    target: 0
    targetVelocity: 0
  m_ZDrive:
    lowerLimit: 0
    upperLimit: 0
    stiffness: 0
    damping: 0
    forceLimit: 3.4028235e+38
    target: 0
    targetVelocity: 0
  m_LinearDamping: 0.05
  m_AngularDamping: 0.05
  m_JointFriction: 0.05
  m_Immovable: 0
  m_UseGravity: 0
  m_CollisionDetectionMode: 3
--- !u!114 &1497631538
MonoBehaviour:
  m_ObjectHideFlags: 0
  m_CorrespondingSourceObject: {fileID: 0}
  m_PrefabInstance: {fileID: 0}
  m_PrefabAsset: {fileID: 0}
  m_GameObject: {fileID: 1497631534}
  m_Enabled: 1
  m_EditorHideFlags: 0
  m_Script: {fileID: 11500000, guid: 3f55b708478cebe429cfce6531ca4cde, type: 3}
  m_Name: 
  m_EditorClassIdentifier: 
  _hand: {fileID: 1285172371}
  _body: {fileID: 1497631537}
  _origXDriveLimit: 0
  _currentXDriveLimit: 3.4028235e+38
  _finger: 0
  _joint: 1
--- !u!1 &1509741410
GameObject:
  m_ObjectHideFlags: 0
  m_CorrespondingSourceObject: {fileID: 0}
  m_PrefabInstance: {fileID: 0}
  m_PrefabAsset: {fileID: 0}
  serializedVersion: 6
  m_Component:
  - component: {fileID: 1509741411}
  - component: {fileID: 1509741412}
  - component: {fileID: 1509741413}
  - component: {fileID: 1509741414}
  m_Layer: 0
  m_Name: Right Index Joint 0
  m_TagString: Untagged
  m_Icon: {fileID: 0}
  m_NavMeshLayer: 0
  m_StaticEditorFlags: 0
  m_IsActive: 1
--- !u!4 &1509741411
Transform:
  m_ObjectHideFlags: 0
  m_CorrespondingSourceObject: {fileID: 0}
  m_PrefabInstance: {fileID: 0}
  m_PrefabAsset: {fileID: 0}
  m_GameObject: {fileID: 1509741410}
  m_LocalRotation: {x: 0.07411184, y: -0.08401716, z: 0.0062662363, w: 0.99368477}
  m_LocalPosition: {x: -0.023181278, y: 0.0020000078, z: 0.023149364}
  m_LocalScale: {x: 0.99999964, y: 0.99999976, z: 1}
  m_Children:
  - {fileID: 1706777029}
  m_Father: {fileID: 915995029}
  m_RootOrder: 1
  m_LocalEulerAnglesHint: {x: 0, y: 0, z: 0}
--- !u!136 &1509741412
CapsuleCollider:
  m_ObjectHideFlags: 0
  m_CorrespondingSourceObject: {fileID: 0}
  m_PrefabInstance: {fileID: 0}
  m_PrefabAsset: {fileID: 0}
  m_GameObject: {fileID: 1509741410}
  m_Material: {fileID: 280979854}
  m_IsTrigger: 0
  m_Enabled: 1
  m_Radius: 0.004
  m_Height: 0.047780003
  m_Direction: 2
  m_Center: {x: 0, y: 0, z: 0.019890001}
--- !u!171741748 &1509741413
ArticulationBody:
  m_ObjectHideFlags: 0
  m_CorrespondingSourceObject: {fileID: 0}
  m_PrefabInstance: {fileID: 0}
  m_PrefabAsset: {fileID: 0}
  m_GameObject: {fileID: 1509741410}
  m_Enabled: 1
  serializedVersion: 3
  m_Mass: 0.6
  m_ParentAnchorPosition: {x: -0.023181293, y: 0.0020000115, z: 0.023149366}
  m_ParentAnchorRotation: {x: 0.07411185, y: -0.08401715, z: 0.0062662363, w: 0.9936849}
  m_AnchorPosition: {x: 0, y: 0, z: 0}
  m_AnchorRotation: {x: 0, y: 0, z: 0, w: 1}
  m_ComputeParentAnchor: 0
  m_ArticulationJointType: 3
  m_LinearX: 2
  m_LinearY: 2
  m_LinearZ: 2
  m_SwingY: 1
  m_SwingZ: 1
  m_Twist: 1
  m_XDrive:
    lowerLimit: -15
    upperLimit: 80
    stiffness: 200
    damping: 3
    forceLimit: 100000
    target: 0
    targetVelocity: 0
  m_YDrive:
    lowerLimit: -15
    upperLimit: 15
    stiffness: 200
    damping: 6
    forceLimit: 100000
    target: 0
    targetVelocity: 0
  m_ZDrive:
    lowerLimit: -15
    upperLimit: 15
    stiffness: 200
    damping: 6
    forceLimit: 100000
    target: 0
    targetVelocity: 0
  m_LinearDamping: 0.05
  m_AngularDamping: 0.05
  m_JointFriction: 0.05
  m_Immovable: 0
  m_UseGravity: 0
  m_CollisionDetectionMode: 3
--- !u!114 &1509741414
MonoBehaviour:
  m_ObjectHideFlags: 0
  m_CorrespondingSourceObject: {fileID: 0}
  m_PrefabInstance: {fileID: 0}
  m_PrefabAsset: {fileID: 0}
  m_GameObject: {fileID: 1509741410}
  m_Enabled: 1
  m_EditorHideFlags: 0
  m_Script: {fileID: 11500000, guid: 3f55b708478cebe429cfce6531ca4cde, type: 3}
  m_Name: 
  m_EditorClassIdentifier: 
  _hand: {fileID: 1285172371}
  _body: {fileID: 1509741413}
  _origXDriveLimit: 0
  _currentXDriveLimit: 3.4028235e+38
  _finger: 1
  _joint: 0
--- !u!1 &1543569617
GameObject:
  m_ObjectHideFlags: 0
  m_CorrespondingSourceObject: {fileID: 0}
  m_PrefabInstance: {fileID: 0}
  m_PrefabAsset: {fileID: 0}
  serializedVersion: 6
  m_Component:
  - component: {fileID: 1543569618}
  m_Layer: 0
  m_Name: Hands
  m_TagString: Untagged
  m_Icon: {fileID: 0}
  m_NavMeshLayer: 0
  m_StaticEditorFlags: 0
  m_IsActive: 1
--- !u!4 &1543569618
Transform:
  m_ObjectHideFlags: 0
  m_CorrespondingSourceObject: {fileID: 0}
  m_PrefabInstance: {fileID: 0}
  m_PrefabAsset: {fileID: 0}
  m_GameObject: {fileID: 1543569617}
  m_LocalRotation: {x: 0, y: 0, z: 0, w: 1}
  m_LocalPosition: {x: 0, y: 0, z: 0}
  m_LocalScale: {x: 1, y: 1, z: 1}
  m_Children:
  - {fileID: 484297172}
  - {fileID: 7430377637534296708}
  m_Father: {fileID: 1812745759}
  m_RootOrder: 1
  m_LocalEulerAnglesHint: {x: 0, y: 0, z: 0}
--- !u!1 &1571827756
GameObject:
  m_ObjectHideFlags: 0
  m_CorrespondingSourceObject: {fileID: 0}
  m_PrefabInstance: {fileID: 0}
  m_PrefabAsset: {fileID: 0}
  serializedVersion: 6
  m_Component:
  - component: {fileID: 1571827757}
  m_Layer: 0
  m_Name: Balls
  m_TagString: Untagged
  m_Icon: {fileID: 0}
  m_NavMeshLayer: 0
  m_StaticEditorFlags: 0
  m_IsActive: 1
--- !u!4 &1571827757
Transform:
  m_ObjectHideFlags: 0
  m_CorrespondingSourceObject: {fileID: 0}
  m_PrefabInstance: {fileID: 0}
  m_PrefabAsset: {fileID: 0}
  m_GameObject: {fileID: 1571827756}
  m_LocalRotation: {x: -0, y: -0, z: -0, w: 1}
  m_LocalPosition: {x: 0.021333296, y: 0.69633335, z: 0.006000002}
  m_LocalScale: {x: 0.33333334, y: 0.33333334, z: 0.33333334}
  m_Children:
  - {fileID: 259186205}
  - {fileID: 187038647}
  - {fileID: 25869036}
  - {fileID: 1364199984}
  - {fileID: 1150913567}
  - {fileID: 239016655}
  - {fileID: 896341550}
  - {fileID: 2047985975}
  - {fileID: 1354581306}
  m_Father: {fileID: 176742435}
  m_RootOrder: 5
  m_LocalEulerAnglesHint: {x: 0, y: 0, z: 0}
--- !u!1 &1579406070
GameObject:
  m_ObjectHideFlags: 0
  m_CorrespondingSourceObject: {fileID: 0}
  m_PrefabInstance: {fileID: 0}
  m_PrefabAsset: {fileID: 0}
  serializedVersion: 6
  m_Component:
  - component: {fileID: 1579406071}
  - component: {fileID: 1579406076}
  - component: {fileID: 1579406075}
  - component: {fileID: 1579406074}
  - component: {fileID: 1579406073}
  - component: {fileID: 1579406072}
  m_Layer: 0
  m_Name: Kinematic No Collisions
  m_TagString: Untagged
  m_Icon: {fileID: 0}
  m_NavMeshLayer: 0
  m_StaticEditorFlags: 0
  m_IsActive: 1
--- !u!4 &1579406071
Transform:
  m_ObjectHideFlags: 0
  m_CorrespondingSourceObject: {fileID: 0}
  m_PrefabInstance: {fileID: 0}
  m_PrefabAsset: {fileID: 0}
  m_GameObject: {fileID: 1579406070}
  m_LocalRotation: {x: -0, y: -0, z: -0, w: 1}
  m_LocalPosition: {x: 0.212, y: 0, z: 0.15}
  m_LocalScale: {x: 0.075, y: 0.075, z: 0.075}
  m_Children:
  - {fileID: 497145780}
  m_Father: {fileID: 1265756911}
  m_RootOrder: 5
  m_LocalEulerAnglesHint: {x: 0, y: 0, z: 0}
--- !u!114 &1579406072
MonoBehaviour:
  m_ObjectHideFlags: 0
  m_CorrespondingSourceObject: {fileID: 0}
  m_PrefabInstance: {fileID: 0}
  m_PrefabAsset: {fileID: 0}
  m_GameObject: {fileID: 1579406070}
  m_Enabled: 1
  m_EditorHideFlags: 0
  m_Script: {fileID: 11500000, guid: 5dfdc811f6b2f964f9839cad8ceba7ed, type: 3}
  m_Name: 
  m_EditorClassIdentifier: 
  DisableHandCollisions: 0
--- !u!54 &1579406073
Rigidbody:
  m_ObjectHideFlags: 0
  m_CorrespondingSourceObject: {fileID: 0}
  m_PrefabInstance: {fileID: 0}
  m_PrefabAsset: {fileID: 0}
  m_GameObject: {fileID: 1579406070}
  serializedVersion: 2
  m_Mass: 0.75
  m_Drag: 0
  m_AngularDrag: 0.05
  m_UseGravity: 0
  m_IsKinematic: 1
  m_Interpolate: 0
  m_Constraints: 0
  m_CollisionDetection: 0
--- !u!65 &1579406074
BoxCollider:
  m_ObjectHideFlags: 0
  m_CorrespondingSourceObject: {fileID: 0}
  m_PrefabInstance: {fileID: 0}
  m_PrefabAsset: {fileID: 0}
  m_GameObject: {fileID: 1579406070}
  m_Material: {fileID: 0}
  m_IsTrigger: 0
  m_Enabled: 1
  serializedVersion: 2
  m_Size: {x: 1, y: 1, z: 1}
  m_Center: {x: 0, y: 0, z: 0}
--- !u!23 &1579406075
MeshRenderer:
  m_ObjectHideFlags: 0
  m_CorrespondingSourceObject: {fileID: 0}
  m_PrefabInstance: {fileID: 0}
  m_PrefabAsset: {fileID: 0}
  m_GameObject: {fileID: 1579406070}
  m_Enabled: 1
  m_CastShadows: 1
  m_ReceiveShadows: 1
  m_DynamicOccludee: 1
  m_MotionVectors: 1
  m_LightProbeUsage: 1
  m_ReflectionProbeUsage: 1
  m_RayTracingMode: 2
  m_RayTraceProcedural: 0
  m_RenderingLayerMask: 257
  m_RendererPriority: 0
  m_Materials:
  - {fileID: 10303, guid: 0000000000000000f000000000000000, type: 0}
  m_StaticBatchInfo:
    firstSubMesh: 0
    subMeshCount: 0
  m_StaticBatchRoot: {fileID: 0}
  m_ProbeAnchor: {fileID: 0}
  m_LightProbeVolumeOverride: {fileID: 0}
  m_ScaleInLightmap: 1
  m_ReceiveGI: 1
  m_PreserveUVs: 0
  m_IgnoreNormalsForChartDetection: 0
  m_ImportantGI: 0
  m_StitchLightmapSeams: 1
  m_SelectedEditorRenderState: 3
  m_MinimumChartSize: 4
  m_AutoUVMaxDistance: 0.5
  m_AutoUVMaxAngle: 89
  m_LightmapParameters: {fileID: 0}
  m_SortingLayerID: 0
  m_SortingLayer: 0
  m_SortingOrder: 0
  m_AdditionalVertexStreams: {fileID: 0}
--- !u!33 &1579406076
MeshFilter:
  m_ObjectHideFlags: 0
  m_CorrespondingSourceObject: {fileID: 0}
  m_PrefabInstance: {fileID: 0}
  m_PrefabAsset: {fileID: 0}
  m_GameObject: {fileID: 1579406070}
  m_Mesh: {fileID: 10202, guid: 0000000000000000e000000000000000, type: 0}
--- !u!1 &1678954819
GameObject:
  m_ObjectHideFlags: 0
  m_CorrespondingSourceObject: {fileID: 0}
  m_PrefabInstance: {fileID: 0}
  m_PrefabAsset: {fileID: 0}
  serializedVersion: 6
  m_Component:
  - component: {fileID: 1678954820}
  - component: {fileID: 1678954825}
  - component: {fileID: 1678954824}
  - component: {fileID: 1678954823}
  - component: {fileID: 1678954822}
  - component: {fileID: 1678954821}
  m_Layer: 0
  m_Name: Physics No Collisions
  m_TagString: Untagged
  m_Icon: {fileID: 0}
  m_NavMeshLayer: 0
  m_StaticEditorFlags: 0
  m_IsActive: 1
--- !u!4 &1678954820
Transform:
  m_ObjectHideFlags: 0
  m_CorrespondingSourceObject: {fileID: 0}
  m_PrefabInstance: {fileID: 0}
  m_PrefabAsset: {fileID: 0}
  m_GameObject: {fileID: 1678954819}
  m_LocalRotation: {x: -0, y: -0, z: -0, w: 1}
  m_LocalPosition: {x: 0, y: 0, z: 0.15}
  m_LocalScale: {x: 0.075, y: 0.075, z: 0.075}
  m_Children:
  - {fileID: 619053900}
  m_Father: {fileID: 1265756911}
  m_RootOrder: 2
  m_LocalEulerAnglesHint: {x: 0, y: 0, z: 0}
--- !u!114 &1678954821
MonoBehaviour:
  m_ObjectHideFlags: 0
  m_CorrespondingSourceObject: {fileID: 0}
  m_PrefabInstance: {fileID: 0}
  m_PrefabAsset: {fileID: 0}
  m_GameObject: {fileID: 1678954819}
  m_Enabled: 1
  m_EditorHideFlags: 0
  m_Script: {fileID: 11500000, guid: 5dfdc811f6b2f964f9839cad8ceba7ed, type: 3}
  m_Name: 
  m_EditorClassIdentifier: 
  DisableHandCollisions: 0
--- !u!54 &1678954822
Rigidbody:
  m_ObjectHideFlags: 0
  m_CorrespondingSourceObject: {fileID: 0}
  m_PrefabInstance: {fileID: 0}
  m_PrefabAsset: {fileID: 0}
  m_GameObject: {fileID: 1678954819}
  serializedVersion: 2
  m_Mass: 0.75
  m_Drag: 0
  m_AngularDrag: 0.05
  m_UseGravity: 1
  m_IsKinematic: 0
  m_Interpolate: 0
  m_Constraints: 0
  m_CollisionDetection: 0
--- !u!65 &1678954823
BoxCollider:
  m_ObjectHideFlags: 0
  m_CorrespondingSourceObject: {fileID: 0}
  m_PrefabInstance: {fileID: 0}
  m_PrefabAsset: {fileID: 0}
  m_GameObject: {fileID: 1678954819}
  m_Material: {fileID: 0}
  m_IsTrigger: 0
  m_Enabled: 1
  serializedVersion: 2
  m_Size: {x: 1, y: 1, z: 1}
  m_Center: {x: 0, y: 0, z: 0}
--- !u!23 &1678954824
MeshRenderer:
  m_ObjectHideFlags: 0
  m_CorrespondingSourceObject: {fileID: 0}
  m_PrefabInstance: {fileID: 0}
  m_PrefabAsset: {fileID: 0}
  m_GameObject: {fileID: 1678954819}
  m_Enabled: 1
  m_CastShadows: 1
  m_ReceiveShadows: 1
  m_DynamicOccludee: 1
  m_MotionVectors: 1
  m_LightProbeUsage: 1
  m_ReflectionProbeUsage: 1
  m_RayTracingMode: 2
  m_RayTraceProcedural: 0
  m_RenderingLayerMask: 257
  m_RendererPriority: 0
  m_Materials:
  - {fileID: 10303, guid: 0000000000000000f000000000000000, type: 0}
  m_StaticBatchInfo:
    firstSubMesh: 0
    subMeshCount: 0
  m_StaticBatchRoot: {fileID: 0}
  m_ProbeAnchor: {fileID: 0}
  m_LightProbeVolumeOverride: {fileID: 0}
  m_ScaleInLightmap: 1
  m_ReceiveGI: 1
  m_PreserveUVs: 0
  m_IgnoreNormalsForChartDetection: 0
  m_ImportantGI: 0
  m_StitchLightmapSeams: 1
  m_SelectedEditorRenderState: 3
  m_MinimumChartSize: 4
  m_AutoUVMaxDistance: 0.5
  m_AutoUVMaxAngle: 89
  m_LightmapParameters: {fileID: 0}
  m_SortingLayerID: 0
  m_SortingLayer: 0
  m_SortingOrder: 0
  m_AdditionalVertexStreams: {fileID: 0}
--- !u!33 &1678954825
MeshFilter:
  m_ObjectHideFlags: 0
  m_CorrespondingSourceObject: {fileID: 0}
  m_PrefabInstance: {fileID: 0}
  m_PrefabAsset: {fileID: 0}
  m_GameObject: {fileID: 1678954819}
  m_Mesh: {fileID: 10202, guid: 0000000000000000e000000000000000, type: 0}
--- !u!1 &1704964778
GameObject:
  m_ObjectHideFlags: 0
  m_CorrespondingSourceObject: {fileID: 0}
  m_PrefabInstance: {fileID: 0}
  m_PrefabAsset: {fileID: 0}
  serializedVersion: 6
  m_Component:
  - component: {fileID: 1704964779}
  - component: {fileID: 1704964780}
  - component: {fileID: 1704964781}
  - component: {fileID: 1704964782}
  m_Layer: 0
  m_Name: Left Middle Joint 0
  m_TagString: Untagged
  m_Icon: {fileID: 0}
  m_NavMeshLayer: 0
  m_StaticEditorFlags: 0
  m_IsActive: 1
--- !u!4 &1704964779
Transform:
  m_ObjectHideFlags: 0
  m_CorrespondingSourceObject: {fileID: 0}
  m_PrefabInstance: {fileID: 0}
  m_PrefabAsset: {fileID: 0}
  m_GameObject: {fileID: 1704964778}
  m_LocalRotation: {x: 0.07527789, y: 0.009242246, z: 0.073994935, w: 0.9943705}
  m_LocalPosition: {x: 0.002788771, y: 0.0040000007, z: 0.023252115}
  m_LocalScale: {x: 0.99999976, y: 0.99999976, z: 0.9999999}
  m_Children:
  - {fileID: 100793970}
  m_Father: {fileID: 505758168}
  m_RootOrder: 2
  m_LocalEulerAnglesHint: {x: 0, y: 0, z: 0}
--- !u!136 &1704964780
CapsuleCollider:
  m_ObjectHideFlags: 0
  m_CorrespondingSourceObject: {fileID: 0}
  m_PrefabInstance: {fileID: 0}
  m_PrefabAsset: {fileID: 0}
  m_GameObject: {fileID: 1704964778}
  m_Material: {fileID: 777712434}
  m_IsTrigger: 0
  m_Enabled: 1
  m_Radius: 0.004
  m_Height: 0.052630004
  m_Direction: 2
  m_Center: {x: 0, y: 0, z: 0.022315001}
--- !u!171741748 &1704964781
ArticulationBody:
  m_ObjectHideFlags: 0
  m_CorrespondingSourceObject: {fileID: 0}
  m_PrefabInstance: {fileID: 0}
  m_PrefabAsset: {fileID: 0}
  m_GameObject: {fileID: 1704964778}
  m_Enabled: 1
  serializedVersion: 3
  m_Mass: 0.6
  m_ParentAnchorPosition: {x: 0.002788771, y: 0.0040000007, z: 0.023252115}
  m_ParentAnchorRotation: {x: 0.075277895, y: 0.0092422515, z: 0.073994935, w: 0.9943706}
  m_AnchorPosition: {x: 0, y: 0, z: 0}
  m_AnchorRotation: {x: 0, y: 0, z: 0, w: 1}
  m_ComputeParentAnchor: 0
  m_ArticulationJointType: 3
  m_LinearX: 2
  m_LinearY: 2
  m_LinearZ: 2
  m_SwingY: 1
  m_SwingZ: 1
  m_Twist: 1
  m_XDrive:
    lowerLimit: -15
    upperLimit: 80
    stiffness: 200
    damping: 3
    forceLimit: 100000
    target: 0
    targetVelocity: 0
  m_YDrive:
    lowerLimit: -15
    upperLimit: 15
    stiffness: 200
    damping: 6
    forceLimit: 100000
    target: 0
    targetVelocity: 0
  m_ZDrive:
    lowerLimit: -15
    upperLimit: 15
    stiffness: 200
    damping: 6
    forceLimit: 100000
    target: 0
    targetVelocity: 0
  m_LinearDamping: 0.05
  m_AngularDamping: 0.05
  m_JointFriction: 0.05
  m_Immovable: 0
  m_UseGravity: 0
  m_CollisionDetectionMode: 3
--- !u!114 &1704964782
MonoBehaviour:
  m_ObjectHideFlags: 0
  m_CorrespondingSourceObject: {fileID: 0}
  m_PrefabInstance: {fileID: 0}
  m_PrefabAsset: {fileID: 0}
  m_GameObject: {fileID: 1704964778}
  m_Enabled: 1
  m_EditorHideFlags: 0
  m_Script: {fileID: 11500000, guid: 3f55b708478cebe429cfce6531ca4cde, type: 3}
  m_Name: 
  m_EditorClassIdentifier: 
  _hand: {fileID: 91519998}
  _body: {fileID: 1704964781}
  _origXDriveLimit: 0
  _currentXDriveLimit: 3.4028235e+38
  _finger: 2
  _joint: 0
--- !u!1 &1706777028
GameObject:
  m_ObjectHideFlags: 0
  m_CorrespondingSourceObject: {fileID: 0}
  m_PrefabInstance: {fileID: 0}
  m_PrefabAsset: {fileID: 0}
  serializedVersion: 6
  m_Component:
  - component: {fileID: 1706777029}
  - component: {fileID: 1706777030}
  - component: {fileID: 1706777031}
  - component: {fileID: 1706777032}
  m_Layer: 0
  m_Name: Right Index Joint 1
  m_TagString: Untagged
  m_Icon: {fileID: 0}
  m_NavMeshLayer: 0
  m_StaticEditorFlags: 0
  m_IsActive: 1
--- !u!4 &1706777029
Transform:
  m_ObjectHideFlags: 0
  m_CorrespondingSourceObject: {fileID: 0}
  m_PrefabInstance: {fileID: 0}
  m_PrefabAsset: {fileID: 0}
  m_GameObject: {fileID: 1706777028}
  m_LocalRotation: {x: -0, y: -0, z: -0, w: 1}
  m_LocalPosition: {x: 0, y: 0, z: 0.039780002}
  m_LocalScale: {x: 0.99999964, y: 0.99999976, z: 0.99999976}
  m_Children:
  - {fileID: 564929654}
  m_Father: {fileID: 1509741411}
  m_RootOrder: 0
  m_LocalEulerAnglesHint: {x: 0, y: 0, z: 0}
--- !u!136 &1706777030
CapsuleCollider:
  m_ObjectHideFlags: 0
  m_CorrespondingSourceObject: {fileID: 0}
  m_PrefabInstance: {fileID: 0}
  m_PrefabAsset: {fileID: 0}
  m_GameObject: {fileID: 1706777028}
  m_Material: {fileID: 280979854}
  m_IsTrigger: 0
  m_Enabled: 1
  m_Radius: 0.004
  m_Height: 0.03038
  m_Direction: 2
  m_Center: {x: 0, y: 0, z: 0.01119}
--- !u!171741748 &1706777031
ArticulationBody:
  m_ObjectHideFlags: 0
  m_CorrespondingSourceObject: {fileID: 0}
  m_PrefabInstance: {fileID: 0}
  m_PrefabAsset: {fileID: 0}
  m_GameObject: {fileID: 1706777028}
  m_Enabled: 1
  serializedVersion: 3
  m_Mass: 0.6
  m_ParentAnchorPosition: {x: -0.000000030267994, y: -0.00000002328307, z: 0.039780017}
  m_ParentAnchorRotation: {x: 0, y: 0, z: 0, w: 1.0000002}
  m_AnchorPosition: {x: 0, y: 0, z: 0}
  m_AnchorRotation: {x: 0, y: 0, z: 0, w: 1}
  m_ComputeParentAnchor: 0
  m_ArticulationJointType: 2
  m_LinearX: 2
  m_LinearY: 2
  m_LinearZ: 2
  m_SwingY: 2
  m_SwingZ: 2
  m_Twist: 2
  m_XDrive:
    lowerLimit: -10
    upperLimit: 89
    stiffness: 200
    damping: 3
    forceLimit: 100000
    target: 0
    targetVelocity: 0
  m_YDrive:
    lowerLimit: 0
    upperLimit: 0
    stiffness: 0
    damping: 0
    forceLimit: 3.4028235e+38
    target: 0
    targetVelocity: 0
  m_ZDrive:
    lowerLimit: 0
    upperLimit: 0
    stiffness: 0
    damping: 0
    forceLimit: 3.4028235e+38
    target: 0
    targetVelocity: 0
  m_LinearDamping: 0.05
  m_AngularDamping: 0.05
  m_JointFriction: 0.05
  m_Immovable: 0
  m_UseGravity: 0
  m_CollisionDetectionMode: 3
--- !u!114 &1706777032
MonoBehaviour:
  m_ObjectHideFlags: 0
  m_CorrespondingSourceObject: {fileID: 0}
  m_PrefabInstance: {fileID: 0}
  m_PrefabAsset: {fileID: 0}
  m_GameObject: {fileID: 1706777028}
  m_Enabled: 1
  m_EditorHideFlags: 0
  m_Script: {fileID: 11500000, guid: 3f55b708478cebe429cfce6531ca4cde, type: 3}
  m_Name: 
  m_EditorClassIdentifier: 
  _hand: {fileID: 1285172371}
  _body: {fileID: 1706777031}
  _origXDriveLimit: 0
  _currentXDriveLimit: 3.4028235e+38
  _finger: 1
  _joint: 1
--- !u!1 &1730948092
GameObject:
  m_ObjectHideFlags: 0
  m_CorrespondingSourceObject: {fileID: 0}
  m_PrefabInstance: {fileID: 0}
  m_PrefabAsset: {fileID: 0}
  serializedVersion: 6
  m_Component:
  - component: {fileID: 1730948094}
  - component: {fileID: 1730948093}
  - component: {fileID: 1730948095}
  - component: {fileID: 1730948096}
  m_Layer: 0
  m_Name: Right Ring Joint 2
  m_TagString: Untagged
  m_Icon: {fileID: 0}
  m_NavMeshLayer: 0
  m_StaticEditorFlags: 0
  m_IsActive: 1
--- !u!136 &1730948093
CapsuleCollider:
  m_ObjectHideFlags: 0
  m_CorrespondingSourceObject: {fileID: 0}
  m_PrefabInstance: {fileID: 0}
  m_PrefabAsset: {fileID: 0}
  m_GameObject: {fileID: 1730948092}
  m_Material: {fileID: 280979854}
  m_IsTrigger: 0
  m_Enabled: 1
  m_Radius: 0.004
  m_Height: 0.0253
  m_Direction: 2
  m_Center: {x: 0, y: 0, z: 0.00865}
--- !u!4 &1730948094
Transform:
  m_ObjectHideFlags: 0
  m_CorrespondingSourceObject: {fileID: 0}
  m_PrefabInstance: {fileID: 0}
  m_PrefabAsset: {fileID: 0}
  m_GameObject: {fileID: 1730948092}
  m_LocalRotation: {x: -0, y: -0, z: -0, w: 1}
  m_LocalPosition: {x: 0, y: 0, z: 0.02565}
  m_LocalScale: {x: 1, y: 1, z: 1}
  m_Children: []
  m_Father: {fileID: 715835482}
  m_RootOrder: 0
  m_LocalEulerAnglesHint: {x: 0, y: 0, z: 0}
--- !u!171741748 &1730948095
ArticulationBody:
  m_ObjectHideFlags: 0
  m_CorrespondingSourceObject: {fileID: 0}
  m_PrefabInstance: {fileID: 0}
  m_PrefabAsset: {fileID: 0}
  m_GameObject: {fileID: 1730948092}
  m_Enabled: 1
  serializedVersion: 3
  m_Mass: 0.6
  m_ParentAnchorPosition: {x: 0.000000005587938, y: -0.000000020489102, z: 0.02565001}
  m_ParentAnchorRotation: {x: 0, y: 0, z: 0, w: 1.0000001}
  m_AnchorPosition: {x: 0, y: 0, z: 0}
  m_AnchorRotation: {x: 0, y: 0, z: 0, w: 1}
  m_ComputeParentAnchor: 0
  m_ArticulationJointType: 2
  m_LinearX: 2
  m_LinearY: 2
  m_LinearZ: 2
  m_SwingY: 2
  m_SwingZ: 2
  m_Twist: 2
  m_XDrive:
    lowerLimit: -10
    upperLimit: 89
    stiffness: 200
    damping: 3
    forceLimit: 100000
    target: 0
    targetVelocity: 0
  m_YDrive:
    lowerLimit: 0
    upperLimit: 0
    stiffness: 0
    damping: 0
    forceLimit: 3.4028235e+38
    target: 0
    targetVelocity: 0
  m_ZDrive:
    lowerLimit: 0
    upperLimit: 0
    stiffness: 0
    damping: 0
    forceLimit: 3.4028235e+38
    target: 0
    targetVelocity: 0
  m_LinearDamping: 0.05
  m_AngularDamping: 0.05
  m_JointFriction: 0.05
  m_Immovable: 0
  m_UseGravity: 0
  m_CollisionDetectionMode: 3
--- !u!114 &1730948096
MonoBehaviour:
  m_ObjectHideFlags: 0
  m_CorrespondingSourceObject: {fileID: 0}
  m_PrefabInstance: {fileID: 0}
  m_PrefabAsset: {fileID: 0}
  m_GameObject: {fileID: 1730948092}
  m_Enabled: 1
  m_EditorHideFlags: 0
  m_Script: {fileID: 11500000, guid: 3f55b708478cebe429cfce6531ca4cde, type: 3}
  m_Name: 
  m_EditorClassIdentifier: 
  _hand: {fileID: 1285172371}
  _body: {fileID: 1730948095}
  _origXDriveLimit: 0
  _currentXDriveLimit: 3.4028235e+38
  _finger: 3
  _joint: 2
--- !u!1 &1738364525
GameObject:
  m_ObjectHideFlags: 0
  m_CorrespondingSourceObject: {fileID: 0}
  m_PrefabInstance: {fileID: 0}
  m_PrefabAsset: {fileID: 0}
  serializedVersion: 6
  m_Component:
  - component: {fileID: 1738364526}
  - component: {fileID: 1738364528}
  - component: {fileID: 1738364527}
  m_Layer: 0
  m_Name: Text (TMP)
  m_TagString: Untagged
  m_Icon: {fileID: 0}
  m_NavMeshLayer: 0
  m_StaticEditorFlags: 0
  m_IsActive: 1
--- !u!224 &1738364526
RectTransform:
  m_ObjectHideFlags: 0
  m_CorrespondingSourceObject: {fileID: 0}
  m_PrefabInstance: {fileID: 0}
  m_PrefabAsset: {fileID: 0}
  m_GameObject: {fileID: 1738364525}
  m_LocalRotation: {x: 0.7071068, y: -0, z: -0, w: 0.7071068}
  m_LocalPosition: {x: 0, y: 0, z: 0}
  m_LocalScale: {x: 0.06666666, y: 0.06666665, z: 0.06666665}
  m_Children: []
  m_Father: {fileID: 1800377262}
  m_RootOrder: 0
  m_LocalEulerAnglesHint: {x: 90, y: 0, z: 0}
  m_AnchorMin: {x: 0.5, y: 0.5}
  m_AnchorMax: {x: 0.5, y: 0.5}
  m_AnchoredPosition: {x: 0, y: 0.51}
  m_SizeDelta: {x: 14, y: 14}
  m_Pivot: {x: 0.5, y: 0.5}
--- !u!114 &1738364527
MonoBehaviour:
  m_ObjectHideFlags: 0
  m_CorrespondingSourceObject: {fileID: 0}
  m_PrefabInstance: {fileID: 0}
  m_PrefabAsset: {fileID: 0}
  m_GameObject: {fileID: 1738364525}
  m_Enabled: 1
  m_EditorHideFlags: 0
  m_Script: {fileID: 11500000, guid: 9541d86e2fd84c1d9990edf0852d74ab, type: 3}
  m_Name: 
  m_EditorClassIdentifier: 
  m_Material: {fileID: 0}
  m_Color: {r: 1, g: 1, b: 1, a: 1}
  m_RaycastTarget: 1
  m_RaycastPadding: {x: 0, y: 0, z: 0, w: 0}
  m_Maskable: 1
  m_OnCullStateChanged:
    m_PersistentCalls:
      m_Calls: []
  m_text: 'Object State: Idle'
  m_isRightToLeft: 0
  m_fontAsset: {fileID: 11400000, guid: 8f586378b4e144a9851e7b34d9b748ee, type: 2}
  m_sharedMaterial: {fileID: 2180264, guid: 8f586378b4e144a9851e7b34d9b748ee, type: 2}
  m_fontSharedMaterials: []
  m_fontMaterial: {fileID: 0}
  m_fontMaterials: []
  m_fontColor32:
    serializedVersion: 2
    rgba: 4278190080
  m_fontColor: {r: 0, g: 0, b: 0, a: 1}
  m_enableVertexGradient: 0
  m_colorMode: 3
  m_fontColorGradient:
    topLeft: {r: 1, g: 1, b: 1, a: 1}
    topRight: {r: 1, g: 1, b: 1, a: 1}
    bottomLeft: {r: 1, g: 1, b: 1, a: 1}
    bottomRight: {r: 1, g: 1, b: 1, a: 1}
  m_fontColorGradientPreset: {fileID: 0}
  m_spriteAsset: {fileID: 0}
  m_tintAllSprites: 0
  m_StyleSheet: {fileID: 0}
  m_TextStyleHashCode: -1183493901
  m_overrideHtmlColors: 0
  m_faceColor:
    serializedVersion: 2
    rgba: 4294967295
  m_fontSize: 22
  m_fontSizeBase: 22
  m_fontWeight: 400
  m_enableAutoSizing: 0
  m_fontSizeMin: 18
  m_fontSizeMax: 72
  m_fontStyle: 0
  m_HorizontalAlignment: 2
  m_VerticalAlignment: 512
  m_textAlignment: 65535
  m_characterSpacing: 0
  m_wordSpacing: 0
  m_lineSpacing: 0
  m_lineSpacingMax: 0
  m_paragraphSpacing: 0
  m_charWidthMaxAdj: 0
  m_enableWordWrapping: 1
  m_wordWrappingRatios: 0.4
  m_overflowMode: 0
  m_linkedTextComponent: {fileID: 0}
  parentLinkedComponent: {fileID: 0}
  m_enableKerning: 1
  m_enableExtraPadding: 0
  checkPaddingRequired: 0
  m_isRichText: 1
  m_parseCtrlCharacters: 1
  m_isOrthographic: 0
  m_isCullingEnabled: 0
  m_horizontalMapping: 0
  m_verticalMapping: 0
  m_uvLineOffset: 0
  m_geometrySortingOrder: 0
  m_IsTextObjectScaleStatic: 0
  m_VertexBufferAutoSizeReduction: 0
  m_useMaxVisibleDescender: 1
  m_pageToDisplay: 1
  m_margin: {x: 0, y: 0, z: 0, w: 0}
  m_isUsingLegacyAnimationComponent: 0
  m_isVolumetricText: 0
  m_hasFontAssetChanged: 0
  m_renderer: {fileID: 1738364528}
  m_maskType: 0
  _SortingLayer: 0
  _SortingLayerID: 0
  _SortingOrder: 0
--- !u!23 &1738364528
MeshRenderer:
  m_ObjectHideFlags: 0
  m_CorrespondingSourceObject: {fileID: 0}
  m_PrefabInstance: {fileID: 0}
  m_PrefabAsset: {fileID: 0}
  m_GameObject: {fileID: 1738364525}
  m_Enabled: 1
  m_CastShadows: 0
  m_ReceiveShadows: 0
  m_DynamicOccludee: 1
  m_MotionVectors: 1
  m_LightProbeUsage: 1
  m_ReflectionProbeUsage: 1
  m_RayTracingMode: 2
  m_RayTraceProcedural: 0
  m_RenderingLayerMask: 257
  m_RendererPriority: 0
  m_Materials:
  - {fileID: 2180264, guid: 8f586378b4e144a9851e7b34d9b748ee, type: 2}
  m_StaticBatchInfo:
    firstSubMesh: 0
    subMeshCount: 0
  m_StaticBatchRoot: {fileID: 0}
  m_ProbeAnchor: {fileID: 0}
  m_LightProbeVolumeOverride: {fileID: 0}
  m_ScaleInLightmap: 1
  m_ReceiveGI: 1
  m_PreserveUVs: 0
  m_IgnoreNormalsForChartDetection: 0
  m_ImportantGI: 0
  m_StitchLightmapSeams: 1
  m_SelectedEditorRenderState: 3
  m_MinimumChartSize: 4
  m_AutoUVMaxDistance: 0.5
  m_AutoUVMaxAngle: 89
  m_LightmapParameters: {fileID: 0}
  m_SortingLayerID: 0
  m_SortingLayer: 0
  m_SortingOrder: 0
  m_AdditionalVertexStreams: {fileID: 0}
--- !u!1 &1739489007
GameObject:
  m_ObjectHideFlags: 0
  m_CorrespondingSourceObject: {fileID: 0}
  m_PrefabInstance: {fileID: 0}
  m_PrefabAsset: {fileID: 0}
  serializedVersion: 6
  m_Component:
  - component: {fileID: 1739489008}
  - component: {fileID: 1739489011}
  - component: {fileID: 1739489010}
  - component: {fileID: 1739489009}
  m_Layer: 0
  m_Name: Cube
  m_TagString: Untagged
  m_Icon: {fileID: 0}
  m_NavMeshLayer: 0
  m_StaticEditorFlags: 0
  m_IsActive: 1
--- !u!4 &1739489008
Transform:
  m_ObjectHideFlags: 0
  m_CorrespondingSourceObject: {fileID: 0}
  m_PrefabInstance: {fileID: 0}
  m_PrefabAsset: {fileID: 0}
  m_GameObject: {fileID: 1739489007}
  m_LocalRotation: {x: 0, y: 0, z: 0, w: 1}
  m_LocalPosition: {x: 0.45, y: 0.4, z: 0}
  m_LocalScale: {x: 0.1, y: 0.7, z: 1}
  m_Children: []
  m_Father: {fileID: 176742435}
  m_RootOrder: 0
  m_LocalEulerAnglesHint: {x: 0, y: 0, z: 0}
--- !u!65 &1739489009
BoxCollider:
  m_ObjectHideFlags: 0
  m_CorrespondingSourceObject: {fileID: 0}
  m_PrefabInstance: {fileID: 0}
  m_PrefabAsset: {fileID: 0}
  m_GameObject: {fileID: 1739489007}
  m_Material: {fileID: 0}
  m_IsTrigger: 0
  m_Enabled: 1
  serializedVersion: 2
  m_Size: {x: 1, y: 1, z: 1}
  m_Center: {x: 0, y: 0, z: 0}
--- !u!23 &1739489010
MeshRenderer:
  m_ObjectHideFlags: 0
  m_CorrespondingSourceObject: {fileID: 0}
  m_PrefabInstance: {fileID: 0}
  m_PrefabAsset: {fileID: 0}
  m_GameObject: {fileID: 1739489007}
  m_Enabled: 1
  m_CastShadows: 1
  m_ReceiveShadows: 1
  m_DynamicOccludee: 1
  m_MotionVectors: 1
  m_LightProbeUsage: 1
  m_ReflectionProbeUsage: 1
  m_RayTracingMode: 2
  m_RayTraceProcedural: 0
  m_RenderingLayerMask: 257
  m_RendererPriority: 0
  m_Materials:
  - {fileID: 10303, guid: 0000000000000000f000000000000000, type: 0}
  m_StaticBatchInfo:
    firstSubMesh: 0
    subMeshCount: 0
  m_StaticBatchRoot: {fileID: 0}
  m_ProbeAnchor: {fileID: 0}
  m_LightProbeVolumeOverride: {fileID: 0}
  m_ScaleInLightmap: 1
  m_ReceiveGI: 1
  m_PreserveUVs: 0
  m_IgnoreNormalsForChartDetection: 0
  m_ImportantGI: 0
  m_StitchLightmapSeams: 1
  m_SelectedEditorRenderState: 3
  m_MinimumChartSize: 4
  m_AutoUVMaxDistance: 0.5
  m_AutoUVMaxAngle: 89
  m_LightmapParameters: {fileID: 0}
  m_SortingLayerID: 0
  m_SortingLayer: 0
  m_SortingOrder: 0
  m_AdditionalVertexStreams: {fileID: 0}
--- !u!33 &1739489011
MeshFilter:
  m_ObjectHideFlags: 0
  m_CorrespondingSourceObject: {fileID: 0}
  m_PrefabInstance: {fileID: 0}
  m_PrefabAsset: {fileID: 0}
  m_GameObject: {fileID: 1739489007}
  m_Mesh: {fileID: 10202, guid: 0000000000000000e000000000000000, type: 0}
--- !u!1 &1758430179
GameObject:
  m_ObjectHideFlags: 0
  m_CorrespondingSourceObject: {fileID: 0}
  m_PrefabInstance: {fileID: 0}
  m_PrefabAsset: {fileID: 0}
  serializedVersion: 6
  m_Component:
  - component: {fileID: 1758430180}
  - component: {fileID: 1758430185}
  - component: {fileID: 1758430184}
  - component: {fileID: 1758430183}
  - component: {fileID: 1758430182}
  - component: {fileID: 1758430181}
  m_Layer: 0
  m_Name: Physics No Helpers
  m_TagString: Untagged
  m_Icon: {fileID: 0}
  m_NavMeshLayer: 0
  m_StaticEditorFlags: 0
  m_IsActive: 1
--- !u!4 &1758430180
Transform:
  m_ObjectHideFlags: 0
  m_CorrespondingSourceObject: {fileID: 0}
  m_PrefabInstance: {fileID: 0}
  m_PrefabAsset: {fileID: 0}
  m_GameObject: {fileID: 1758430179}
  m_LocalRotation: {x: -0, y: -0, z: -0, w: 1}
  m_LocalPosition: {x: 0, y: 0, z: 0}
  m_LocalScale: {x: 0.075, y: 0.075, z: 0.075}
  m_Children:
  - {fileID: 1204820713}
  m_Father: {fileID: 1265756911}
  m_RootOrder: 1
  m_LocalEulerAnglesHint: {x: 0, y: 0, z: 0}
--- !u!114 &1758430181
MonoBehaviour:
  m_ObjectHideFlags: 0
  m_CorrespondingSourceObject: {fileID: 0}
  m_PrefabInstance: {fileID: 0}
  m_PrefabAsset: {fileID: 0}
  m_GameObject: {fileID: 1758430179}
  m_Enabled: 1
  m_EditorHideFlags: 0
  m_Script: {fileID: 11500000, guid: 5dfdc811f6b2f964f9839cad8ceba7ed, type: 3}
  m_Name: 
  m_EditorClassIdentifier: 
  DisableHandCollisions: 0
--- !u!54 &1758430182
Rigidbody:
  m_ObjectHideFlags: 0
  m_CorrespondingSourceObject: {fileID: 0}
  m_PrefabInstance: {fileID: 0}
  m_PrefabAsset: {fileID: 0}
  m_GameObject: {fileID: 1758430179}
  serializedVersion: 2
  m_Mass: 0.75
  m_Drag: 0
  m_AngularDrag: 0.05
  m_UseGravity: 1
  m_IsKinematic: 0
  m_Interpolate: 0
  m_Constraints: 0
  m_CollisionDetection: 0
--- !u!65 &1758430183
BoxCollider:
  m_ObjectHideFlags: 0
  m_CorrespondingSourceObject: {fileID: 0}
  m_PrefabInstance: {fileID: 0}
  m_PrefabAsset: {fileID: 0}
  m_GameObject: {fileID: 1758430179}
  m_Material: {fileID: 0}
  m_IsTrigger: 0
  m_Enabled: 1
  serializedVersion: 2
  m_Size: {x: 1, y: 1, z: 1}
  m_Center: {x: 0, y: 0, z: 0}
--- !u!23 &1758430184
MeshRenderer:
  m_ObjectHideFlags: 0
  m_CorrespondingSourceObject: {fileID: 0}
  m_PrefabInstance: {fileID: 0}
  m_PrefabAsset: {fileID: 0}
  m_GameObject: {fileID: 1758430179}
  m_Enabled: 1
  m_CastShadows: 1
  m_ReceiveShadows: 1
  m_DynamicOccludee: 1
  m_MotionVectors: 1
  m_LightProbeUsage: 1
  m_ReflectionProbeUsage: 1
  m_RayTracingMode: 2
  m_RayTraceProcedural: 0
  m_RenderingLayerMask: 257
  m_RendererPriority: 0
  m_Materials:
  - {fileID: 10303, guid: 0000000000000000f000000000000000, type: 0}
  m_StaticBatchInfo:
    firstSubMesh: 0
    subMeshCount: 0
  m_StaticBatchRoot: {fileID: 0}
  m_ProbeAnchor: {fileID: 0}
  m_LightProbeVolumeOverride: {fileID: 0}
  m_ScaleInLightmap: 1
  m_ReceiveGI: 1
  m_PreserveUVs: 0
  m_IgnoreNormalsForChartDetection: 0
  m_ImportantGI: 0
  m_StitchLightmapSeams: 1
  m_SelectedEditorRenderState: 3
  m_MinimumChartSize: 4
  m_AutoUVMaxDistance: 0.5
  m_AutoUVMaxAngle: 89
  m_LightmapParameters: {fileID: 0}
  m_SortingLayerID: 0
  m_SortingLayer: 0
  m_SortingOrder: 0
  m_AdditionalVertexStreams: {fileID: 0}
--- !u!33 &1758430185
MeshFilter:
  m_ObjectHideFlags: 0
  m_CorrespondingSourceObject: {fileID: 0}
  m_PrefabInstance: {fileID: 0}
  m_PrefabAsset: {fileID: 0}
  m_GameObject: {fileID: 1758430179}
  m_Mesh: {fileID: 10202, guid: 0000000000000000e000000000000000, type: 0}
--- !u!1 &1800377261
GameObject:
  m_ObjectHideFlags: 0
  m_CorrespondingSourceObject: {fileID: 0}
  m_PrefabInstance: {fileID: 0}
  m_PrefabAsset: {fileID: 0}
  serializedVersion: 6
  m_Component:
  - component: {fileID: 1800377262}
  - component: {fileID: 1800377267}
  - component: {fileID: 1800377266}
  - component: {fileID: 1800377265}
  - component: {fileID: 1800377264}
  - component: {fileID: 1800377263}
  m_Layer: 0
  m_Name: Event
  m_TagString: Untagged
  m_Icon: {fileID: 0}
  m_NavMeshLayer: 0
  m_StaticEditorFlags: 0
  m_IsActive: 1
--- !u!4 &1800377262
Transform:
  m_ObjectHideFlags: 0
  m_CorrespondingSourceObject: {fileID: 0}
  m_PrefabInstance: {fileID: 0}
  m_PrefabAsset: {fileID: 0}
  m_GameObject: {fileID: 1800377261}
  m_LocalRotation: {x: -0, y: -0, z: -0, w: 1}
  m_LocalPosition: {x: 0.417, y: 0.046000004, z: -0.24900001}
  m_LocalScale: {x: 0.075, y: 0.075, z: 0.075}
  m_Children:
  - {fileID: 1738364526}
  m_Father: {fileID: 518429783}
  m_RootOrder: 0
  m_LocalEulerAnglesHint: {x: 0, y: 0, z: 0}
--- !u!114 &1800377263
MonoBehaviour:
  m_ObjectHideFlags: 0
  m_CorrespondingSourceObject: {fileID: 0}
  m_PrefabInstance: {fileID: 0}
  m_PrefabAsset: {fileID: 0}
  m_GameObject: {fileID: 1800377261}
  m_Enabled: 1
  m_EditorHideFlags: 0
  m_Script: {fileID: 11500000, guid: 2a1425feabac99c429faf0f586eb2059, type: 3}
  m_Name: 
  m_EditorClassIdentifier: 
  _prefix: 'Object State: '
--- !u!54 &1800377264
Rigidbody:
  m_ObjectHideFlags: 0
  m_CorrespondingSourceObject: {fileID: 0}
  m_PrefabInstance: {fileID: 0}
  m_PrefabAsset: {fileID: 0}
  m_GameObject: {fileID: 1800377261}
  serializedVersion: 2
  m_Mass: 0.75
  m_Drag: 0
  m_AngularDrag: 0.05
  m_UseGravity: 1
  m_IsKinematic: 0
  m_Interpolate: 0
  m_Constraints: 0
  m_CollisionDetection: 0
--- !u!65 &1800377265
BoxCollider:
  m_ObjectHideFlags: 0
  m_CorrespondingSourceObject: {fileID: 0}
  m_PrefabInstance: {fileID: 0}
  m_PrefabAsset: {fileID: 0}
  m_GameObject: {fileID: 1800377261}
  m_Material: {fileID: 0}
  m_IsTrigger: 0
  m_Enabled: 1
  serializedVersion: 2
  m_Size: {x: 1, y: 1, z: 1}
  m_Center: {x: 0, y: 0, z: 0}
--- !u!23 &1800377266
MeshRenderer:
  m_ObjectHideFlags: 0
  m_CorrespondingSourceObject: {fileID: 0}
  m_PrefabInstance: {fileID: 0}
  m_PrefabAsset: {fileID: 0}
  m_GameObject: {fileID: 1800377261}
  m_Enabled: 1
  m_CastShadows: 1
  m_ReceiveShadows: 1
  m_DynamicOccludee: 1
  m_MotionVectors: 1
  m_LightProbeUsage: 1
  m_ReflectionProbeUsage: 1
  m_RayTracingMode: 2
  m_RayTraceProcedural: 0
  m_RenderingLayerMask: 257
  m_RendererPriority: 0
  m_Materials:
  - {fileID: 10303, guid: 0000000000000000f000000000000000, type: 0}
  m_StaticBatchInfo:
    firstSubMesh: 0
    subMeshCount: 0
  m_StaticBatchRoot: {fileID: 0}
  m_ProbeAnchor: {fileID: 0}
  m_LightProbeVolumeOverride: {fileID: 0}
  m_ScaleInLightmap: 1
  m_ReceiveGI: 1
  m_PreserveUVs: 0
  m_IgnoreNormalsForChartDetection: 0
  m_ImportantGI: 0
  m_StitchLightmapSeams: 1
  m_SelectedEditorRenderState: 3
  m_MinimumChartSize: 4
  m_AutoUVMaxDistance: 0.5
  m_AutoUVMaxAngle: 89
  m_LightmapParameters: {fileID: 0}
  m_SortingLayerID: 0
  m_SortingLayer: 0
  m_SortingOrder: 0
  m_AdditionalVertexStreams: {fileID: 0}
--- !u!33 &1800377267
MeshFilter:
  m_ObjectHideFlags: 0
  m_CorrespondingSourceObject: {fileID: 0}
  m_PrefabInstance: {fileID: 0}
  m_PrefabAsset: {fileID: 0}
  m_GameObject: {fileID: 1800377261}
  m_Mesh: {fileID: 10202, guid: 0000000000000000e000000000000000, type: 0}
--- !u!1 &1804403123
GameObject:
  m_ObjectHideFlags: 0
  m_CorrespondingSourceObject: {fileID: 0}
  m_PrefabInstance: {fileID: 0}
  m_PrefabAsset: {fileID: 0}
  serializedVersion: 6
  m_Component:
  - component: {fileID: 1804403124}
  - component: {fileID: 1804403125}
  - component: {fileID: 1804403126}
  - component: {fileID: 1804403127}
  m_Layer: 0
  m_Name: Left Thumb Joint 1
  m_TagString: Untagged
  m_Icon: {fileID: 0}
  m_NavMeshLayer: 0
  m_StaticEditorFlags: 0
  m_IsActive: 1
--- !u!4 &1804403124
Transform:
  m_ObjectHideFlags: 0
  m_CorrespondingSourceObject: {fileID: 0}
  m_PrefabInstance: {fileID: 0}
  m_PrefabAsset: {fileID: 0}
  m_GameObject: {fileID: 1804403123}
  m_LocalRotation: {x: -0, y: -0, z: 0.00000001071021, w: 1}
  m_LocalPosition: {x: 0, y: 0, z: 0.046220005}
  m_LocalScale: {x: 1.0000001, y: 0.9999999, z: 0.99999976}
  m_Children:
  - {fileID: 450909456}
  m_Father: {fileID: 411166316}
  m_RootOrder: 0
  m_LocalEulerAnglesHint: {x: 0, y: 0, z: 0}
--- !u!136 &1804403125
CapsuleCollider:
  m_ObjectHideFlags: 0
  m_CorrespondingSourceObject: {fileID: 0}
  m_PrefabInstance: {fileID: 0}
  m_PrefabAsset: {fileID: 0}
  m_GameObject: {fileID: 1804403123}
  m_Material: {fileID: 777712434}
  m_IsTrigger: 0
  m_Enabled: 1
  m_Radius: 0.004
  m_Height: 0.039570004
  m_Direction: 2
  m_Center: {x: 0, y: 0, z: 0.015785001}
--- !u!171741748 &1804403126
ArticulationBody:
  m_ObjectHideFlags: 0
  m_CorrespondingSourceObject: {fileID: 0}
  m_PrefabInstance: {fileID: 0}
  m_PrefabAsset: {fileID: 0}
  m_GameObject: {fileID: 1804403123}
  m_Enabled: 1
  serializedVersion: 3
  m_Mass: 0.6
  m_ParentAnchorPosition: {x: 9.313228e-10, y: 0.00000000651926, z: 0.046220012}
  m_ParentAnchorRotation: {x: 0.000000014901161, y: 0, z: 0.000000029802322, w: 1.0000001}
  m_AnchorPosition: {x: 0, y: 0, z: 0}
  m_AnchorRotation: {x: 0, y: 0, z: 0, w: 1}
  m_ComputeParentAnchor: 0
  m_ArticulationJointType: 2
  m_LinearX: 2
  m_LinearY: 2
  m_LinearZ: 2
  m_SwingY: 2
  m_SwingZ: 2
  m_Twist: 2
  m_XDrive:
    lowerLimit: -10
    upperLimit: 89
    stiffness: 200
    damping: 3
    forceLimit: 100000
    target: 0
    targetVelocity: 0
  m_YDrive:
    lowerLimit: 0
    upperLimit: 0
    stiffness: 0
    damping: 0
    forceLimit: 3.4028235e+38
    target: 0
    targetVelocity: 0
  m_ZDrive:
    lowerLimit: 0
    upperLimit: 0
    stiffness: 0
    damping: 0
    forceLimit: 3.4028235e+38
    target: 0
    targetVelocity: 0
  m_LinearDamping: 0.05
  m_AngularDamping: 0.05
  m_JointFriction: 0.05
  m_Immovable: 0
  m_UseGravity: 0
  m_CollisionDetectionMode: 3
--- !u!114 &1804403127
MonoBehaviour:
  m_ObjectHideFlags: 0
  m_CorrespondingSourceObject: {fileID: 0}
  m_PrefabInstance: {fileID: 0}
  m_PrefabAsset: {fileID: 0}
  m_GameObject: {fileID: 1804403123}
  m_Enabled: 1
  m_EditorHideFlags: 0
  m_Script: {fileID: 11500000, guid: 3f55b708478cebe429cfce6531ca4cde, type: 3}
  m_Name: 
  m_EditorClassIdentifier: 
  _hand: {fileID: 91519998}
  _body: {fileID: 1804403126}
  _origXDriveLimit: 0
  _currentXDriveLimit: 3.4028235e+38
  _finger: 0
  _joint: 1
--- !u!1 &1812745758
GameObject:
  m_ObjectHideFlags: 0
  m_CorrespondingSourceObject: {fileID: 0}
  m_PrefabInstance: {fileID: 0}
  m_PrefabAsset: {fileID: 0}
  serializedVersion: 6
  m_Component:
  - component: {fileID: 1812745759}
  m_Layer: 0
  m_Name: Leap
  m_TagString: Untagged
  m_Icon: {fileID: 0}
  m_NavMeshLayer: 0
  m_StaticEditorFlags: 0
  m_IsActive: 1
--- !u!4 &1812745759
Transform:
  m_ObjectHideFlags: 0
  m_CorrespondingSourceObject: {fileID: 0}
  m_PrefabInstance: {fileID: 0}
  m_PrefabAsset: {fileID: 0}
  m_GameObject: {fileID: 1812745758}
  m_LocalRotation: {x: 0, y: 0, z: 0, w: 1}
  m_LocalPosition: {x: 0, y: 0, z: 0}
  m_LocalScale: {x: 1, y: 1, z: 1}
  m_Children:
  - {fileID: 1874090592}
  - {fileID: 1543569618}
  m_Father: {fileID: 0}
  m_RootOrder: 2
  m_LocalEulerAnglesHint: {x: 0, y: 0, z: 0}
--- !u!114 &1817320913
MonoBehaviour:
  m_ObjectHideFlags: 0
  m_CorrespondingSourceObject: {fileID: 0}
  m_PrefabInstance: {fileID: 0}
  m_PrefabAsset: {fileID: 0}
  m_GameObject: {fileID: 9085261483616512124}
  m_Enabled: 1
  m_EditorHideFlags: 0
  m_Script: {fileID: 11500000, guid: 42bf16dc17d04074399626551f65de64, type: 3}
  m_Name: 
  m_EditorClassIdentifier: 
  _physicsHand: {fileID: 1285172371}
  _handModel: {fileID: 4092936678244321215}
  _alpha: 0.05
  _minimumDistance: 0.02
  _maximumDistance: 0.08
  _lerpTime: 0.1
--- !u!1 &1825213261
GameObject:
  m_ObjectHideFlags: 0
  m_CorrespondingSourceObject: {fileID: 0}
  m_PrefabInstance: {fileID: 0}
  m_PrefabAsset: {fileID: 0}
  serializedVersion: 6
  m_Component:
  - component: {fileID: 1825213262}
  - component: {fileID: 1825213265}
  - component: {fileID: 1825213264}
  - component: {fileID: 1825213263}
  m_Layer: 0
  m_Name: Cube
  m_TagString: Untagged
  m_Icon: {fileID: 0}
  m_NavMeshLayer: 0
  m_StaticEditorFlags: 0
  m_IsActive: 1
--- !u!4 &1825213262
Transform:
  m_ObjectHideFlags: 0
  m_CorrespondingSourceObject: {fileID: 0}
  m_PrefabInstance: {fileID: 0}
  m_PrefabAsset: {fileID: 0}
  m_GameObject: {fileID: 1825213261}
  m_LocalRotation: {x: 0, y: 0, z: 0, w: 1}
  m_LocalPosition: {x: 0.000000028656078, y: 0.17499998, z: 0.02500002}
  m_LocalScale: {x: 1, y: 0.15, z: 0.2}
  m_Children: []
  m_Father: {fileID: 149014350}
  m_RootOrder: 0
  m_LocalEulerAnglesHint: {x: 0, y: 0, z: 0}
--- !u!65 &1825213263
BoxCollider:
  m_ObjectHideFlags: 0
  m_CorrespondingSourceObject: {fileID: 0}
  m_PrefabInstance: {fileID: 0}
  m_PrefabAsset: {fileID: 0}
  m_GameObject: {fileID: 1825213261}
  m_Material: {fileID: 0}
  m_IsTrigger: 0
  m_Enabled: 1
  serializedVersion: 2
  m_Size: {x: 1, y: 1, z: 1}
  m_Center: {x: 0, y: 0, z: 0}
--- !u!23 &1825213264
MeshRenderer:
  m_ObjectHideFlags: 0
  m_CorrespondingSourceObject: {fileID: 0}
  m_PrefabInstance: {fileID: 0}
  m_PrefabAsset: {fileID: 0}
  m_GameObject: {fileID: 1825213261}
  m_Enabled: 1
  m_CastShadows: 1
  m_ReceiveShadows: 1
  m_DynamicOccludee: 1
  m_MotionVectors: 1
  m_LightProbeUsage: 1
  m_ReflectionProbeUsage: 1
  m_RayTracingMode: 2
  m_RayTraceProcedural: 0
  m_RenderingLayerMask: 257
  m_RendererPriority: 0
  m_Materials:
  - {fileID: 10303, guid: 0000000000000000f000000000000000, type: 0}
  m_StaticBatchInfo:
    firstSubMesh: 0
    subMeshCount: 0
  m_StaticBatchRoot: {fileID: 0}
  m_ProbeAnchor: {fileID: 0}
  m_LightProbeVolumeOverride: {fileID: 0}
  m_ScaleInLightmap: 1
  m_ReceiveGI: 1
  m_PreserveUVs: 0
  m_IgnoreNormalsForChartDetection: 0
  m_ImportantGI: 0
  m_StitchLightmapSeams: 1
  m_SelectedEditorRenderState: 3
  m_MinimumChartSize: 4
  m_AutoUVMaxDistance: 0.5
  m_AutoUVMaxAngle: 89
  m_LightmapParameters: {fileID: 0}
  m_SortingLayerID: 0
  m_SortingLayer: 0
  m_SortingOrder: 0
  m_AdditionalVertexStreams: {fileID: 0}
--- !u!33 &1825213265
MeshFilter:
  m_ObjectHideFlags: 0
  m_CorrespondingSourceObject: {fileID: 0}
  m_PrefabInstance: {fileID: 0}
  m_PrefabAsset: {fileID: 0}
  m_GameObject: {fileID: 1825213261}
  m_Mesh: {fileID: 10202, guid: 0000000000000000e000000000000000, type: 0}
--- !u!1 &1838090639
GameObject:
  m_ObjectHideFlags: 0
  m_CorrespondingSourceObject: {fileID: 0}
  m_PrefabInstance: {fileID: 0}
  m_PrefabAsset: {fileID: 0}
  serializedVersion: 6
  m_Component:
  - component: {fileID: 1838090640}
  - component: {fileID: 1838090644}
  - component: {fileID: 1838090643}
  - component: {fileID: 1838090642}
  - component: {fileID: 1838090641}
  m_Layer: 0
  m_Name: Kinematics With Helpers
  m_TagString: Untagged
  m_Icon: {fileID: 0}
  m_NavMeshLayer: 0
  m_StaticEditorFlags: 0
  m_IsActive: 1
--- !u!4 &1838090640
Transform:
  m_ObjectHideFlags: 0
  m_CorrespondingSourceObject: {fileID: 0}
  m_PrefabInstance: {fileID: 0}
  m_PrefabAsset: {fileID: 0}
  m_GameObject: {fileID: 1838090639}
  m_LocalRotation: {x: -0, y: -0, z: -0, w: 1}
  m_LocalPosition: {x: 0.212, y: 0, z: -0.15}
  m_LocalScale: {x: 0.075, y: 0.075, z: 0.075}
  m_Children:
  - {fileID: 929646171}
  m_Father: {fileID: 1265756911}
  m_RootOrder: 3
  m_LocalEulerAnglesHint: {x: 0, y: 0, z: 0}
--- !u!54 &1838090641
Rigidbody:
  m_ObjectHideFlags: 0
  m_CorrespondingSourceObject: {fileID: 0}
  m_PrefabInstance: {fileID: 0}
  m_PrefabAsset: {fileID: 0}
  m_GameObject: {fileID: 1838090639}
  serializedVersion: 2
  m_Mass: 0.75
  m_Drag: 0
  m_AngularDrag: 0.05
  m_UseGravity: 0
  m_IsKinematic: 1
  m_Interpolate: 0
  m_Constraints: 0
  m_CollisionDetection: 0
--- !u!65 &1838090642
BoxCollider:
  m_ObjectHideFlags: 0
  m_CorrespondingSourceObject: {fileID: 0}
  m_PrefabInstance: {fileID: 0}
  m_PrefabAsset: {fileID: 0}
  m_GameObject: {fileID: 1838090639}
  m_Material: {fileID: 0}
  m_IsTrigger: 0
  m_Enabled: 1
  serializedVersion: 2
  m_Size: {x: 1, y: 1, z: 1}
  m_Center: {x: 0, y: 0, z: 0}
--- !u!23 &1838090643
MeshRenderer:
  m_ObjectHideFlags: 0
  m_CorrespondingSourceObject: {fileID: 0}
  m_PrefabInstance: {fileID: 0}
  m_PrefabAsset: {fileID: 0}
  m_GameObject: {fileID: 1838090639}
  m_Enabled: 1
  m_CastShadows: 1
  m_ReceiveShadows: 1
  m_DynamicOccludee: 1
  m_MotionVectors: 1
  m_LightProbeUsage: 1
  m_ReflectionProbeUsage: 1
  m_RayTracingMode: 2
  m_RayTraceProcedural: 0
  m_RenderingLayerMask: 257
  m_RendererPriority: 0
  m_Materials:
  - {fileID: 10303, guid: 0000000000000000f000000000000000, type: 0}
  m_StaticBatchInfo:
    firstSubMesh: 0
    subMeshCount: 0
  m_StaticBatchRoot: {fileID: 0}
  m_ProbeAnchor: {fileID: 0}
  m_LightProbeVolumeOverride: {fileID: 0}
  m_ScaleInLightmap: 1
  m_ReceiveGI: 1
  m_PreserveUVs: 0
  m_IgnoreNormalsForChartDetection: 0
  m_ImportantGI: 0
  m_StitchLightmapSeams: 1
  m_SelectedEditorRenderState: 3
  m_MinimumChartSize: 4
  m_AutoUVMaxDistance: 0.5
  m_AutoUVMaxAngle: 89
  m_LightmapParameters: {fileID: 0}
  m_SortingLayerID: 0
  m_SortingLayer: 0
  m_SortingOrder: 0
  m_AdditionalVertexStreams: {fileID: 0}
--- !u!33 &1838090644
MeshFilter:
  m_ObjectHideFlags: 0
  m_CorrespondingSourceObject: {fileID: 0}
  m_PrefabInstance: {fileID: 0}
  m_PrefabAsset: {fileID: 0}
  m_GameObject: {fileID: 1838090639}
  m_Mesh: {fileID: 10202, guid: 0000000000000000e000000000000000, type: 0}
--- !u!1 &1842197905
GameObject:
  m_ObjectHideFlags: 0
  m_CorrespondingSourceObject: {fileID: 0}
  m_PrefabInstance: {fileID: 0}
  m_PrefabAsset: {fileID: 0}
  serializedVersion: 6
  m_Component:
  - component: {fileID: 1842197906}
  - component: {fileID: 1842197909}
  - component: {fileID: 1842197908}
  - component: {fileID: 1842197907}
  m_Layer: 0
  m_Name: Cube (2)
  m_TagString: Untagged
  m_Icon: {fileID: 0}
  m_NavMeshLayer: 0
  m_StaticEditorFlags: 0
  m_IsActive: 1
--- !u!4 &1842197906
Transform:
  m_ObjectHideFlags: 0
  m_CorrespondingSourceObject: {fileID: 0}
  m_PrefabInstance: {fileID: 0}
  m_PrefabAsset: {fileID: 0}
  m_GameObject: {fileID: 1842197905}
  m_LocalRotation: {x: -0, y: -0, z: -0.3826837, w: 0.9238795}
  m_LocalPosition: {x: 0.735, y: 0.175, z: 0}
  m_LocalScale: {x: 1, y: 0.2, z: 0.2}
  m_Children: []
  m_Father: {fileID: 1100450177}
  m_RootOrder: 4
  m_LocalEulerAnglesHint: {x: 0, y: 0, z: -45}
--- !u!65 &1842197907
BoxCollider:
  m_ObjectHideFlags: 0
  m_CorrespondingSourceObject: {fileID: 0}
  m_PrefabInstance: {fileID: 0}
  m_PrefabAsset: {fileID: 0}
  m_GameObject: {fileID: 1842197905}
  m_Material: {fileID: 0}
  m_IsTrigger: 0
  m_Enabled: 1
  serializedVersion: 2
  m_Size: {x: 1, y: 1, z: 1}
  m_Center: {x: 0, y: 0, z: 0}
--- !u!23 &1842197908
MeshRenderer:
  m_ObjectHideFlags: 0
  m_CorrespondingSourceObject: {fileID: 0}
  m_PrefabInstance: {fileID: 0}
  m_PrefabAsset: {fileID: 0}
  m_GameObject: {fileID: 1842197905}
  m_Enabled: 1
  m_CastShadows: 1
  m_ReceiveShadows: 1
  m_DynamicOccludee: 1
  m_MotionVectors: 1
  m_LightProbeUsage: 1
  m_ReflectionProbeUsage: 1
  m_RayTracingMode: 2
  m_RayTraceProcedural: 0
  m_RenderingLayerMask: 257
  m_RendererPriority: 0
  m_Materials:
  - {fileID: 10303, guid: 0000000000000000f000000000000000, type: 0}
  m_StaticBatchInfo:
    firstSubMesh: 0
    subMeshCount: 0
  m_StaticBatchRoot: {fileID: 0}
  m_ProbeAnchor: {fileID: 0}
  m_LightProbeVolumeOverride: {fileID: 0}
  m_ScaleInLightmap: 1
  m_ReceiveGI: 1
  m_PreserveUVs: 0
  m_IgnoreNormalsForChartDetection: 0
  m_ImportantGI: 0
  m_StitchLightmapSeams: 1
  m_SelectedEditorRenderState: 3
  m_MinimumChartSize: 4
  m_AutoUVMaxDistance: 0.5
  m_AutoUVMaxAngle: 89
  m_LightmapParameters: {fileID: 0}
  m_SortingLayerID: 0
  m_SortingLayer: 0
  m_SortingOrder: 0
  m_AdditionalVertexStreams: {fileID: 0}
--- !u!33 &1842197909
MeshFilter:
  m_ObjectHideFlags: 0
  m_CorrespondingSourceObject: {fileID: 0}
  m_PrefabInstance: {fileID: 0}
  m_PrefabAsset: {fileID: 0}
  m_GameObject: {fileID: 1842197905}
  m_Mesh: {fileID: 10202, guid: 0000000000000000e000000000000000, type: 0}
--- !u!1 &1874090590
GameObject:
  m_ObjectHideFlags: 0
  m_CorrespondingSourceObject: {fileID: 0}
  m_PrefabInstance: {fileID: 0}
  m_PrefabAsset: {fileID: 0}
  serializedVersion: 6
  m_Component:
  - component: {fileID: 1874090592}
  - component: {fileID: 1874090591}
  m_Layer: 0
  m_Name: PhysicsProvider
  m_TagString: Untagged
  m_Icon: {fileID: 0}
  m_NavMeshLayer: 0
  m_StaticEditorFlags: 0
  m_IsActive: 1
--- !u!114 &1874090591
MonoBehaviour:
  m_ObjectHideFlags: 0
  m_CorrespondingSourceObject: {fileID: 0}
  m_PrefabInstance: {fileID: 0}
  m_PrefabAsset: {fileID: 0}
  m_GameObject: {fileID: 1874090590}
  m_Enabled: 1
  m_EditorHideFlags: 0
  m_Script: {fileID: 11500000, guid: b000f0006aace0d4f87d0d34eb302a4f, type: 3}
  m_Name: 
  m_EditorClassIdentifier: 
  editTimePose: 1
  _inputLeapProvider: {fileID: 463914039}
  dataUpdateMode: 2
  passthroughOnly: 0
  <LeftHand>k__BackingField: {fileID: 91519998}
  <RightHand>k__BackingField: {fileID: 1285172371}
  _defaultLayer:
    layerIndex: 0
  _interactableLayers:
  - layerIndex: 0
  _noContactLayers: []
  _handsLayer:
    layerIndex: 0
  _automaticHandsLayer: 1
  _handsResetLayer:
    layerIndex: 0
  _automaticHandsResetLayer: 1
  _interHandCollisions: 0
  _strength: 2
  _perBoneMass: 0.6
  _handTeleportDistance: 0.1
  _handGraspTeleportDistance: 0.2
  _enableHelpers: 1
  _helperMovesObjects: 1
  _interpolateMass: 1
  _maxMass: 15
--- !u!4 &1874090592
Transform:
  m_ObjectHideFlags: 0
  m_CorrespondingSourceObject: {fileID: 0}
  m_PrefabInstance: {fileID: 0}
  m_PrefabAsset: {fileID: 0}
  m_GameObject: {fileID: 1874090590}
  m_LocalRotation: {x: -0, y: -0, z: -0, w: 1}
  m_LocalPosition: {x: 0, y: 0, z: 0}
  m_LocalScale: {x: 1, y: 1, z: 1}
  m_Children:
  - {fileID: 91519999}
  - {fileID: 1285172372}
  m_Father: {fileID: 1812745759}
  m_RootOrder: 0
  m_LocalEulerAnglesHint: {x: 0, y: 0, z: 0}
--- !u!1 &1883367205
GameObject:
  m_ObjectHideFlags: 0
  m_CorrespondingSourceObject: {fileID: 0}
  m_PrefabInstance: {fileID: 0}
  m_PrefabAsset: {fileID: 0}
  serializedVersion: 6
  m_Component:
  - component: {fileID: 1883367206}
  - component: {fileID: 1883367209}
  - component: {fileID: 1883367208}
  - component: {fileID: 1883367207}
  m_Layer: 0
  m_Name: Sphere
  m_TagString: Untagged
  m_Icon: {fileID: 0}
  m_NavMeshLayer: 0
  m_StaticEditorFlags: 0
  m_IsActive: 1
--- !u!4 &1883367206
Transform:
  m_ObjectHideFlags: 0
  m_CorrespondingSourceObject: {fileID: 0}
  m_PrefabInstance: {fileID: 0}
  m_PrefabAsset: {fileID: 0}
  m_GameObject: {fileID: 1883367205}
  m_LocalRotation: {x: 0, y: 0, z: 0, w: 1}
  m_LocalPosition: {x: 0, y: 1.15, z: 0}
  m_LocalScale: {x: 0.8, y: 0.8, z: 0.8}
  m_Children: []
  m_Father: {fileID: 1100450177}
  m_RootOrder: 1
  m_LocalEulerAnglesHint: {x: 0, y: 0, z: 0}
--- !u!135 &1883367207
SphereCollider:
  m_ObjectHideFlags: 0
  m_CorrespondingSourceObject: {fileID: 0}
  m_PrefabInstance: {fileID: 0}
  m_PrefabAsset: {fileID: 0}
  m_GameObject: {fileID: 1883367205}
  m_Material: {fileID: 0}
  m_IsTrigger: 0
  m_Enabled: 1
  serializedVersion: 2
  m_Radius: 0.5
  m_Center: {x: 0, y: 0, z: 0}
--- !u!23 &1883367208
MeshRenderer:
  m_ObjectHideFlags: 0
  m_CorrespondingSourceObject: {fileID: 0}
  m_PrefabInstance: {fileID: 0}
  m_PrefabAsset: {fileID: 0}
  m_GameObject: {fileID: 1883367205}
  m_Enabled: 1
  m_CastShadows: 1
  m_ReceiveShadows: 1
  m_DynamicOccludee: 1
  m_MotionVectors: 1
  m_LightProbeUsage: 1
  m_ReflectionProbeUsage: 1
  m_RayTracingMode: 2
  m_RayTraceProcedural: 0
  m_RenderingLayerMask: 257
  m_RendererPriority: 0
  m_Materials:
  - {fileID: 10303, guid: 0000000000000000f000000000000000, type: 0}
  m_StaticBatchInfo:
    firstSubMesh: 0
    subMeshCount: 0
  m_StaticBatchRoot: {fileID: 0}
  m_ProbeAnchor: {fileID: 0}
  m_LightProbeVolumeOverride: {fileID: 0}
  m_ScaleInLightmap: 1
  m_ReceiveGI: 1
  m_PreserveUVs: 0
  m_IgnoreNormalsForChartDetection: 0
  m_ImportantGI: 0
  m_StitchLightmapSeams: 1
  m_SelectedEditorRenderState: 3
  m_MinimumChartSize: 4
  m_AutoUVMaxDistance: 0.5
  m_AutoUVMaxAngle: 89
  m_LightmapParameters: {fileID: 0}
  m_SortingLayerID: 0
  m_SortingLayer: 0
  m_SortingOrder: 0
  m_AdditionalVertexStreams: {fileID: 0}
--- !u!33 &1883367209
MeshFilter:
  m_ObjectHideFlags: 0
  m_CorrespondingSourceObject: {fileID: 0}
  m_PrefabInstance: {fileID: 0}
  m_PrefabAsset: {fileID: 0}
  m_GameObject: {fileID: 1883367205}
  m_Mesh: {fileID: 10207, guid: 0000000000000000e000000000000000, type: 0}
--- !u!1 &1952692355
GameObject:
  m_ObjectHideFlags: 0
  m_CorrespondingSourceObject: {fileID: 0}
  m_PrefabInstance: {fileID: 0}
  m_PrefabAsset: {fileID: 0}
  serializedVersion: 6
  m_Component:
  - component: {fileID: 1952692357}
  - component: {fileID: 1952692356}
  - component: {fileID: 1952692358}
  - component: {fileID: 1952692359}
  m_Layer: 0
  m_Name: Left Pinky Joint 2
  m_TagString: Untagged
  m_Icon: {fileID: 0}
  m_NavMeshLayer: 0
  m_StaticEditorFlags: 0
  m_IsActive: 1
--- !u!136 &1952692356
CapsuleCollider:
  m_ObjectHideFlags: 0
  m_CorrespondingSourceObject: {fileID: 0}
  m_PrefabInstance: {fileID: 0}
  m_PrefabAsset: {fileID: 0}
  m_GameObject: {fileID: 1952692355}
  m_Material: {fileID: 777712434}
  m_IsTrigger: 0
  m_Enabled: 1
  m_Radius: 0.004
  m_Height: 0.023960002
  m_Direction: 2
  m_Center: {x: 0, y: 0, z: 0.00798}
--- !u!4 &1952692357
Transform:
  m_ObjectHideFlags: 0
  m_CorrespondingSourceObject: {fileID: 0}
  m_PrefabInstance: {fileID: 0}
  m_PrefabAsset: {fileID: 0}
  m_GameObject: {fileID: 1952692355}
  m_LocalRotation: {x: -0, y: -0, z: -0, w: 1}
  m_LocalPosition: {x: 0, y: 0, z: 0.018110001}
  m_LocalScale: {x: 1, y: 1, z: 1}
  m_Children: []
  m_Father: {fileID: 728893064}
  m_RootOrder: 0
  m_LocalEulerAnglesHint: {x: 0, y: 0, z: 0}
--- !u!171741748 &1952692358
ArticulationBody:
  m_ObjectHideFlags: 0
  m_CorrespondingSourceObject: {fileID: 0}
  m_PrefabInstance: {fileID: 0}
  m_PrefabAsset: {fileID: 0}
  m_GameObject: {fileID: 1952692355}
  m_Enabled: 1
  serializedVersion: 3
  m_Mass: 0.6
  m_ParentAnchorPosition: {x: -0.000000013038521, y: 0.0000000020280109, z: 0.018110018}
  m_ParentAnchorRotation: {x: 0, y: 0, z: 0, w: 1.0000001}
  m_AnchorPosition: {x: 0, y: 0, z: 0}
  m_AnchorRotation: {x: 0, y: 0, z: 0, w: 1}
  m_ComputeParentAnchor: 0
  m_ArticulationJointType: 2
  m_LinearX: 2
  m_LinearY: 2
  m_LinearZ: 2
  m_SwingY: 2
  m_SwingZ: 2
  m_Twist: 2
  m_XDrive:
    lowerLimit: -10
    upperLimit: 89
    stiffness: 200
    damping: 3
    forceLimit: 100000
    target: 0
    targetVelocity: 0
  m_YDrive:
    lowerLimit: 0
    upperLimit: 0
    stiffness: 0
    damping: 0
    forceLimit: 3.4028235e+38
    target: 0
    targetVelocity: 0
  m_ZDrive:
    lowerLimit: 0
    upperLimit: 0
    stiffness: 0
    damping: 0
    forceLimit: 3.4028235e+38
    target: 0
    targetVelocity: 0
  m_LinearDamping: 0.05
  m_AngularDamping: 0.05
  m_JointFriction: 0.05
  m_Immovable: 0
  m_UseGravity: 0
  m_CollisionDetectionMode: 3
--- !u!114 &1952692359
MonoBehaviour:
  m_ObjectHideFlags: 0
  m_CorrespondingSourceObject: {fileID: 0}
  m_PrefabInstance: {fileID: 0}
  m_PrefabAsset: {fileID: 0}
  m_GameObject: {fileID: 1952692355}
  m_Enabled: 1
  m_EditorHideFlags: 0
  m_Script: {fileID: 11500000, guid: 3f55b708478cebe429cfce6531ca4cde, type: 3}
  m_Name: 
  m_EditorClassIdentifier: 
  _hand: {fileID: 91519998}
  _body: {fileID: 1952692358}
  _origXDriveLimit: 0
  _currentXDriveLimit: 3.4028235e+38
  _finger: 4
  _joint: 2
--- !u!1 &1963623664
GameObject:
  m_ObjectHideFlags: 0
  m_CorrespondingSourceObject: {fileID: 0}
  m_PrefabInstance: {fileID: 0}
  m_PrefabAsset: {fileID: 0}
  serializedVersion: 6
  m_Component:
  - component: {fileID: 1963623666}
  - component: {fileID: 1963623665}
  - component: {fileID: 1963623667}
  - component: {fileID: 1963623668}
  m_Layer: 0
  m_Name: Left Middle Joint 2
  m_TagString: Untagged
  m_Icon: {fileID: 0}
  m_NavMeshLayer: 0
  m_StaticEditorFlags: 0
  m_IsActive: 1
--- !u!136 &1963623665
CapsuleCollider:
  m_ObjectHideFlags: 0
  m_CorrespondingSourceObject: {fileID: 0}
  m_PrefabInstance: {fileID: 0}
  m_PrefabAsset: {fileID: 0}
  m_GameObject: {fileID: 1963623664}
  m_Material: {fileID: 777712434}
  m_IsTrigger: 0
  m_Enabled: 1
  m_Radius: 0.004
  m_Height: 0.025400002
  m_Direction: 2
  m_Center: {x: 0, y: 0, z: 0.0087}
--- !u!4 &1963623666
Transform:
<<<<<<< HEAD
  m_CorrespondingSourceObject: {fileID: 5539325652059363028, guid: 1b43d6eb40db60b419700fd2677e79c4, type: 3}
  m_PrefabInstance: {fileID: 1635276115}
  m_PrefabAsset: {fileID: 0}
--- !u!1 &1635276117 stripped
GameObject:
  m_CorrespondingSourceObject: {fileID: 8496954193924291185, guid: 1b43d6eb40db60b419700fd2677e79c4, type: 3}
  m_PrefabInstance: {fileID: 1635276115}
=======
  m_ObjectHideFlags: 0
  m_CorrespondingSourceObject: {fileID: 0}
  m_PrefabInstance: {fileID: 0}
  m_PrefabAsset: {fileID: 0}
  m_GameObject: {fileID: 1963623664}
  m_LocalRotation: {x: -0, y: -0, z: -0, w: 1}
  m_LocalPosition: {x: 0, y: 0, z: 0.026330002}
  m_LocalScale: {x: 1, y: 0.9999999, z: 0.9999999}
  m_Children: []
  m_Father: {fileID: 100793970}
  m_RootOrder: 0
  m_LocalEulerAnglesHint: {x: 0, y: 0, z: 0}
--- !u!171741748 &1963623667
ArticulationBody:
  m_ObjectHideFlags: 0
  m_CorrespondingSourceObject: {fileID: 0}
  m_PrefabInstance: {fileID: 0}
>>>>>>> 3068b29c
  m_PrefabAsset: {fileID: 0}
  m_GameObject: {fileID: 1963623664}
  m_Enabled: 1
  serializedVersion: 3
  m_Mass: 0.6
  m_ParentAnchorPosition: {x: 4.656617e-10, y: -0.00000000931323, z: 0.026330002}
  m_ParentAnchorRotation: {x: 0, y: 0, z: 0, w: 1.0000002}
  m_AnchorPosition: {x: 0, y: 0, z: 0}
  m_AnchorRotation: {x: 0, y: 0, z: 0, w: 1}
  m_ComputeParentAnchor: 0
  m_ArticulationJointType: 2
  m_LinearX: 2
  m_LinearY: 2
  m_LinearZ: 2
  m_SwingY: 2
  m_SwingZ: 2
  m_Twist: 2
  m_XDrive:
    lowerLimit: -10
    upperLimit: 89
    stiffness: 200
    damping: 3
    forceLimit: 100000
    target: 0
    targetVelocity: 0
  m_YDrive:
    lowerLimit: 0
    upperLimit: 0
    stiffness: 0
    damping: 0
    forceLimit: 3.4028235e+38
    target: 0
    targetVelocity: 0
  m_ZDrive:
    lowerLimit: 0
    upperLimit: 0
    stiffness: 0
    damping: 0
    forceLimit: 3.4028235e+38
    target: 0
    targetVelocity: 0
  m_LinearDamping: 0.05
  m_AngularDamping: 0.05
  m_JointFriction: 0.05
  m_Immovable: 0
  m_UseGravity: 0
  m_CollisionDetectionMode: 3
--- !u!114 &1963623668
MonoBehaviour:
<<<<<<< HEAD
  m_CorrespondingSourceObject: {fileID: 2454011645194327716, guid: 1b43d6eb40db60b419700fd2677e79c4, type: 3}
  m_PrefabInstance: {fileID: 1635276115}
=======
  m_ObjectHideFlags: 0
  m_CorrespondingSourceObject: {fileID: 0}
  m_PrefabInstance: {fileID: 0}
>>>>>>> 3068b29c
  m_PrefabAsset: {fileID: 0}
  m_GameObject: {fileID: 1963623664}
  m_Enabled: 1
  m_EditorHideFlags: 0
  m_Script: {fileID: 11500000, guid: 3f55b708478cebe429cfce6531ca4cde, type: 3}
  m_Name: 
  m_EditorClassIdentifier: 
  _hand: {fileID: 91519998}
  _body: {fileID: 1963623667}
  _origXDriveLimit: 0
  _currentXDriveLimit: 3.4028235e+38
  _finger: 2
  _joint: 2
--- !u!1 &1989393195
GameObject:
<<<<<<< HEAD
  m_CorrespondingSourceObject: {fileID: 1309141287801498829, guid: 1b43d6eb40db60b419700fd2677e79c4, type: 3}
  m_PrefabInstance: {fileID: 1635276115}
  m_PrefabAsset: {fileID: 0}
--- !u!114 &1635276120 stripped
MonoBehaviour:
  m_CorrespondingSourceObject: {fileID: 4104340998506250245, guid: 1b43d6eb40db60b419700fd2677e79c4, type: 3}
  m_PrefabInstance: {fileID: 1635276115}
=======
  m_ObjectHideFlags: 0
  m_CorrespondingSourceObject: {fileID: 0}
  m_PrefabInstance: {fileID: 0}
  m_PrefabAsset: {fileID: 0}
  serializedVersion: 6
  m_Component:
  - component: {fileID: 1989393196}
  - component: {fileID: 1989393199}
  - component: {fileID: 1989393198}
  - component: {fileID: 1989393197}
  m_Layer: 0
  m_Name: Cube (1)
  m_TagString: Untagged
  m_Icon: {fileID: 0}
  m_NavMeshLayer: 0
  m_StaticEditorFlags: 0
  m_IsActive: 1
--- !u!4 &1989393196
Transform:
  m_ObjectHideFlags: 0
  m_CorrespondingSourceObject: {fileID: 0}
  m_PrefabInstance: {fileID: 0}
  m_PrefabAsset: {fileID: 0}
  m_GameObject: {fileID: 1989393195}
  m_LocalRotation: {x: 0, y: 0, z: 0, w: 1}
  m_LocalPosition: {x: -0.45, y: 0.4, z: 0}
  m_LocalScale: {x: 0.1, y: 0.7, z: 1}
  m_Children: []
  m_Father: {fileID: 176742435}
  m_RootOrder: 1
  m_LocalEulerAnglesHint: {x: 0, y: 0, z: 0}
--- !u!65 &1989393197
BoxCollider:
  m_ObjectHideFlags: 0
  m_CorrespondingSourceObject: {fileID: 0}
  m_PrefabInstance: {fileID: 0}
>>>>>>> 3068b29c
  m_PrefabAsset: {fileID: 0}
  m_GameObject: {fileID: 1989393195}
  m_Material: {fileID: 0}
  m_IsTrigger: 0
  m_Enabled: 1
  serializedVersion: 2
  m_Size: {x: 1, y: 1, z: 1}
  m_Center: {x: 0, y: 0, z: 0}
--- !u!23 &1989393198
MeshRenderer:
  m_ObjectHideFlags: 0
  m_CorrespondingSourceObject: {fileID: 0}
  m_PrefabInstance: {fileID: 0}
  m_PrefabAsset: {fileID: 0}
  m_GameObject: {fileID: 1989393195}
  m_Enabled: 1
  m_CastShadows: 1
  m_ReceiveShadows: 1
  m_DynamicOccludee: 1
  m_MotionVectors: 1
  m_LightProbeUsage: 1
  m_ReflectionProbeUsage: 1
  m_RayTracingMode: 2
  m_RayTraceProcedural: 0
  m_RenderingLayerMask: 257
  m_RendererPriority: 0
  m_Materials:
  - {fileID: 10303, guid: 0000000000000000f000000000000000, type: 0}
  m_StaticBatchInfo:
    firstSubMesh: 0
    subMeshCount: 0
  m_StaticBatchRoot: {fileID: 0}
  m_ProbeAnchor: {fileID: 0}
  m_LightProbeVolumeOverride: {fileID: 0}
  m_ScaleInLightmap: 1
  m_ReceiveGI: 1
  m_PreserveUVs: 0
  m_IgnoreNormalsForChartDetection: 0
  m_ImportantGI: 0
  m_StitchLightmapSeams: 1
  m_SelectedEditorRenderState: 3
  m_MinimumChartSize: 4
  m_AutoUVMaxDistance: 0.5
  m_AutoUVMaxAngle: 89
  m_LightmapParameters: {fileID: 0}
  m_SortingLayerID: 0
  m_SortingLayer: 0
  m_SortingOrder: 0
  m_AdditionalVertexStreams: {fileID: 0}
--- !u!33 &1989393199
MeshFilter:
  m_ObjectHideFlags: 0
  m_CorrespondingSourceObject: {fileID: 0}
  m_PrefabInstance: {fileID: 0}
  m_PrefabAsset: {fileID: 0}
  m_GameObject: {fileID: 1989393195}
  m_Mesh: {fileID: 10202, guid: 0000000000000000e000000000000000, type: 0}
--- !u!1 &2047985974
GameObject:
  m_ObjectHideFlags: 0
  m_CorrespondingSourceObject: {fileID: 0}
  m_PrefabInstance: {fileID: 0}
  m_PrefabAsset: {fileID: 0}
  serializedVersion: 6
  m_Component:
  - component: {fileID: 2047985975}
  - component: {fileID: 2047985979}
  - component: {fileID: 2047985978}
  - component: {fileID: 2047985977}
  - component: {fileID: 2047985976}
  m_Layer: 0
  m_Name: Sphere (7)
  m_TagString: Untagged
  m_Icon: {fileID: 0}
  m_NavMeshLayer: 0
  m_StaticEditorFlags: 0
  m_IsActive: 1
--- !u!4 &2047985975
Transform:
  m_ObjectHideFlags: 0
  m_CorrespondingSourceObject: {fileID: 0}
  m_PrefabInstance: {fileID: 0}
  m_PrefabAsset: {fileID: 0}
  m_GameObject: {fileID: 2047985974}
  m_LocalRotation: {x: 0, y: 0, z: 0, w: 1}
  m_LocalPosition: {x: -0.113000065, y: -0.79900026, z: -0.389}
  m_LocalScale: {x: 0.7, y: 0.7, z: 0.7}
  m_Children: []
  m_Father: {fileID: 1571827757}
  m_RootOrder: 7
  m_LocalEulerAnglesHint: {x: 0, y: 0, z: 0}
--- !u!54 &2047985976
Rigidbody:
  m_ObjectHideFlags: 0
  m_CorrespondingSourceObject: {fileID: 0}
  m_PrefabInstance: {fileID: 0}
  m_PrefabAsset: {fileID: 0}
  m_GameObject: {fileID: 2047985974}
  serializedVersion: 2
  m_Mass: 0.3
  m_Drag: 0
  m_AngularDrag: 0.05
  m_UseGravity: 1
  m_IsKinematic: 0
  m_Interpolate: 0
  m_Constraints: 0
  m_CollisionDetection: 0
--- !u!135 &2047985977
SphereCollider:
  m_ObjectHideFlags: 0
  m_CorrespondingSourceObject: {fileID: 0}
  m_PrefabInstance: {fileID: 0}
  m_PrefabAsset: {fileID: 0}
  m_GameObject: {fileID: 2047985974}
  m_Material: {fileID: 0}
  m_IsTrigger: 0
  m_Enabled: 1
  serializedVersion: 2
  m_Radius: 0.5
  m_Center: {x: 0, y: 0, z: 0}
--- !u!23 &2047985978
MeshRenderer:
  m_ObjectHideFlags: 0
  m_CorrespondingSourceObject: {fileID: 0}
  m_PrefabInstance: {fileID: 0}
  m_PrefabAsset: {fileID: 0}
  m_GameObject: {fileID: 2047985974}
  m_Enabled: 1
  m_CastShadows: 1
  m_ReceiveShadows: 1
  m_DynamicOccludee: 1
  m_MotionVectors: 1
  m_LightProbeUsage: 1
  m_ReflectionProbeUsage: 1
  m_RayTracingMode: 2
  m_RayTraceProcedural: 0
  m_RenderingLayerMask: 257
  m_RendererPriority: 0
  m_Materials:
  - {fileID: 2100000, guid: 48e304f0beb52ec488103ff9cab09bde, type: 2}
  m_StaticBatchInfo:
    firstSubMesh: 0
    subMeshCount: 0
  m_StaticBatchRoot: {fileID: 0}
  m_ProbeAnchor: {fileID: 0}
  m_LightProbeVolumeOverride: {fileID: 0}
  m_ScaleInLightmap: 1
  m_ReceiveGI: 1
  m_PreserveUVs: 0
  m_IgnoreNormalsForChartDetection: 0
  m_ImportantGI: 0
  m_StitchLightmapSeams: 1
  m_SelectedEditorRenderState: 3
  m_MinimumChartSize: 4
  m_AutoUVMaxDistance: 0.5
  m_AutoUVMaxAngle: 89
  m_LightmapParameters: {fileID: 0}
  m_SortingLayerID: 0
  m_SortingLayer: 0
  m_SortingOrder: 0
  m_AdditionalVertexStreams: {fileID: 0}
--- !u!33 &2047985979
MeshFilter:
  m_ObjectHideFlags: 0
  m_CorrespondingSourceObject: {fileID: 0}
  m_PrefabInstance: {fileID: 0}
  m_PrefabAsset: {fileID: 0}
  m_GameObject: {fileID: 2047985974}
  m_Mesh: {fileID: 10207, guid: 0000000000000000e000000000000000, type: 0}
--- !u!1 &2061266212
GameObject:
  m_ObjectHideFlags: 0
  m_CorrespondingSourceObject: {fileID: 0}
  m_PrefabInstance: {fileID: 0}
  m_PrefabAsset: {fileID: 0}
  serializedVersion: 6
  m_Component:
  - component: {fileID: 2061266213}
  - component: {fileID: 2061266214}
  - component: {fileID: 2061266215}
  - component: {fileID: 2061266216}
  m_Layer: 0
  m_Name: Right Middle Joint 1
  m_TagString: Untagged
  m_Icon: {fileID: 0}
  m_NavMeshLayer: 0
  m_StaticEditorFlags: 0
  m_IsActive: 1
--- !u!4 &2061266213
Transform:
  m_ObjectHideFlags: 0
  m_CorrespondingSourceObject: {fileID: 0}
  m_PrefabInstance: {fileID: 0}
  m_PrefabAsset: {fileID: 0}
  m_GameObject: {fileID: 2061266212}
  m_LocalRotation: {x: -0, y: -0, z: 9.895301e-10, w: 1}
  m_LocalPosition: {x: 0, y: 0, z: 0.044630002}
  m_LocalScale: {x: 0.99999976, y: 0.9999999, z: 0.99999976}
  m_Children:
  - {fileID: 711807830}
  m_Father: {fileID: 22940882}
  m_RootOrder: 0
  m_LocalEulerAnglesHint: {x: 0, y: 0, z: 0}
--- !u!136 &2061266214
CapsuleCollider:
  m_ObjectHideFlags: 0
  m_CorrespondingSourceObject: {fileID: 0}
  m_PrefabInstance: {fileID: 0}
  m_PrefabAsset: {fileID: 0}
  m_GameObject: {fileID: 2061266212}
  m_Material: {fileID: 280979854}
  m_IsTrigger: 0
  m_Enabled: 1
  m_Radius: 0.004
  m_Height: 0.034330003
  m_Direction: 2
  m_Center: {x: 0, y: 0, z: 0.013165001}
--- !u!171741748 &2061266215
ArticulationBody:
  m_ObjectHideFlags: 0
  m_CorrespondingSourceObject: {fileID: 0}
  m_PrefabInstance: {fileID: 0}
  m_PrefabAsset: {fileID: 0}
  m_GameObject: {fileID: 2061266212}
  m_Enabled: 1
  serializedVersion: 3
  m_Mass: 0.6
  m_ParentAnchorPosition: {x: 0.0000000036088763, y: 0.0000000051222755, z: 0.04463001}
  m_ParentAnchorRotation: {x: 0, y: 0, z: 0, w: 1.0000002}
  m_AnchorPosition: {x: 0, y: 0, z: 0}
  m_AnchorRotation: {x: 0, y: 0, z: 0, w: 1}
  m_ComputeParentAnchor: 0
  m_ArticulationJointType: 2
  m_LinearX: 2
  m_LinearY: 2
  m_LinearZ: 2
  m_SwingY: 2
  m_SwingZ: 2
  m_Twist: 2
  m_XDrive:
    lowerLimit: -10
    upperLimit: 89
    stiffness: 200
    damping: 3
    forceLimit: 100000
    target: 0
    targetVelocity: 0
  m_YDrive:
    lowerLimit: 0
    upperLimit: 0
    stiffness: 0
    damping: 0
    forceLimit: 3.4028235e+38
    target: 0
    targetVelocity: 0
  m_ZDrive:
    lowerLimit: 0
    upperLimit: 0
    stiffness: 0
    damping: 0
    forceLimit: 3.4028235e+38
    target: 0
    targetVelocity: 0
  m_LinearDamping: 0.05
  m_AngularDamping: 0.05
  m_JointFriction: 0.05
  m_Immovable: 0
  m_UseGravity: 0
  m_CollisionDetectionMode: 3
--- !u!114 &2061266216
MonoBehaviour:
  m_ObjectHideFlags: 0
  m_CorrespondingSourceObject: {fileID: 0}
  m_PrefabInstance: {fileID: 0}
  m_PrefabAsset: {fileID: 0}
  m_GameObject: {fileID: 2061266212}
  m_Enabled: 1
  m_EditorHideFlags: 0
  m_Script: {fileID: 11500000, guid: 3f55b708478cebe429cfce6531ca4cde, type: 3}
  m_Name: 
  m_EditorClassIdentifier: 
  _hand: {fileID: 1285172371}
  _body: {fileID: 2061266215}
  _origXDriveLimit: 0
  _currentXDriveLimit: 3.4028235e+38
  _finger: 2
  _joint: 1
<<<<<<< HEAD
--- !u!1 &1681750755
GameObject:
  m_ObjectHideFlags: 0
  m_CorrespondingSourceObject: {fileID: 0}
  m_PrefabInstance: {fileID: 0}
  m_PrefabAsset: {fileID: 0}
  serializedVersion: 6
  m_Component:
  - component: {fileID: 1681750756}
  m_Layer: 0
  m_Name: Camera Offset
  m_TagString: Untagged
  m_Icon: {fileID: 0}
  m_NavMeshLayer: 0
  m_StaticEditorFlags: 0
  m_IsActive: 1
--- !u!4 &1681750756
Transform:
  m_ObjectHideFlags: 0
  m_CorrespondingSourceObject: {fileID: 0}
  m_PrefabInstance: {fileID: 0}
  m_PrefabAsset: {fileID: 0}
  m_GameObject: {fileID: 1681750755}
  m_LocalRotation: {x: -0, y: -0, z: -0, w: 1}
  m_LocalPosition: {x: 0, y: 1.36144, z: 0}
  m_LocalScale: {x: 1, y: 1, z: 1}
  m_Children:
  - {fileID: 463914042}
  m_Father: {fileID: 1572165153}
  m_RootOrder: 0
  m_LocalEulerAnglesHint: {x: 0, y: 0, z: 0}
--- !u!1 &1739489007
=======
--- !u!1 &2103061970
>>>>>>> 3068b29c
GameObject:
  m_ObjectHideFlags: 0
  m_CorrespondingSourceObject: {fileID: 0}
  m_PrefabInstance: {fileID: 0}
  m_PrefabAsset: {fileID: 0}
  serializedVersion: 6
  m_Component:
  - component: {fileID: 2103061971}
  - component: {fileID: 2103061974}
  - component: {fileID: 2103061973}
  - component: {fileID: 2103061972}
  m_Layer: 0
  m_Name: Cube (1)
  m_TagString: Untagged
  m_Icon: {fileID: 0}
  m_NavMeshLayer: 0
  m_StaticEditorFlags: 0
  m_IsActive: 1
--- !u!4 &2103061971
Transform:
  m_ObjectHideFlags: 0
  m_CorrespondingSourceObject: {fileID: 0}
  m_PrefabInstance: {fileID: 0}
  m_PrefabAsset: {fileID: 0}
  m_GameObject: {fileID: 2103061970}
  m_LocalRotation: {x: 0, y: 0, z: 0, w: 1}
  m_LocalPosition: {x: -0.3, y: -1.27, z: 0.06}
  m_LocalScale: {x: 0.2, y: 2, z: 0.2}
  m_Children:
  - {fileID: 320794401}
  m_Father: {fileID: 1100450177}
  m_RootOrder: 3
  m_LocalEulerAnglesHint: {x: 0, y: 0, z: 0}
--- !u!65 &2103061972
BoxCollider:
  m_ObjectHideFlags: 0
  m_CorrespondingSourceObject: {fileID: 0}
  m_PrefabInstance: {fileID: 0}
  m_PrefabAsset: {fileID: 0}
  m_GameObject: {fileID: 2103061970}
  m_Material: {fileID: 0}
  m_IsTrigger: 0
  m_Enabled: 1
  serializedVersion: 2
  m_Size: {x: 1, y: 1, z: 1}
  m_Center: {x: 0, y: 0, z: 0}
--- !u!23 &2103061973
MeshRenderer:
  m_ObjectHideFlags: 0
  m_CorrespondingSourceObject: {fileID: 0}
  m_PrefabInstance: {fileID: 0}
  m_PrefabAsset: {fileID: 0}
  m_GameObject: {fileID: 2103061970}
  m_Enabled: 1
  m_CastShadows: 1
  m_ReceiveShadows: 1
  m_DynamicOccludee: 1
  m_MotionVectors: 1
  m_LightProbeUsage: 1
  m_ReflectionProbeUsage: 1
  m_RayTracingMode: 2
  m_RayTraceProcedural: 0
  m_RenderingLayerMask: 257
  m_RendererPriority: 0
  m_Materials:
  - {fileID: 10303, guid: 0000000000000000f000000000000000, type: 0}
  m_StaticBatchInfo:
    firstSubMesh: 0
    subMeshCount: 0
  m_StaticBatchRoot: {fileID: 0}
  m_ProbeAnchor: {fileID: 0}
  m_LightProbeVolumeOverride: {fileID: 0}
  m_ScaleInLightmap: 1
  m_ReceiveGI: 1
  m_PreserveUVs: 0
  m_IgnoreNormalsForChartDetection: 0
  m_ImportantGI: 0
  m_StitchLightmapSeams: 1
  m_SelectedEditorRenderState: 3
  m_MinimumChartSize: 4
  m_AutoUVMaxDistance: 0.5
  m_AutoUVMaxAngle: 89
  m_LightmapParameters: {fileID: 0}
  m_SortingLayerID: 0
  m_SortingLayer: 0
  m_SortingOrder: 0
  m_AdditionalVertexStreams: {fileID: 0}
--- !u!33 &2103061974
MeshFilter:
  m_ObjectHideFlags: 0
  m_CorrespondingSourceObject: {fileID: 0}
  m_PrefabInstance: {fileID: 0}
  m_PrefabAsset: {fileID: 0}
  m_GameObject: {fileID: 2103061970}
  m_Mesh: {fileID: 10202, guid: 0000000000000000e000000000000000, type: 0}
--- !u!1 &2129453843
GameObject:
  m_ObjectHideFlags: 0
  m_CorrespondingSourceObject: {fileID: 0}
  m_PrefabInstance: {fileID: 0}
  m_PrefabAsset: {fileID: 0}
  serializedVersion: 6
  m_Component:
  - component: {fileID: 2129453844}
  m_Layer: 0
  m_Name: Recenter Anchor
  m_TagString: Untagged
  m_Icon: {fileID: 0}
  m_NavMeshLayer: 0
  m_StaticEditorFlags: 0
  m_IsActive: 1
--- !u!4 &2129453844
Transform:
  m_ObjectHideFlags: 0
  m_CorrespondingSourceObject: {fileID: 0}
  m_PrefabInstance: {fileID: 0}
  m_PrefabAsset: {fileID: 0}
  m_GameObject: {fileID: 2129453843}
  m_LocalRotation: {x: 0, y: 0, z: 0, w: 1}
  m_LocalPosition: {x: 0, y: 1.505, z: -0.813}
  m_LocalScale: {x: 1, y: 1, z: 1}
  m_Children: []
  m_Father: {fileID: 85926700}
  m_RootOrder: 2
  m_LocalEulerAnglesHint: {x: 0, y: 0, z: 0}
--- !u!1 &2144652010
GameObject:
  m_ObjectHideFlags: 0
  m_CorrespondingSourceObject: {fileID: 0}
  m_PrefabInstance: {fileID: 0}
  m_PrefabAsset: {fileID: 0}
  serializedVersion: 6
  m_Component:
  - component: {fileID: 2144652011}
  - component: {fileID: 2144652015}
  - component: {fileID: 2144652014}
  - component: {fileID: 2144652013}
  - component: {fileID: 2144652012}
  m_Layer: 0
  m_Name: Cube (2)
  m_TagString: Untagged
  m_Icon: {fileID: 0}
  m_NavMeshLayer: 0
  m_StaticEditorFlags: 0
  m_IsActive: 1
--- !u!4 &2144652011
Transform:
  m_ObjectHideFlags: 0
  m_CorrespondingSourceObject: {fileID: 0}
  m_PrefabInstance: {fileID: 0}
  m_PrefabAsset: {fileID: 0}
  m_GameObject: {fileID: 2144652010}
  m_LocalRotation: {x: -0, y: -0, z: -0, w: 1}
  m_LocalPosition: {x: 0.012, y: 0.27, z: 0.035}
  m_LocalScale: {x: 0.05, y: 0.05, z: 0.05}
  m_Children: []
  m_Father: {fileID: 207924401}
  m_RootOrder: 2
  m_LocalEulerAnglesHint: {x: 0, y: 0, z: 0}
--- !u!54 &2144652012
Rigidbody:
  m_ObjectHideFlags: 0
  m_CorrespondingSourceObject: {fileID: 0}
  m_PrefabInstance: {fileID: 0}
  m_PrefabAsset: {fileID: 0}
  m_GameObject: {fileID: 2144652010}
  serializedVersion: 2
  m_Mass: 0.5
  m_Drag: 0
  m_AngularDrag: 0.05
  m_UseGravity: 1
  m_IsKinematic: 0
  m_Interpolate: 0
  m_Constraints: 0
  m_CollisionDetection: 0
--- !u!65 &2144652013
BoxCollider:
  m_ObjectHideFlags: 0
  m_CorrespondingSourceObject: {fileID: 0}
  m_PrefabInstance: {fileID: 0}
  m_PrefabAsset: {fileID: 0}
  m_GameObject: {fileID: 2144652010}
  m_Material: {fileID: 0}
  m_IsTrigger: 0
  m_Enabled: 1
  serializedVersion: 2
  m_Size: {x: 1, y: 1, z: 1}
  m_Center: {x: 0, y: 0, z: 0}
--- !u!23 &2144652014
MeshRenderer:
  m_ObjectHideFlags: 0
  m_CorrespondingSourceObject: {fileID: 0}
  m_PrefabInstance: {fileID: 0}
  m_PrefabAsset: {fileID: 0}
  m_GameObject: {fileID: 2144652010}
  m_Enabled: 1
  m_CastShadows: 1
  m_ReceiveShadows: 1
  m_DynamicOccludee: 1
  m_MotionVectors: 1
  m_LightProbeUsage: 1
  m_ReflectionProbeUsage: 1
  m_RayTracingMode: 2
  m_RayTraceProcedural: 0
  m_RenderingLayerMask: 257
  m_RendererPriority: 0
  m_Materials:
  - {fileID: 10303, guid: 0000000000000000f000000000000000, type: 0}
  m_StaticBatchInfo:
    firstSubMesh: 0
    subMeshCount: 0
  m_StaticBatchRoot: {fileID: 0}
  m_ProbeAnchor: {fileID: 0}
  m_LightProbeVolumeOverride: {fileID: 0}
  m_ScaleInLightmap: 1
  m_ReceiveGI: 1
  m_PreserveUVs: 0
  m_IgnoreNormalsForChartDetection: 0
  m_ImportantGI: 0
  m_StitchLightmapSeams: 1
  m_SelectedEditorRenderState: 3
  m_MinimumChartSize: 4
  m_AutoUVMaxDistance: 0.5
  m_AutoUVMaxAngle: 89
  m_LightmapParameters: {fileID: 0}
  m_SortingLayerID: 0
  m_SortingLayer: 0
  m_SortingOrder: 0
  m_AdditionalVertexStreams: {fileID: 0}
--- !u!33 &2144652015
MeshFilter:
  m_ObjectHideFlags: 0
  m_CorrespondingSourceObject: {fileID: 0}
  m_PrefabInstance: {fileID: 0}
  m_PrefabAsset: {fileID: 0}
  m_GameObject: {fileID: 2144652010}
  m_Mesh: {fileID: 10202, guid: 0000000000000000e000000000000000, type: 0}
--- !u!1 &3649006395875482
GameObject:
  m_ObjectHideFlags: 0
  m_CorrespondingSourceObject: {fileID: 0}
  m_PrefabInstance: {fileID: 0}
  m_PrefabAsset: {fileID: 0}
  serializedVersion: 6
  m_Component:
  - component: {fileID: 5603408544073779352}
  m_Layer: 0
  m_Name: L_thumb_a
  m_TagString: Untagged
  m_Icon: {fileID: 0}
  m_NavMeshLayer: 0
  m_StaticEditorFlags: 0
  m_IsActive: 1
--- !u!4 &10524259227224304
Transform:
  m_ObjectHideFlags: 0
  m_CorrespondingSourceObject: {fileID: 0}
  m_PrefabInstance: {fileID: 0}
  m_PrefabAsset: {fileID: 0}
  m_GameObject: {fileID: 7096687240119738267}
  m_LocalRotation: {x: 0.17912486, y: -0.2227961, z: 0.013585571, w: -0.95817107}
  m_LocalPosition: {x: -0.08458896, y: -0.0004762259, z: 0.040513195}
  m_LocalScale: {x: 1, y: 1, z: 1}
  m_Children:
  - {fileID: 2607279790514118833}
  m_Father: {fileID: 5111165688294877432}
  m_RootOrder: 2
  m_LocalEulerAnglesHint: {x: 0, y: 0, z: 0}
--- !u!1 &188166081502518132
GameObject:
  m_ObjectHideFlags: 0
  m_CorrespondingSourceObject: {fileID: 0}
  m_PrefabInstance: {fileID: 0}
  m_PrefabAsset: {fileID: 0}
  serializedVersion: 6
  m_Component:
  - component: {fileID: 2069468164165402009}
  m_Layer: 0
  m_Name: L_middle_b
  m_TagString: Untagged
  m_Icon: {fileID: 0}
  m_NavMeshLayer: 0
  m_StaticEditorFlags: 0
  m_IsActive: 1
--- !u!1 &237274792168281812
GameObject:
  m_ObjectHideFlags: 0
  m_CorrespondingSourceObject: {fileID: 0}
  m_PrefabInstance: {fileID: 0}
  m_PrefabAsset: {fileID: 0}
  serializedVersion: 6
  m_Component:
  - component: {fileID: 8960369879348156318}
  m_Layer: 0
  m_Name: L_ring_c
  m_TagString: Untagged
  m_Icon: {fileID: 0}
  m_NavMeshLayer: 0
  m_StaticEditorFlags: 0
  m_IsActive: 1
--- !u!4 &344091137378093024
Transform:
  m_ObjectHideFlags: 0
  m_CorrespondingSourceObject: {fileID: 0}
  m_PrefabInstance: {fileID: 0}
  m_PrefabAsset: {fileID: 0}
  m_GameObject: {fileID: 2778844064498763950}
  m_LocalRotation: {x: -0, y: -0, z: -0, w: 1}
  m_LocalPosition: {x: -0.044022378, y: -0.000000013038516, z: 0.000000009313226}
  m_LocalScale: {x: 1, y: 1, z: 1}
  m_Children:
  - {fileID: 1472756424118738589}
  m_Father: {fileID: 8726910146775481244}
  m_RootOrder: 0
  m_LocalEulerAnglesHint: {x: 0, y: 0, z: 0}
--- !u!1 &988703604646546958
GameObject:
  m_ObjectHideFlags: 0
  m_CorrespondingSourceObject: {fileID: 0}
  m_PrefabInstance: {fileID: 0}
  m_PrefabAsset: {fileID: 0}
  serializedVersion: 6
  m_Component:
  - component: {fileID: 3259260512434081247}
  m_Layer: 0
  m_Name: L_thumb_Proximal
  m_TagString: Untagged
  m_Icon: {fileID: 0}
  m_NavMeshLayer: 0
  m_StaticEditorFlags: 0
  m_IsActive: 1
--- !u!4 &989051167095531302
Transform:
  m_ObjectHideFlags: 0
  m_CorrespondingSourceObject: {fileID: 0}
  m_PrefabInstance: {fileID: 0}
  m_PrefabAsset: {fileID: 0}
  m_GameObject: {fileID: 9085261483616512124}
  m_LocalRotation: {x: 0, y: 0, z: 0, w: 1}
  m_LocalPosition: {x: -0, y: 0, z: 0}
  m_LocalScale: {x: -1.0499209, y: 1.0499209, z: 1.0499209}
  m_Children:
  - {fileID: 5946074477395612544}
  - {fileID: 6132261924074413883}
  m_Father: {fileID: 7430377637534296708}
  m_RootOrder: 1
  m_LocalEulerAnglesHint: {x: 0, y: 0, z: 0}
--- !u!1 &1142660106490309698
GameObject:
  m_ObjectHideFlags: 0
  m_CorrespondingSourceObject: {fileID: 0}
  m_PrefabInstance: {fileID: 0}
  m_PrefabAsset: {fileID: 0}
  serializedVersion: 6
  m_Component:
  - component: {fileID: 6132261924074413883}
  - component: {fileID: 4469509659033220239}
  m_Layer: 0
  m_Name: Hand_High_Arm
  m_TagString: Untagged
  m_Icon: {fileID: 0}
  m_NavMeshLayer: 0
  m_StaticEditorFlags: 0
  m_IsActive: 1
--- !u!4 &1472756424118738589
Transform:
  m_ObjectHideFlags: 0
  m_CorrespondingSourceObject: {fileID: 0}
  m_PrefabInstance: {fileID: 0}
  m_PrefabAsset: {fileID: 0}
  m_GameObject: {fileID: 4533452872088331573}
  m_LocalRotation: {x: -0, y: -0, z: -0, w: 1}
  m_LocalPosition: {x: -0.030068893, y: 0.000000031664968, z: -0.000000011175871}
  m_LocalScale: {x: 1.0870018, y: 0.99999994, z: 1}
  m_Children: []
  m_Father: {fileID: 344091137378093024}
  m_RootOrder: 0
  m_LocalEulerAnglesHint: {x: 0, y: 0, z: 0}
--- !u!1 &1596977446806172696
GameObject:
  m_ObjectHideFlags: 0
  m_CorrespondingSourceObject: {fileID: 0}
  m_PrefabInstance: {fileID: 0}
  m_PrefabAsset: {fileID: 0}
  serializedVersion: 6
  m_Component:
  - component: {fileID: 4601032797595744570}
  m_Layer: 0
  m_Name: L_pinky_c
  m_TagString: Untagged
  m_Icon: {fileID: 0}
  m_NavMeshLayer: 0
  m_StaticEditorFlags: 0
  m_IsActive: 1
--- !u!4 &1677044483733352844
Transform:
  m_ObjectHideFlags: 0
  m_CorrespondingSourceObject: {fileID: 0}
  m_PrefabInstance: {fileID: 0}
  m_PrefabAsset: {fileID: 0}
  m_GameObject: {fileID: 4055248120973820677}
  m_LocalRotation: {x: -0, y: -0.08715573, z: 0.000000014901161, w: 0.9961948}
  m_LocalPosition: {x: -0.2381132, y: -0.000000014901161, z: -0.000000007450581}
  m_LocalScale: {x: 1, y: 1, z: 1}
  m_Children:
  - {fileID: 6514166344439443389}
  - {fileID: 6521647289245667531}
  - {fileID: 3756015703655926601}
  - {fileID: 7896001867774935881}
  - {fileID: 8726910146775481244}
  m_Father: {fileID: 6624949250780899374}
  m_RootOrder: 0
  m_LocalEulerAnglesHint: {x: 0, y: 0, z: 0}
--- !u!4 &2069468164165402009
Transform:
  m_ObjectHideFlags: 0
  m_CorrespondingSourceObject: {fileID: 0}
  m_PrefabInstance: {fileID: 0}
  m_PrefabAsset: {fileID: 0}
  m_GameObject: {fileID: 188166081502518132}
  m_LocalRotation: {x: 0.0000000074505815, y: -0, z: 0.000000002793968, w: 1}
  m_LocalPosition: {x: -0.042507984, y: 0.000000014901161, z: -0.000000011990778}
  m_LocalScale: {x: 1, y: 1, z: 1}
  m_Children:
  - {fileID: 6269058922139641272}
  m_Father: {fileID: 5086803315905005012}
  m_RootOrder: 0
  m_LocalEulerAnglesHint: {x: 0, y: 0, z: 0}
--- !u!1 &2106985271648755659
GameObject:
  m_ObjectHideFlags: 0
  m_CorrespondingSourceObject: {fileID: 0}
  m_PrefabInstance: {fileID: 0}
  m_PrefabAsset: {fileID: 0}
  serializedVersion: 6
  m_Component:
  - component: {fileID: 6499111510971488261}
  m_Layer: 0
  m_Name: L_index_b
  m_TagString: Untagged
  m_Icon: {fileID: 0}
  m_NavMeshLayer: 0
  m_StaticEditorFlags: 0
  m_IsActive: 1
--- !u!1 &2319907773581424169
GameObject:
  m_ObjectHideFlags: 0
  m_CorrespondingSourceObject: {fileID: 0}
  m_PrefabInstance: {fileID: 0}
  m_PrefabAsset: {fileID: 0}
<<<<<<< HEAD
  m_GameObject: {fileID: 1812745758}
  m_LocalRotation: {x: 0, y: 0, z: 0, w: 1}
  m_LocalPosition: {x: 0, y: 0, z: 0}
  m_LocalScale: {x: 1, y: 1, z: 1}
  m_Children:
  - {fileID: 1874090592}
  - {fileID: 1543569618}
  m_Father: {fileID: 0}
  m_RootOrder: 1
  m_LocalEulerAnglesHint: {x: 0, y: 0, z: 0}
--- !u!1 &1825213261
=======
  serializedVersion: 6
  m_Component:
  - component: {fileID: 6514166344439443389}
  m_Layer: 0
  m_Name: L_index_Proximal
  m_TagString: Untagged
  m_Icon: {fileID: 0}
  m_NavMeshLayer: 0
  m_StaticEditorFlags: 0
  m_IsActive: 1
--- !u!1 &2368053106473152117
>>>>>>> 3068b29c
GameObject:
  m_ObjectHideFlags: 0
  m_CorrespondingSourceObject: {fileID: 0}
  m_PrefabInstance: {fileID: 0}
  m_PrefabAsset: {fileID: 0}
  serializedVersion: 6
  m_Component:
  - component: {fileID: 8726910146775481244}
  m_Layer: 0
  m_Name: L_thumb_Proximal
  m_TagString: Untagged
  m_Icon: {fileID: 0}
  m_NavMeshLayer: 0
  m_StaticEditorFlags: 0
  m_IsActive: 1
--- !u!1 &2555195460833019621
GameObject:
  m_ObjectHideFlags: 0
  m_CorrespondingSourceObject: {fileID: 0}
  m_PrefabInstance: {fileID: 0}
  m_PrefabAsset: {fileID: 0}
  serializedVersion: 6
  m_Component:
  - component: {fileID: 6521647289245667531}
  m_Layer: 0
  m_Name: L_middle_Proximal
  m_TagString: Untagged
  m_Icon: {fileID: 0}
  m_NavMeshLayer: 0
  m_StaticEditorFlags: 0
  m_IsActive: 1
--- !u!4 &2607279790514118833
Transform:
  m_ObjectHideFlags: 0
  m_CorrespondingSourceObject: {fileID: 0}
  m_PrefabInstance: {fileID: 0}
  m_PrefabAsset: {fileID: 0}
  m_GameObject: {fileID: 3930117551739177457}
  m_LocalRotation: {x: -0.000000014901158, y: -0, z: -0.000000007450579, w: 1}
  m_LocalPosition: {x: -0.031183295, y: -0.000000030267984, z: -0.00000001816079}
  m_LocalScale: {x: 1, y: 1, z: 1}
  m_Children:
  - {fileID: 4601032797595744570}
  m_Father: {fileID: 10524259227224304}
  m_RootOrder: 0
  m_LocalEulerAnglesHint: {x: 0, y: 0, z: 0}
--- !u!4 &2620977356345534196
Transform:
  m_ObjectHideFlags: 0
  m_CorrespondingSourceObject: {fileID: 0}
  m_PrefabInstance: {fileID: 0}
  m_PrefabAsset: {fileID: 0}
  m_GameObject: {fileID: 2664714030106007252}
  m_LocalRotation: {x: -0, y: -0, z: -0, w: 1}
  m_LocalPosition: {x: -0.030068927, y: 0.000000031664968, z: -0.00000004656613}
  m_LocalScale: {x: 1.0870018, y: 1, z: 1.0000001}
  m_Children: []
  m_Father: {fileID: 5603408544073779352}
  m_RootOrder: 0
  m_LocalEulerAnglesHint: {x: 0, y: 0, z: 0}
--- !u!1 &2664714030106007252
GameObject:
  m_ObjectHideFlags: 0
  m_CorrespondingSourceObject: {fileID: 0}
  m_PrefabInstance: {fileID: 0}
  m_PrefabAsset: {fileID: 0}
  serializedVersion: 6
  m_Component:
  - component: {fileID: 2620977356345534196}
  m_Layer: 0
  m_Name: L_thumb_b
  m_TagString: Untagged
  m_Icon: {fileID: 0}
  m_NavMeshLayer: 0
  m_StaticEditorFlags: 0
  m_IsActive: 1
--- !u!1 &2778844064498763950
GameObject:
  m_ObjectHideFlags: 0
  m_CorrespondingSourceObject: {fileID: 0}
  m_PrefabInstance: {fileID: 0}
  m_PrefabAsset: {fileID: 0}
  serializedVersion: 6
  m_Component:
  - component: {fileID: 344091137378093024}
  m_Layer: 0
  m_Name: L_thumb_a
  m_TagString: Untagged
  m_Icon: {fileID: 0}
  m_NavMeshLayer: 0
  m_StaticEditorFlags: 0
  m_IsActive: 1
--- !u!114 &2856495092982331425
MonoBehaviour:
  m_ObjectHideFlags: 0
  m_CorrespondingSourceObject: {fileID: 0}
  m_PrefabInstance: {fileID: 0}
  m_PrefabAsset: {fileID: 0}
  m_GameObject: {fileID: 4953295636054236225}
  m_Enabled: 1
  m_EditorHideFlags: 0
  m_Script: {fileID: 11500000, guid: 8bcd03e00992e084c8be61565d44b8bd, type: 3}
  m_Name: 
  m_EditorClassIdentifier: 
  disableOnAwake: 1
  FreezeHandState: 0
--- !u!1 &2944566940690661860
GameObject:
  m_ObjectHideFlags: 0
  m_CorrespondingSourceObject: {fileID: 0}
  m_PrefabInstance: {fileID: 0}
  m_PrefabAsset: {fileID: 0}
  serializedVersion: 6
  m_Component:
  - component: {fileID: 3756015703655926601}
  m_Layer: 0
  m_Name: L_pinky_Proximal
  m_TagString: Untagged
  m_Icon: {fileID: 0}
  m_NavMeshLayer: 0
  m_StaticEditorFlags: 0
  m_IsActive: 1
--- !u!1 &2945233218090341650
GameObject:
  m_ObjectHideFlags: 0
  m_CorrespondingSourceObject: {fileID: 0}
  m_PrefabInstance: {fileID: 0}
  m_PrefabAsset: {fileID: 0}
  serializedVersion: 6
  m_Component:
  - component: {fileID: 6555128062014513956}
  - component: {fileID: 3697171990667971233}
  m_Layer: 0
  m_Name: Hand_High_Arm
  m_TagString: Untagged
  m_Icon: {fileID: 0}
  m_NavMeshLayer: 0
  m_StaticEditorFlags: 0
  m_IsActive: 1
--- !u!4 &3165001897802462064
Transform:
  m_ObjectHideFlags: 0
  m_CorrespondingSourceObject: {fileID: 0}
  m_PrefabInstance: {fileID: 0}
  m_PrefabAsset: {fileID: 0}
  m_GameObject: {fileID: 6734382813138696213}
  m_LocalRotation: {x: 0.1103902, y: -0.1544627, z: 0.05827981, w: -0.980081}
  m_LocalPosition: {x: -0.09463005, y: -0.004286067, z: 0.024981234}
  m_LocalScale: {x: 1, y: 1, z: 1}
  m_Children:
  - {fileID: 4593025366294473699}
  m_Father: {fileID: 5111165688294877432}
  m_RootOrder: 3
  m_LocalEulerAnglesHint: {x: 0, y: 0, z: 0}
--- !u!4 &3189378369662013510
Transform:
  m_ObjectHideFlags: 0
  m_CorrespondingSourceObject: {fileID: 0}
  m_PrefabInstance: {fileID: 0}
  m_PrefabAsset: {fileID: 0}
  m_GameObject: {fileID: 8994336756894070559}
  m_LocalRotation: {x: -0, y: -0, z: -0, w: 1}
  m_LocalPosition: {x: -0.017248938, y: -0.000000014901161, z: 0.000000006053597}
  m_LocalScale: {x: 1.3974507, y: 1.0000006, z: 0.99999946}
  m_Children: []
  m_Father: {fileID: 5107488038236026574}
  m_RootOrder: 0
  m_LocalEulerAnglesHint: {x: 0, y: 0, z: 0}
--- !u!1 &3233594061709337912
GameObject:
  m_ObjectHideFlags: 0
  m_CorrespondingSourceObject: {fileID: 0}
  m_PrefabInstance: {fileID: 0}
  m_PrefabAsset: {fileID: 0}
  serializedVersion: 6
  m_Component:
  - component: {fileID: 5411588042991707847}
  m_Layer: 0
  m_Name: L_index_c
  m_TagString: Untagged
  m_Icon: {fileID: 0}
  m_NavMeshLayer: 0
  m_StaticEditorFlags: 0
  m_IsActive: 1
--- !u!4 &3259260512434081247
Transform:
  m_ObjectHideFlags: 0
  m_CorrespondingSourceObject: {fileID: 0}
  m_PrefabInstance: {fileID: 0}
  m_PrefabAsset: {fileID: 0}
  m_GameObject: {fileID: 988703604646546958}
  m_LocalRotation: {x: -0.5313971, y: 0.28951305, z: 0.06647214, w: -0.7933352}
  m_LocalPosition: {x: -0.034635402, y: 0.0052384706, z: -0.02117432}
  m_LocalScale: {x: 1, y: 1, z: 1}
  m_Children:
  - {fileID: 5603408544073779352}
  m_Father: {fileID: 5111165688294877432}
  m_RootOrder: 4
  m_LocalEulerAnglesHint: {x: 0, y: 0, z: 0}
--- !u!1 &3491625337561487257
GameObject:
  m_ObjectHideFlags: 0
  m_CorrespondingSourceObject: {fileID: 0}
  m_PrefabInstance: {fileID: 0}
  m_PrefabAsset: {fileID: 0}
  serializedVersion: 6
  m_Component:
  - component: {fileID: 5616480569586766874}
  m_Layer: 0
  m_Name: L_ring_b
  m_TagString: Untagged
  m_Icon: {fileID: 0}
  m_NavMeshLayer: 0
  m_StaticEditorFlags: 0
  m_IsActive: 1
--- !u!4 &3519485582076144950
Transform:
  m_ObjectHideFlags: 0
  m_CorrespondingSourceObject: {fileID: 0}
  m_PrefabInstance: {fileID: 0}
  m_PrefabAsset: {fileID: 0}
  m_GameObject: {fileID: 6296659881912735698}
  m_LocalRotation: {x: -0, y: -0, z: -0.0000000013969838, w: 1}
  m_LocalPosition: {x: -0.042507954, y: 0.0000000146683306, z: 0.00000000273576}
  m_LocalScale: {x: 1, y: 1, z: 1}
  m_Children:
  - {fileID: 4089250196900072806}
  m_Father: {fileID: 6521647289245667531}
  m_RootOrder: 0
  m_LocalEulerAnglesHint: {x: 0, y: 0, z: 0}
--- !u!4 &3558089835156686890
Transform:
  m_ObjectHideFlags: 0
  m_CorrespondingSourceObject: {fileID: 0}
  m_PrefabInstance: {fileID: 0}
  m_PrefabAsset: {fileID: 0}
  m_GameObject: {fileID: 4953295636054236225}
  m_LocalRotation: {x: 0, y: 0, z: 0, w: 1}
  m_LocalPosition: {x: -0, y: 0, z: 0}
  m_LocalScale: {x: 1.0499209, y: 1.0499209, z: 1.0499209}
  m_Children:
  - {fileID: 6624949250780899374}
  - {fileID: 6555128062014513956}
  m_Father: {fileID: 7430377637534296708}
  m_RootOrder: 0
  m_LocalEulerAnglesHint: {x: 0, y: 0, z: 0}
--- !u!137 &3697171990667971233
SkinnedMeshRenderer:
  m_ObjectHideFlags: 0
  m_CorrespondingSourceObject: {fileID: 0}
  m_PrefabInstance: {fileID: 0}
  m_PrefabAsset: {fileID: 0}
  m_GameObject: {fileID: 2945233218090341650}
  m_Enabled: 1
  m_CastShadows: 1
  m_ReceiveShadows: 1
  m_DynamicOccludee: 1
  m_MotionVectors: 1
  m_LightProbeUsage: 1
  m_ReflectionProbeUsage: 1
  m_RayTracingMode: 3
  m_RayTraceProcedural: 0
  m_RenderingLayerMask: 1
  m_RendererPriority: 0
  m_Materials:
  - {fileID: 2100000, guid: 3f39d50b42b2b5e4994463857329283d, type: 2}
  m_StaticBatchInfo:
    firstSubMesh: 0
    subMeshCount: 0
  m_StaticBatchRoot: {fileID: 0}
  m_ProbeAnchor: {fileID: 0}
  m_LightProbeVolumeOverride: {fileID: 0}
  m_ScaleInLightmap: 1
  m_ReceiveGI: 1
  m_PreserveUVs: 0
  m_IgnoreNormalsForChartDetection: 0
  m_ImportantGI: 0
  m_StitchLightmapSeams: 1
  m_SelectedEditorRenderState: 3
  m_MinimumChartSize: 4
  m_AutoUVMaxDistance: 0.5
  m_AutoUVMaxAngle: 89
  m_LightmapParameters: {fileID: 0}
  m_SortingLayerID: 0
  m_SortingLayer: 0
  m_SortingOrder: 0
  serializedVersion: 2
  m_Quality: 0
  m_UpdateWhenOffscreen: 0
  m_SkinnedMotionVectors: 1
  m_Mesh: {fileID: -5972839485820855318, guid: f68d0f73483e802498099f2c43df3216, type: 3}
  m_Bones:
  - {fileID: 6624949250780899374}
  - {fileID: 1677044483733352844}
  - {fileID: 8726910146775481244}
  - {fileID: 344091137378093024}
  - {fileID: 1472756424118738589}
  - {fileID: 3756015703655926601}
  - {fileID: 5107488038236026574}
  - {fileID: 3189378369662013510}
  - {fileID: 7896001867774935881}
  - {fileID: 5616480569586766874}
  - {fileID: 7473514418386275016}
  - {fileID: 6521647289245667531}
  - {fileID: 3519485582076144950}
  - {fileID: 4089250196900072806}
  - {fileID: 6514166344439443389}
  - {fileID: 6499111510971488261}
  - {fileID: 5411588042991707847}
  m_BlendShapeWeights: []
  m_RootBone: {fileID: 6624949250780899374}
  m_AABB:
    m_Center: {x: -0.19431186, y: 0.009674089, z: -0.018996624}
    m_Extent: {x: 0.19494441, y: 0.057920158, z: 0.07807108}
  m_DirtyAABB: 0
--- !u!4 &3756015703655926601
Transform:
  m_ObjectHideFlags: 0
  m_CorrespondingSourceObject: {fileID: 0}
  m_PrefabInstance: {fileID: 0}
  m_PrefabAsset: {fileID: 0}
  m_GameObject: {fileID: 2944566940690661860}
  m_LocalRotation: {x: -0.17912479, y: 0.222796, z: -0.013585603, w: 0.95817107}
  m_LocalPosition: {x: -0.084589005, y: -0.0004762236, z: 0.040513188}
  m_LocalScale: {x: 1, y: 1, z: 1}
  m_Children:
  - {fileID: 5107488038236026574}
  m_Father: {fileID: 1677044483733352844}
  m_RootOrder: 2
  m_LocalEulerAnglesHint: {x: 0, y: 0, z: 0}
--- !u!114 &3895163656408926045
MonoBehaviour:
  m_ObjectHideFlags: 0
  m_CorrespondingSourceObject: {fileID: 0}
  m_PrefabInstance: {fileID: 0}
  m_PrefabAsset: {fileID: 0}
  m_GameObject: {fileID: 9085261483616512124}
  m_Enabled: 1
  m_EditorHideFlags: 0
  m_Script: {fileID: 11500000, guid: 8bcd03e00992e084c8be61565d44b8bd, type: 3}
  m_Name: 
  m_EditorClassIdentifier: 
  disableOnAwake: 1
  FreezeHandState: 0
--- !u!1 &3930117551739177457
GameObject:
  m_ObjectHideFlags: 0
  m_CorrespondingSourceObject: {fileID: 0}
  m_PrefabInstance: {fileID: 0}
  m_PrefabAsset: {fileID: 0}
  serializedVersion: 6
  m_Component:
  - component: {fileID: 2607279790514118833}
  m_Layer: 0
  m_Name: L_pinky_b
  m_TagString: Untagged
  m_Icon: {fileID: 0}
  m_NavMeshLayer: 0
  m_StaticEditorFlags: 0
  m_IsActive: 1
--- !u!1 &4055248120973820677
GameObject:
  m_ObjectHideFlags: 0
  m_CorrespondingSourceObject: {fileID: 0}
  m_PrefabInstance: {fileID: 0}
  m_PrefabAsset: {fileID: 0}
<<<<<<< HEAD
  m_GameObject: {fileID: 1874090590}
  m_Enabled: 1
  m_EditorHideFlags: 0
  m_Script: {fileID: 11500000, guid: b000f0006aace0d4f87d0d34eb302a4f, type: 3}
  m_Name: 
  m_EditorClassIdentifier: 
  editTimePose: 1
  _inputLeapProvider: {fileID: 463914038}
  dataUpdateMode: 2
  passthroughOnly: 0
  <LeftHand>k__BackingField: {fileID: 791410185}
  <RightHand>k__BackingField: {fileID: 1242878883}
  _defaultLayer:
    layerIndex: 0
  _interactableLayers:
  - layerIndex: 0
  _noContactLayers: []
  _handsLayer:
    layerIndex: 0
  _automaticHandsLayer: 1
  _handsResetLayer:
    layerIndex: 0
  _automaticHandsResetLayer: 1
  _interHandCollisions: 0
  _strength: 2
  _perBoneMass: 0.6
  _handTeleportDistance: 0.1
  _handGraspTeleportDistance: 0.2
  _enableHelpers: 1
  _helperMovesObjects: 1
  _interpolateMass: 1
  _maxMass: 15
--- !u!4 &1874090592
=======
  serializedVersion: 6
  m_Component:
  - component: {fileID: 1677044483733352844}
  m_Layer: 0
  m_Name: L_Wrist
  m_TagString: Untagged
  m_Icon: {fileID: 0}
  m_NavMeshLayer: 0
  m_StaticEditorFlags: 0
  m_IsActive: 1
--- !u!4 &4089250196900072806
>>>>>>> 3068b29c
Transform:
  m_ObjectHideFlags: 0
  m_CorrespondingSourceObject: {fileID: 0}
  m_PrefabInstance: {fileID: 0}
  m_PrefabAsset: {fileID: 0}
  m_GameObject: {fileID: 6689721629818704847}
  m_LocalRotation: {x: -0, y: -0, z: -0, w: 1}
  m_LocalPosition: {x: -0.025078073, y: -0.000000051059978, z: 0.000000018335413}
  m_LocalScale: {x: 1.073976, y: 1.0000002, z: 0.99999994}
  m_Children: []
  m_Father: {fileID: 3519485582076144950}
  m_RootOrder: 0
  m_LocalEulerAnglesHint: {x: 0, y: 0, z: 0}
--- !u!114 &4092936678244321215
MonoBehaviour:
  m_ObjectHideFlags: 0
  m_CorrespondingSourceObject: {fileID: 0}
  m_PrefabInstance: {fileID: 0}
  m_PrefabAsset: {fileID: 0}
  m_GameObject: {fileID: 9085261483616512124}
  m_Enabled: 1
  m_EditorHideFlags: 0
  m_Script: {fileID: 11500000, guid: d5ea39e33ffd4f44cb67343be1aee061, type: 3}
  m_Name: 
  m_EditorClassIdentifier: 
  _leapProvider: {fileID: 0}
  BoundHand:
    fingers:
    - boundBones:
      - boundTransform: {fileID: 0}
        startTransform:
          position: {x: 0, y: 0, z: 0}
          rotation: {x: 0, y: 0, z: 0}
          scale: {x: 0, y: 0, z: 0}
        offset:
          position: {x: 0, y: 0, z: 0}
          rotation: {x: 0, y: 0, z: 0}
          scale: {x: 0, y: 0, z: 0}
      - boundTransform: {fileID: 3259260512434081247}
        startTransform:
          position: {x: -0.022578621, y: 0.004241133, z: -0.020150142}
          rotation: {x: 357.6693, y: 310.88312, z: 331.79214}
          scale: {x: 1, y: 1, z: 1}
        offset:
          position: {x: 0, y: 0, z: 0}
          rotation: {x: 0, y: 0, z: 0}
          scale: {x: 0, y: 0, z: 0}
      - boundTransform: {fileID: 5603408544073779352}
        startTransform:
          position: {x: -0.039247386, y: 5.069236e-18, z: -2.1489853e-17}
          rotation: {x: 355.33112, y: 9.557265, z: 0.7719311}
          scale: {x: 1, y: 1, z: 1}
        offset:
          position: {x: 0, y: 0, z: 0}
          rotation: {x: 0, y: 0, z: 0}
          scale: {x: 0, y: 0, z: 0}
      - boundTransform: {fileID: 2620977356345534196}
        startTransform:
          position: {x: -0.027161183, y: -9.056997e-18, z: 6.3212125e-18}
          rotation: {x: 355.45178, y: 9.809144, z: 354.5412}
          scale: {x: 1, y: 1, z: 1}
        offset:
          position: {x: 0, y: 0, z: 0}
          rotation: {x: 0, y: 0, z: 0}
          scale: {x: 0, y: 0, z: 0}
      fingerTipBaseLength: 0.027161175
      fingerTipScaleOffset: 0.46
    - boundBones:
      - boundTransform: {fileID: 0}
        startTransform:
          position: {x: 0, y: 0, z: 0}
          rotation: {x: 0, y: 0, z: 0}
          scale: {x: 0, y: 0, z: 0}
        offset:
          position: {x: 0, y: 0, z: 0}
          rotation: {x: 0, y: 0, z: 0}
          scale: {x: 0, y: 0, z: 0}
      - boundTransform: {fileID: 4809008596576946362}
        startTransform:
          position: {x: -0.088095665, y: 0.0020888275, z: -0.021403534}
          rotation: {x: 358.85526, y: 356.8466, z: 353.65973}
          scale: {x: 1, y: 1, z: 1}
        offset:
          position: {x: 0, y: 0, z: 0}
          rotation: {x: 0, y: 0, z: 0}
          scale: {x: 0, y: 0, z: 0}
      - boundTransform: {fileID: 8049219266935362873}
        startTransform:
          position: {x: -0.027736768, y: -2.1316282e-16, z: -8.8817837e-17}
          rotation: {x: 0.9586043, y: 359.83054, z: 349.974}
          scale: {x: 1, y: 1, z: 1}
        offset:
          position: {x: 0, y: 0, z: 0}
          rotation: {x: 0, y: 0, z: 0}
          scale: {x: 0, y: 0, z: 0}
      - boundTransform: {fileID: 6856558370827396649}
        startTransform:
          position: {x: -0.020685617, y: 5.4599868e-18, z: -2.8041669e-18}
          rotation: {x: 0.015058517, y: 359.9361, z: 356.30115}
          scale: {x: 1, y: 1, z: 1}
        offset:
          position: {x: 0, y: 0, z: 0}
          rotation: {x: 0, y: 0, z: 0}
          scale: {x: 0, y: 0, z: 0}
      fingerTipBaseLength: 0.020685557
      fingerTipScaleOffset: 0.4
    - boundBones:
      - boundTransform: {fileID: 0}
        startTransform:
          position: {x: 0, y: 0, z: 0}
          rotation: {x: 0, y: 0, z: 0}
          scale: {x: 0, y: 0, z: 0}
        offset:
          position: {x: 0, y: 0, z: 0}
          rotation: {x: 0, y: 0, z: 0}
          scale: {x: 0, y: 0, z: 0}
      - boundTransform: {fileID: 5086803315905005012}
        startTransform:
          position: {x: -0.090472914, y: 0.0014810819, z: 0.0011285873}
          rotation: {x: 358.79828, y: 3.604892, z: 349.37415}
          scale: {x: 1, y: 1, z: 1}
        offset:
          position: {x: 0, y: 0, z: 0}
          rotation: {x: 0, y: 0, z: 0}
          scale: {x: 0, y: 0, z: 0}
      - boundTransform: {fileID: 2069468164165402009}
        startTransform:
          position: {x: -0.029554103, y: 0, z: 1.0658141e-16}
          rotation: {x: 1.649024, y: 359.8273, z: 354.02042}
          scale: {x: 1, y: 1, z: 1}
        offset:
          position: {x: 0, y: 0, z: 0}
          rotation: {x: 0, y: 0, z: 0}
          scale: {x: 0, y: 0, z: 0}
      - boundTransform: {fileID: 6269058922139641272}
        startTransform:
          position: {x: -0.023103267, y: 8.7271335e-18, z: 1.7969765e-18}
          rotation: {x: 0.031562433, y: 359.86926, z: 355.57678}
          scale: {x: 1, y: 1, z: 1}
        offset:
          position: {x: 0, y: 0, z: 0}
          rotation: {x: 0, y: 0, z: 0}
          scale: {x: 0, y: 0, z: 0}
      fingerTipBaseLength: 0.023103256
      fingerTipScaleOffset: 0.47
    - boundBones:
      - boundTransform: {fileID: 0}
        startTransform:
          position: {x: 0, y: 0, z: 0}
          rotation: {x: 0, y: 0, z: 0}
          scale: {x: 0, y: 0, z: 0}
        offset:
          position: {x: 0, y: 0, z: 0}
          rotation: {x: 0, y: 0, z: 0}
          scale: {x: 0, y: 0, z: 0}
      - boundTransform: {fileID: 3165001897802462064}
        startTransform:
          position: {x: -0.08392362, y: 0.0040865666, z: 0.02117917}
          rotation: {x: 357.34897, y: 9.085122, z: 343.83807}
          scale: {x: 1, y: 1, z: 1}
        offset:
          position: {x: 0, y: 0, z: 0}
          rotation: {x: 0, y: 0, z: 0}
          scale: {x: 0, y: 0, z: 0}
      - boundTransform: {fileID: 4593025366294473699}
        startTransform:
          position: {x: -0.02793383, y: -8.881784e-18, z: -5.3290704e-17}
          rotation: {x: 3.7049456, y: 359.61703, z: 354.09418}
          scale: {x: 1, y: 1, z: 1}
        offset:
          position: {x: 0, y: 0, z: 0}
          rotation: {x: 0, y: 0, z: 0}
          scale: {x: 0, y: 0, z: 0}
      - boundTransform: {fileID: 8960369879348156318}
        startTransform:
          position: {x: -0.022412032, y: 1.6318185e-18, z: 1.3214917e-17}
          rotation: {x: 0.086465806, y: 359.7454, z: 356.183}
          scale: {x: 1, y: 1, z: 1}
        offset:
          position: {x: 0, y: 0, z: 0}
          rotation: {x: 0, y: 0, z: 0}
          scale: {x: 0, y: 0, z: 0}
      fingerTipBaseLength: 0.022412002
      fingerTipScaleOffset: 0.73
    - boundBones:
      - boundTransform: {fileID: 0}
        startTransform:
          position: {x: 0, y: 0, z: 0}
          rotation: {x: 0, y: 0, z: 0}
          scale: {x: 0, y: 0, z: 0}
        offset:
          position: {x: 0, y: 0, z: 0}
          rotation: {x: 0, y: 0, z: 0}
          scale: {x: 0, y: 0, z: 0}
      - boundTransform: {fileID: 10524259227224304}
        startTransform:
          position: {x: -0.0724208, y: 0.008974553, z: 0.03883558}
          rotation: {x: 0.38797915, y: 12.765472, z: 343.7876}
          scale: {x: 1, y: 1, z: 1}
        offset:
          position: {x: 0, y: 0, z: 0}
          rotation: {x: 0, y: 0, z: 0}
          scale: {x: 0, y: 0, z: 0}
      - boundTransform: {fileID: 2607279790514118833}
        startTransform:
          position: {x: -0.0227088, y: -2.2204459e-17, z: 1.5987211e-16}
          rotation: {x: 1.525241, y: 359.9616, z: 358.55762}
          scale: {x: 1, y: 1, z: 1}
        offset:
          position: {x: 0, y: 0, z: 0}
          rotation: {x: 0, y: 0, z: 0}
          scale: {x: 0, y: 0, z: 0}
      - boundTransform: {fileID: 4601032797595744570}
        startTransform:
          position: {x: -0.016491236, y: 4.9253037e-17, z: -1.2138607e-17}
          rotation: {x: 359.9853, y: 0.056689724, z: 2.1480622}
          scale: {x: 1, y: 1, z: 1}
        offset:
          position: {x: 0, y: 0, z: 0}
          rotation: {x: 0, y: 0, z: 0}
          scale: {x: 0, y: 0, z: 0}
      fingerTipBaseLength: 0.016491236
      fingerTipScaleOffset: 0.7
    wrist:
      boundTransform: {fileID: 5111165688294877432}
      startTransform:
        position: {x: -0.21944928, y: 3.7630365e-18, z: -4.3373493e-18}
        rotation: {x: -0, y: 0, z: 0}
        scale: {x: 1, y: 1, z: 1}
      offset:
        position: {x: 0, y: 0, z: 0}
        rotation: {x: 0, y: 0, z: 0}
        scale: {x: 0, y: 0, z: 0}
    elbow:
      boundTransform: {fileID: 5946074477395612544}
      startTransform:
        position: {x: 0.13128999, y: -0.17863028, z: 0}
        rotation: {x: 359.26053, y: 90, z: 273.08145}
        scale: {x: 1, y: 1, z: 1}
      offset:
        position: {x: 0, y: 0, z: 0}
        rotation: {x: 0, y: 10, z: 0}
        scale: {x: 0, y: 0, z: 0}
    baseScale: 0.05265738
    startScale: {x: -1, y: 1, z: 1}
    scaleOffset: 0.28
    elbowOffset: 1
  ElbowLength: 0.2194493
  GlobalFingerRotationOffset: {x: 360, y: 90, z: 180}
  WristRotationOffset: {x: 360, y: 80, z: 180}
  SetPositions: 1
  UseMetaBones: 1
  SetModelScale: 1
  Offsets: 15000000
  DefaultHandPose:
  - transform:
      position: {x: -0, y: 0, z: 0}
      rotation: {x: -0, y: -0, z: -0}
      scale: {x: -1, y: 1, z: 1}
    reference: {fileID: 9085261483616512124}
  - transform:
      position: {x: 0.13128999, y: -0.17863028, z: 0}
      rotation: {x: 359.26053, y: 90, z: 273.08145}
      scale: {x: 1, y: 1, z: 1}
    reference: {fileID: 4780741807679427593}
  - transform:
      position: {x: -0.21944928, y: 3.7630365e-18, z: -4.3373493e-18}
      rotation: {x: -0, y: -0, z: -0}
      scale: {x: 1, y: 1, z: 1}
    reference: {fileID: 8423419461726067197}
  - transform:
      position: {x: -0.088095665, y: 0.0020888275, z: -0.021403534}
      rotation: {x: 358.8553, y: 356.8466, z: 353.65973}
      scale: {x: 1, y: 1, z: 1}
    reference: {fileID: 7381571892018030127}
  - transform:
      position: {x: -0.027736768, y: -2.1316282e-16, z: -8.8817837e-17}
      rotation: {x: 0.9586043, y: 359.83054, z: 349.974}
      scale: {x: 1, y: 1, z: 1}
    reference: {fileID: 4142538090601387268}
  - transform:
      position: {x: -0.020685617, y: 5.4599868e-18, z: -2.8041669e-18}
      rotation: {x: 0.015058517, y: 359.9361, z: 356.30115}
      scale: {x: 1, y: 1, z: 1}
    reference: {fileID: 4362745473468292719}
  - transform:
      position: {x: -0.090472914, y: 0.0014810819, z: 0.0011285873}
      rotation: {x: 358.79828, y: 3.6048923, z: 349.37415}
      scale: {x: 1, y: 1, z: 1}
    reference: {fileID: 7020774121252782994}
  - transform:
      position: {x: -0.029554103, y: 0, z: 1.0658141e-16}
      rotation: {x: 1.649024, y: 359.8273, z: 354.02042}
      scale: {x: 1, y: 1, z: 1}
    reference: {fileID: 188166081502518132}
  - transform:
      position: {x: -0.023103267, y: 8.7271335e-18, z: 1.7969765e-18}
      rotation: {x: 0.031562425, y: 359.86926, z: 355.57678}
      scale: {x: 1, y: 1, z: 1}
    reference: {fileID: 8231225950834553287}
  - transform:
      position: {x: -0.0724208, y: 0.008974553, z: 0.03883558}
      rotation: {x: 0.38797915, y: 12.765473, z: 343.7876}
      scale: {x: 1, y: 1, z: 1}
    reference: {fileID: 7096687240119738267}
  - transform:
      position: {x: -0.0227088, y: -2.2204459e-17, z: 1.5987211e-16}
      rotation: {x: 1.5252409, y: 359.9616, z: 358.55762}
      scale: {x: 1, y: 1, z: 1}
    reference: {fileID: 3930117551739177457}
  - transform:
      position: {x: -0.016491236, y: 4.9253037e-17, z: -1.2138607e-17}
      rotation: {x: 359.9853, y: 0.056689717, z: 2.148062}
      scale: {x: 1, y: 1, z: 1}
    reference: {fileID: 1596977446806172696}
  - transform:
      position: {x: -0.08392362, y: 0.0040865666, z: 0.02117917}
      rotation: {x: 357.34897, y: 9.085122, z: 343.83807}
      scale: {x: 1, y: 1, z: 1}
    reference: {fileID: 6734382813138696213}
  - transform:
      position: {x: -0.02793383, y: -8.881784e-18, z: -5.3290704e-17}
      rotation: {x: 3.7049453, y: 359.61703, z: 354.09418}
      scale: {x: 1, y: 1, z: 1}
    reference: {fileID: 5410288521453035250}
  - transform:
      position: {x: -0.022412032, y: 1.6318185e-18, z: 1.3214917e-17}
      rotation: {x: 0.08646578, y: 359.7454, z: 356.183}
      scale: {x: 1, y: 1, z: 1}
    reference: {fileID: 237274792168281812}
  - transform:
      position: {x: -0.022578621, y: 0.004241133, z: -0.020150142}
      rotation: {x: 357.6693, y: 310.88315, z: 331.79214}
      scale: {x: 1, y: 1, z: 1}
    reference: {fileID: 988703604646546958}
  - transform:
      position: {x: -0.039247386, y: 5.069236e-18, z: -2.1489853e-17}
      rotation: {x: 355.33112, y: 9.557264, z: 0.77193123}
      scale: {x: 1, y: 1, z: 1}
    reference: {fileID: 3649006395875482}
  - transform:
      position: {x: -0.027161183, y: -9.056997e-18, z: 6.3212125e-18}
      rotation: {x: 355.45178, y: 9.809144, z: 354.5412}
      scale: {x: 1, y: 1, z: 1}
    reference: {fileID: 2664714030106007252}
  - transform:
      position: {x: -0, y: 0, z: 0}
      rotation: {x: -0, y: -0, z: -0}
      scale: {x: 1, y: 1, z: 1}
    reference: {fileID: 0}
  - transform:
      position: {x: -0, y: 0, z: 0}
      rotation: {x: -0, y: -0, z: -0}
      scale: {x: 1, y: 1, z: 1}
    reference: {fileID: 1142660106490309698}
  - transform:
      position: {x: -0, y: 0, z: 0}
      rotation: {x: -0, y: -0, z: -0}
      scale: {x: 1, y: 1, z: 1}
    reference: {fileID: 0}
  Chirality: 1
  LeapHand:
    FrameId: 0
    Id: 0
    Fingers:
    - bones:
      - PrevJoint:
          x: 0.22894314
          y: -0.17211188
          z: 0.23280501
        NextJoint:
          x: 0.22894314
          y: -0.17211188
          z: 0.23280501
        Center:
          x: 0.22894314
          y: -0.17211188
          z: 0.23280501
        Direction:
          x: 0
          y: 0
          z: 0
        Length: 0
        Width: 0.008
        Type: 0
        Rotation:
          x: -0.6644467
          y: -0.34441155
          z: -0.5637821
          w: 0.34934357
      - PrevJoint:
          x: 0.22894314
          y: -0.17211188
          z: 0.23280501
        NextJoint:
          x: 0.25244927
          y: -0.13270533
          z: 0.22724856
        Center:
          x: 0.2406962
          y: -0.1524086
          z: 0.23002678
        Direction:
          x: 0.5085706
          y: 0.8525865
          z: -0.12021741
        Length: 0.046220005
        Width: 0.008
        Type: 1
        Rotation:
          x: -0.6644467
          y: -0.34441155
          z: -0.5637821
          w: 0.34934357
      - PrevJoint:
          x: 0.25244927
          y: -0.13270533
          z: 0.22724856
        NextJoint:
          x: 0.26850483
          y: -0.10578916
          z: 0.22345327
        Center:
          x: 0.26047707
          y: -0.11924724
          z: 0.22535092
        Direction:
          x: 0.50856996
          y: 0.85258687
          z: -0.120218426
        Length: 0.031570002
        Width: 0.008
        Type: 2
        Rotation:
          x: -0.6644467
          y: -0.34441155
          z: -0.5637821
          w: 0.34934357
      - PrevJoint:
          x: 0.26850483
          y: -0.10578916
          z: 0.22345327
        NextJoint:
          x: 0.27952555
          y: -0.087313615
          z: 0.22084816
        Center:
          x: 0.2740152
          y: -0.09655139
          z: 0.22215071
        Direction:
          x: 0.5085704
          y: 0.8525864
          z: -0.12021737
        Length: 0.02167
        Width: 0.008
        Type: 3
        Rotation:
          x: -0.6644467
          y: -0.34441155
          z: -0.5637821
          w: 0.34934357
      Type: 0
      Id: 0
      HandId: 0
      TipPosition:
        x: 0.27952555
        y: -0.087313615
        z: 0.22084816
      Direction:
        x: 0.50856996
        y: 0.85258687
        z: -0.120218426
      Width: 0.008
      Length: 0.099460006
      IsExtended: 1
      TimeVisible: 0
    - bones:
      - PrevJoint:
          x: 0.22792146
          y: -0.17315349
          z: 0.25470468
        NextJoint:
          x: 0.24613252
          y: -0.11117947
          z: 0.276336
        Center:
          x: 0.23702699
          y: -0.14216648
          z: 0.26552033
        Direction:
          x: 0.267338
          y: 0.9097771
          z: 0.3175474
        Length: 0.06812
        Width: 0.008
        Type: 0
        Rotation:
          x: -0.19850887
          y: -0.549382
          z: -0.8101427
          w: 0.04942213
      - PrevJoint:
          x: 0.24613252
          y: -0.11117947
          z: 0.276336
        NextJoint:
          x: 0.2567672
          y: -0.074988544
          z: 0.28896803
        Center:
          x: 0.25144988
          y: -0.09308401
          z: 0.28265202
        Direction:
          x: 0.26733762
          y: 0.9097769
          z: 0.3175468
        Length: 0.039780002
        Width: 0.008
        Type: 1
        Rotation:
          x: -0.19850887
          y: -0.549382
          z: -0.8101427
          w: 0.04942213
      - PrevJoint:
          x: 0.2567672
          y: -0.074988544
          z: 0.28896803
        NextJoint:
          x: 0.26275024
          y: -0.054627743
          z: 0.29607475
        Center:
          x: 0.2597587
          y: -0.064808145
          z: 0.2925214
        Direction:
          x: 0.267338
          y: 0.9097766
          z: 0.3175479
        Length: 0.02238
        Width: 0.008
        Type: 2
        Rotation:
          x: -0.19850887
          y: -0.549382
          z: -0.8101427
          w: 0.04942213
      - PrevJoint:
          x: 0.26275024
          y: -0.054627743
          z: 0.29607475
        NextJoint:
          x: 0.26697955
          y: -0.040235065
          z: 0.30109835
        Center:
          x: 0.2648649
          y: -0.047431402
          z: 0.29858655
        Direction:
          x: 0.26733926
          y: 0.90977734
          z: 0.31754732
        Length: 0.01582
        Width: 0.008
        Type: 3
        Rotation:
          x: -0.19850887
          y: -0.549382
          z: -0.8101427
          w: 0.04942213
      Type: 1
      Id: 1
      HandId: 0
      TipPosition:
        x: 0.26697955
        y: -0.040235065
        z: 0.30109835
      Direction:
        x: 0.267338
        y: 0.9097766
        z: 0.3175479
      Width: 0.008
      Length: 0.07798
      IsExtended: 1
      TimeVisible: 0
    - bones:
      - PrevJoint:
          x: 0.21820271
          y: -0.17171745
          z: 0.2604901
        NextJoint:
          x: 0.22718132
          y: -0.11224281
          z: 0.2840552
        Center:
          x: 0.22269201
          y: -0.14198013
          z: 0.27227265
        Direction:
          x: 0.1389877
          y: 0.9206601
          z: 0.36478505
        Length: 0.0646
        Width: 0.008
        Type: 0
        Rotation:
          x: -0.095235884
          y: -0.55546176
          z: -0.82590574
          w: 0.016494589
      - PrevJoint:
          x: 0.22718132
          y: -0.11224281
          z: 0.2840552
        NextJoint:
          x: 0.23338434
          y: -0.07115375
          z: 0.30033553
        Center:
          x: 0.23028283
          y: -0.09169828
          z: 0.29219538
        Direction:
          x: 0.1389878
          y: 0.92066
          z: 0.36478427
        Length: 0.044630002
        Width: 0.008
        Type: 1
        Rotation:
          x: -0.095235884
          y: -0.55546176
          z: -0.82590574
          w: 0.016494589
      - PrevJoint:
          x: 0.23338434
          y: -0.07115375
          z: 0.30033553
        NextJoint:
          x: 0.23704386
          y: -0.046912782
          z: 0.3099403
        Center:
          x: 0.2352141
          y: -0.059033267
          z: 0.30513793
        Direction:
          x: 0.13898657
          y: 0.92065966
          z: 0.36478472
        Length: 0.026330002
        Width: 0.008
        Type: 2
        Rotation:
          x: -0.095235884
          y: -0.55546176
          z: -0.82590574
          w: 0.016494589
      - PrevJoint:
          x: 0.23704386
          y: -0.046912782
          z: 0.3099403
        NextJoint:
          x: 0.23946224
          y: -0.030893296
          z: 0.31628758
        Center:
          x: 0.23825306
          y: -0.03890304
          z: 0.31311393
        Direction:
          x: 0.13898759
          y: 0.9206601
          z: 0.36478555
        Length: 0.0174
        Width: 0.008
        Type: 3
        Rotation:
          x: -0.095235884
          y: -0.55546176
          z: -0.82590574
          w: 0.016494589
      Type: 2
      Id: 2
      HandId: 0
      TipPosition:
        x: 0.23946224
        y: -0.030893296
        z: 0.31628758
      Direction:
        x: 0.13898657
        y: 0.92065966
        z: 0.36478472
      Width: 0.008
      Length: 0.088360004
      IsExtended: 1
      TimeVisible: 0
    - bones:
      - PrevJoint:
          x: 0.20731145
          y: -0.1704477
          z: 0.26351756
        NextJoint:
          x: 0.20695548
          y: -0.11744292
          z: 0.2870626
        Center:
          x: 0.20713347
          y: -0.1439453
          z: 0.27529007
        Direction:
          x: -0.0061374796
          y: 0.9138756
          z: 0.40594873
        Length: 0.058000002
        Width: 0.008
        Type: 0
        Rotation:
          x: -0.013266354
          y: -0.54483914
          z: -0.8380312
          w: 0.026037607
      - PrevJoint:
          x: 0.20695548
          y: -0.11744292
          z: 0.2870626
        NextJoint:
          x: 0.20670158
          y: -0.079635896
          z: 0.30385667
        Center:
          x: 0.20682853
          y: -0.09853941
          z: 0.29545963
        Direction:
          x: -0.006137319
          y: 0.9138754
          z: 0.4059484
        Length: 0.04137
        Width: 0.008
        Type: 1
        Rotation:
          x: -0.013266354
          y: -0.54483914
          z: -0.8380312
          w: 0.026037607
      - PrevJoint:
          x: 0.20670158
          y: -0.079635896
          z: 0.30385667
        NextJoint:
          x: 0.20654416
          y: -0.056194995
          z: 0.31426924
        Center:
          x: 0.20662287
          y: -0.06791545
          z: 0.30906296
        Direction:
          x: -0.0061370707
          y: 0.9138753
          z: 0.40594828
        Length: 0.02565
        Width: 0.008
        Type: 2
        Rotation:
          x: -0.013266354
          y: -0.54483914
          z: -0.8380312
          w: 0.026037607
      - PrevJoint:
          x: 0.20654416
          y: -0.056194995
          z: 0.31426924
        NextJoint:
          x: 0.20643796
          y: -0.040384952
          z: 0.32129216
        Center:
          x: 0.20649105
          y: -0.048289973
          z: 0.3177807
        Direction:
          x: -0.0061387615
          y: 0.9138753
          z: 0.40594897
        Length: 0.0173
        Width: 0.008
        Type: 3
        Rotation:
          x: -0.013266354
          y: -0.54483914
          z: -0.8380312
          w: 0.026037607
      Type: 3
      Id: 3
      HandId: 0
      TipPosition:
        x: 0.20643796
        y: -0.040384952
        z: 0.32129216
      Direction:
        x: -0.0061370707
        y: 0.9138753
        z: 0.40594828
      Width: 0.008
      Length: 0.08432
      IsExtended: 1
      TimeVisible: 0
    - bones:
      - PrevJoint:
          x: 0.19470987
          y: -0.16873954
          z: 0.26006165
        NextJoint:
          x: 0.18771186
          y: -0.12188772
          z: 0.28533122
        Center:
          x: 0.19121087
          y: -0.14531364
          z: 0.27269644
        Direction:
          x: -0.13034089
          y: 0.8726359
          z: 0.47065687
        Length: 0.05369
        Width: 0.008
        Type: 0
        Rotation:
          x: 0.08120667
          y: -0.50801295
          z: -0.85746795
          w: -0.00878219
      - PrevJoint:
          x: 0.18771186
          y: -0.12188772
          z: 0.28533122
        NextJoint:
          x: 0.1834445
          y: -0.09331761
          z: 0.3007405
        Center:
          x: 0.18557818
          y: -0.10760267
          z: 0.29303586
        Direction:
          x: -0.130341
          y: 0.8726361
          z: 0.47065634
        Length: 0.032740004
        Width: 0.008
        Type: 1
        Rotation:
          x: 0.08120667
          y: -0.50801295
          z: -0.85746795
          w: -0.00878219
      - PrevJoint:
          x: 0.1834445
          y: -0.09331761
          z: 0.3007405
        NextJoint:
          x: 0.181084
          y: -0.07751418
          z: 0.30926412
        Center:
          x: 0.18226425
          y: -0.0854159
          z: 0.30500233
        Direction:
          x: -0.13034195
          y: 0.8726357
          z: 0.4706578
        Length: 0.018110001
        Width: 0.008
        Type: 2
        Rotation:
          x: 0.08120667
          y: -0.50801295
          z: -0.85746795
          w: -0.00878219
      - PrevJoint:
          x: 0.181084
          y: -0.07751418
          z: 0.30926412
        NextJoint:
          x: 0.17900376
          y: -0.06358692
          z: 0.3167758
        Center:
          x: 0.18004388
          y: -0.070550546
          z: 0.31301996
        Direction:
          x: -0.13034128
          y: 0.87263525
          z: 0.47065634
        Length: 0.01596
        Width: 0.008
        Type: 3
        Rotation:
          x: 0.08120667
          y: -0.50801295
          z: -0.85746795
          w: -0.00878219
      Type: 4
      Id: 4
      HandId: 0
      TipPosition:
        x: 0.17900376
        y: -0.06358692
        z: 0.3167758
      Direction:
        x: -0.13034195
        y: 0.8726357
        z: 0.4706578
      Width: 0.008
      Length: 0.06681001
      IsExtended: 1
      TimeVisible: 0
    PalmPosition:
      x: 0.22000004
      y: -0.13000001
      z: 0.26999998
    PalmVelocity:
      x: 0
      y: 0
      z: 0
    PalmNormal:
      x: -0.2552362
      y: 0.5220995
      z: -0.81379765
    Direction:
      x: 0.15038376
      y: 0.85286856
      z: 0.5
    Rotation:
      x: -0.12940955
      y: -0.4829629
      z: -0.8627299
      w: 0.07547912
    GrabStrength: 0
    GrabAngle: 0
    PinchStrength: 0
    PinchDistance: 0
    PalmWidth: 0.085
    StabilizedPalmPosition:
      x: 0.22000004
      y: -0.13000001
      z: 0.26999998
    WristPosition:
      x: 0.1985999
      y: -0.20238157
      z: 0.22966036
    TimeVisible: 0
    Confidence: 1
    IsLeft: 0
    Arm:
      PrevJoint:
        x: 0.16916457
        y: -0.38798594
        z: 0.12534577
      NextJoint:
        x: 0.20676051
        y: -0.17476879
        z: 0.2503458
      Center:
        x: 0.18796253
        y: -0.28137738
        z: 0.18784578
      Direction:
        x: 0.15038377
        y: 0.8528686
        z: 0.5000001
      Length: 0.25
      Width: 0.041
      Type: 0
      Rotation:
        x: -0.12940955
        y: -0.4829629
        z: -0.8627299
        w: 0.07547912
  SetEditorPose: 1
  GizmoSize: 0.004
  DebugLeapHand: 1
  DebugLeapRotationAxis: 0
  DebugModelTransforms: 1
  DebugModelRotationAxis: 0
  FineTuning: 1
  DebugOptions: 0
  EditPoseNeedsResetting: 1
--- !u!1 &4142538090601387268
GameObject:
  m_ObjectHideFlags: 0
  m_CorrespondingSourceObject: {fileID: 0}
  m_PrefabInstance: {fileID: 0}
  m_PrefabAsset: {fileID: 0}
  serializedVersion: 6
  m_Component:
  - component: {fileID: 8049219266935362873}
  m_Layer: 0
  m_Name: L_index_b
  m_TagString: Untagged
  m_Icon: {fileID: 0}
  m_NavMeshLayer: 0
  m_StaticEditorFlags: 0
  m_IsActive: 1
--- !u!1 &4362745473468292719
GameObject:
  m_ObjectHideFlags: 0
  m_CorrespondingSourceObject: {fileID: 0}
  m_PrefabInstance: {fileID: 0}
  m_PrefabAsset: {fileID: 0}
  serializedVersion: 6
  m_Component:
  - component: {fileID: 6856558370827396649}
  m_Layer: 0
  m_Name: L_index_c
  m_TagString: Untagged
  m_Icon: {fileID: 0}
  m_NavMeshLayer: 0
  m_StaticEditorFlags: 0
  m_IsActive: 1
--- !u!137 &4469509659033220239
SkinnedMeshRenderer:
  m_ObjectHideFlags: 0
  m_CorrespondingSourceObject: {fileID: 0}
  m_PrefabInstance: {fileID: 0}
  m_PrefabAsset: {fileID: 0}
  m_GameObject: {fileID: 1142660106490309698}
  m_Enabled: 1
  m_CastShadows: 1
  m_ReceiveShadows: 1
  m_DynamicOccludee: 1
  m_MotionVectors: 1
  m_LightProbeUsage: 1
  m_ReflectionProbeUsage: 1
  m_RayTracingMode: 3
  m_RayTraceProcedural: 0
  m_RenderingLayerMask: 1
  m_RendererPriority: 0
  m_Materials:
  - {fileID: 2100000, guid: 3f39d50b42b2b5e4994463857329283d, type: 2}
  m_StaticBatchInfo:
    firstSubMesh: 0
    subMeshCount: 0
  m_StaticBatchRoot: {fileID: 0}
  m_ProbeAnchor: {fileID: 0}
  m_LightProbeVolumeOverride: {fileID: 0}
  m_ScaleInLightmap: 1
  m_ReceiveGI: 1
  m_PreserveUVs: 0
  m_IgnoreNormalsForChartDetection: 0
  m_ImportantGI: 0
  m_StitchLightmapSeams: 1
  m_SelectedEditorRenderState: 3
  m_MinimumChartSize: 4
  m_AutoUVMaxDistance: 0.5
  m_AutoUVMaxAngle: 89
  m_LightmapParameters: {fileID: 0}
  m_SortingLayerID: 0
  m_SortingLayer: 0
  m_SortingOrder: 0
  serializedVersion: 2
  m_Quality: 0
  m_UpdateWhenOffscreen: 0
  m_SkinnedMotionVectors: 1
  m_Mesh: {fileID: -5972839485820855318, guid: f68d0f73483e802498099f2c43df3216, type: 3}
  m_Bones:
  - {fileID: 5946074477395612544}
  - {fileID: 5111165688294877432}
  - {fileID: 3259260512434081247}
  - {fileID: 5603408544073779352}
  - {fileID: 2620977356345534196}
  - {fileID: 10524259227224304}
  - {fileID: 2607279790514118833}
  - {fileID: 4601032797595744570}
  - {fileID: 3165001897802462064}
  - {fileID: 4593025366294473699}
  - {fileID: 8960369879348156318}
  - {fileID: 5086803315905005012}
  - {fileID: 2069468164165402009}
  - {fileID: 6269058922139641272}
  - {fileID: 4809008596576946362}
  - {fileID: 8049219266935362873}
  - {fileID: 6856558370827396649}
  m_BlendShapeWeights: []
  m_RootBone: {fileID: 5946074477395612544}
  m_AABB:
    m_Center: {x: -0.19431186, y: 0.009674089, z: -0.018996624}
    m_Extent: {x: 0.19494441, y: 0.057920158, z: 0.07807108}
  m_DirtyAABB: 0
--- !u!1 &4533452872088331573
GameObject:
  m_ObjectHideFlags: 0
  m_CorrespondingSourceObject: {fileID: 0}
  m_PrefabInstance: {fileID: 0}
  m_PrefabAsset: {fileID: 0}
  serializedVersion: 6
  m_Component:
  - component: {fileID: 1472756424118738589}
  m_Layer: 0
  m_Name: L_thumb_b
  m_TagString: Untagged
  m_Icon: {fileID: 0}
  m_NavMeshLayer: 0
  m_StaticEditorFlags: 0
  m_IsActive: 1
--- !u!4 &4593025366294473699
Transform:
  m_ObjectHideFlags: 0
  m_CorrespondingSourceObject: {fileID: 0}
  m_PrefabInstance: {fileID: 0}
  m_PrefabAsset: {fileID: 0}
  m_GameObject: {fileID: 5410288521453035250}
  m_LocalRotation: {x: -0, y: -0, z: 0.0000000037252903, w: 1}
  m_LocalPosition: {x: -0.039402936, y: 0.0000000020954758, z: -0.000000011234079}
  m_LocalScale: {x: 1, y: 1, z: 1}
  m_Children:
  - {fileID: 8960369879348156318}
  m_Father: {fileID: 3165001897802462064}
  m_RootOrder: 0
  m_LocalEulerAnglesHint: {x: 0, y: 0, z: 0}
--- !u!4 &4601032797595744570
Transform:
  m_ObjectHideFlags: 0
  m_CorrespondingSourceObject: {fileID: 0}
  m_PrefabInstance: {fileID: 0}
  m_PrefabAsset: {fileID: 0}
  m_GameObject: {fileID: 1596977446806172696}
  m_LocalRotation: {x: -0, y: -0, z: -0, w: 1}
  m_LocalPosition: {x: -0.017248914, y: 0.00000001697244, z: 0.000000011292287}
  m_LocalScale: {x: 1.3974507, y: 0.9999996, z: 1.0000001}
  m_Children: []
  m_Father: {fileID: 2607279790514118833}
  m_RootOrder: 0
  m_LocalEulerAnglesHint: {x: 0, y: 0, z: 0}
--- !u!1 &4780741807679427593
GameObject:
  m_ObjectHideFlags: 0
  m_CorrespondingSourceObject: {fileID: 0}
  m_PrefabInstance: {fileID: 0}
  m_PrefabAsset: {fileID: 0}
  serializedVersion: 6
  m_Component:
  - component: {fileID: 5946074477395612544}
  m_Layer: 0
  m_Name: Elbow
  m_TagString: Untagged
  m_Icon: {fileID: 0}
  m_NavMeshLayer: 0
  m_StaticEditorFlags: 0
  m_IsActive: 1
--- !u!4 &4809008596576946362
Transform:
  m_ObjectHideFlags: 0
  m_CorrespondingSourceObject: {fileID: 0}
  m_PrefabInstance: {fileID: 0}
  m_PrefabAsset: {fileID: 0}
  m_GameObject: {fileID: 7381571892018030127}
  m_LocalRotation: {x: 0.00021690848, y: -0.0029079616, z: 0.07437592, w: -0.997226}
  m_LocalPosition: {x: -0.10685581, y: -0.0023811362, z: -0.012156698}
  m_LocalScale: {x: 1, y: 1, z: 1}
  m_Children:
  - {fileID: 8049219266935362873}
  m_Father: {fileID: 5111165688294877432}
  m_RootOrder: 0
  m_LocalEulerAnglesHint: {x: 0, y: 0, z: 0}
--- !u!1 &4953295636054236225
GameObject:
  m_ObjectHideFlags: 0
  m_CorrespondingSourceObject: {fileID: 0}
  m_PrefabInstance: {fileID: 0}
  m_PrefabAsset: {fileID: 0}
  serializedVersion: 6
  m_Component:
  - component: {fileID: 3558089835156686890}
  - component: {fileID: 7337961843106110330}
  - component: {fileID: 2856495092982331425}
  - component: {fileID: 435497339}
  m_Layer: 0
  m_Name: Left
  m_TagString: Untagged
  m_Icon: {fileID: 0}
  m_NavMeshLayer: 0
  m_StaticEditorFlags: 0
  m_IsActive: 1
--- !u!4 &5086803315905005012
Transform:
  m_ObjectHideFlags: 0
  m_CorrespondingSourceObject: {fileID: 0}
  m_PrefabInstance: {fileID: 0}
  m_PrefabAsset: {fileID: 0}
  m_GameObject: {fileID: 7020774121252782994}
  m_LocalRotation: {x: 0.0802743, y: -0.077458076, z: 0.06854231, w: -0.9913921}
  m_LocalPosition: {x: -0.10357945, y: -0.004286039, z: 0.0069881305}
  m_LocalScale: {x: 1, y: 1, z: 1}
  m_Children:
  - {fileID: 2069468164165402009}
  m_Father: {fileID: 5111165688294877432}
  m_RootOrder: 1
  m_LocalEulerAnglesHint: {x: 0, y: 0, z: 0}
--- !u!4 &5107488038236026574
Transform:
  m_ObjectHideFlags: 0
  m_CorrespondingSourceObject: {fileID: 0}
  m_PrefabInstance: {fileID: 0}
  m_PrefabAsset: {fileID: 0}
  m_GameObject: {fileID: 7273331791966069880}
  m_LocalRotation: {x: 0.000000014901158, y: -0, z: -0, w: 1}
  m_LocalPosition: {x: -0.03118327, y: -0.0000000060535967, z: 0.000000014202669}
  m_LocalScale: {x: 1, y: 1, z: 1}
  m_Children:
  - {fileID: 3189378369662013510}
  m_Father: {fileID: 3756015703655926601}
  m_RootOrder: 0
  m_LocalEulerAnglesHint: {x: 0, y: 0, z: 0}
--- !u!4 &5111165688294877432
Transform:
  m_ObjectHideFlags: 0
  m_CorrespondingSourceObject: {fileID: 0}
  m_PrefabInstance: {fileID: 0}
  m_PrefabAsset: {fileID: 0}
  m_GameObject: {fileID: 8423419461726067197}
  m_LocalRotation: {x: -0.000000044703484, y: 0.08715576, z: 0.000000014901161, w: -0.9961947}
  m_LocalPosition: {x: -0.23811318, y: -0.000000044703484, z: 0.000000014901161}
  m_LocalScale: {x: 1, y: 1, z: 1}
  m_Children:
  - {fileID: 4809008596576946362}
  - {fileID: 5086803315905005012}
  - {fileID: 10524259227224304}
  - {fileID: 3165001897802462064}
  - {fileID: 3259260512434081247}
  m_Father: {fileID: 5946074477395612544}
  m_RootOrder: 0
  m_LocalEulerAnglesHint: {x: 0, y: 0, z: 0}
--- !u!1 &5410288521453035250
GameObject:
  m_ObjectHideFlags: 0
  m_CorrespondingSourceObject: {fileID: 0}
  m_PrefabInstance: {fileID: 0}
  m_PrefabAsset: {fileID: 0}
  serializedVersion: 6
  m_Component:
  - component: {fileID: 4593025366294473699}
  m_Layer: 0
  m_Name: L_ring_b
  m_TagString: Untagged
  m_Icon: {fileID: 0}
  m_NavMeshLayer: 0
  m_StaticEditorFlags: 0
  m_IsActive: 1
--- !u!4 &5411588042991707847
Transform:
  m_ObjectHideFlags: 0
  m_CorrespondingSourceObject: {fileID: 0}
  m_PrefabInstance: {fileID: 0}
  m_PrefabAsset: {fileID: 0}
  m_GameObject: {fileID: 3233594061709337912}
  m_LocalRotation: {x: -0, y: -0, z: -0, w: 1}
  m_LocalPosition: {x: -0.021315891, y: -0.000000015202302, z: -0.0000000094571275}
  m_LocalScale: {x: 1.025914, y: 1, z: 1}
  m_Children: []
  m_Father: {fileID: 6499111510971488261}
  m_RootOrder: 0
  m_LocalEulerAnglesHint: {x: 0, y: 0, z: 0}
--- !u!4 &5603408544073779352
Transform:
  m_ObjectHideFlags: 0
  m_CorrespondingSourceObject: {fileID: 0}
  m_PrefabInstance: {fileID: 0}
  m_PrefabAsset: {fileID: 0}
  m_GameObject: {fileID: 3649006395875482}
  m_LocalRotation: {x: -0, y: -0, z: -0, w: 1}
  m_LocalPosition: {x: -0.04402235, y: -0.000000020489097, z: -0.000000007450581}
  m_LocalScale: {x: 1, y: 1, z: 1}
  m_Children:
  - {fileID: 2620977356345534196}
  m_Father: {fileID: 3259260512434081247}
  m_RootOrder: 0
  m_LocalEulerAnglesHint: {x: 0, y: 0, z: 0}
--- !u!4 &5616480569586766874
Transform:
  m_ObjectHideFlags: 0
  m_CorrespondingSourceObject: {fileID: 0}
  m_PrefabInstance: {fileID: 0}
  m_PrefabAsset: {fileID: 0}
  m_GameObject: {fileID: 3491625337561487257}
  m_LocalRotation: {x: -0, y: -0, z: -0, w: 1}
  m_LocalPosition: {x: -0.039402947, y: 0.0000000013969839, z: -0.000000023166649}
  m_LocalScale: {x: 1, y: 1, z: 1}
  m_Children:
  - {fileID: 7473514418386275016}
  m_Father: {fileID: 7896001867774935881}
  m_RootOrder: 0
  m_LocalEulerAnglesHint: {x: 0, y: 0, z: 0}
--- !u!4 &5946074477395612544
Transform:
  m_ObjectHideFlags: 0
  m_CorrespondingSourceObject: {fileID: 0}
  m_PrefabInstance: {fileID: 0}
  m_PrefabAsset: {fileID: 0}
  m_GameObject: {fileID: 4780741807679427593}
  m_LocalRotation: {x: 0.28813466, y: -0.5185358, z: 0.39487812, w: -0.7015485}
  m_LocalPosition: {x: -0.15334865, y: -0.3958381, z: 0.09968403}
  m_LocalScale: {x: 1, y: 1, z: 1}
  m_Children:
  - {fileID: 5111165688294877432}
  m_Father: {fileID: 989051167095531302}
  m_RootOrder: 0
  m_LocalEulerAnglesHint: {x: 0, y: 0, z: 0}
--- !u!4 &6132261924074413883
Transform:
  m_ObjectHideFlags: 0
  m_CorrespondingSourceObject: {fileID: 0}
  m_PrefabInstance: {fileID: 0}
  m_PrefabAsset: {fileID: 0}
  m_GameObject: {fileID: 1142660106490309698}
  m_LocalRotation: {x: 0, y: 0, z: 0, w: 1}
  m_LocalPosition: {x: -0, y: 0, z: 0}
  m_LocalScale: {x: 1, y: 1, z: 1}
  m_Children: []
  m_Father: {fileID: 989051167095531302}
  m_RootOrder: 1
  m_LocalEulerAnglesHint: {x: 0, y: 0, z: 0}
--- !u!4 &6269058922139641272
Transform:
  m_ObjectHideFlags: 0
  m_CorrespondingSourceObject: {fileID: 0}
  m_PrefabInstance: {fileID: 0}
  m_PrefabAsset: {fileID: 0}
  m_GameObject: {fileID: 8231225950834553287}
  m_LocalRotation: {x: -0, y: 1.6543614e-24, z: -0, w: 1}
  m_LocalPosition: {x: -0.02507805, y: 0.000000012596574, z: 0.000000027939677}
  m_LocalScale: {x: 1.073976, y: 0.99999994, z: 0.9999999}
  m_Children: []
  m_Father: {fileID: 2069468164165402009}
  m_RootOrder: 0
  m_LocalEulerAnglesHint: {x: 0, y: 0, z: 0}
--- !u!1 &6296659881912735698
GameObject:
  m_ObjectHideFlags: 0
  m_CorrespondingSourceObject: {fileID: 0}
  m_PrefabInstance: {fileID: 0}
  m_PrefabAsset: {fileID: 0}
  serializedVersion: 6
  m_Component:
  - component: {fileID: 3519485582076144950}
  m_Layer: 0
  m_Name: L_middle_b
  m_TagString: Untagged
  m_Icon: {fileID: 0}
  m_NavMeshLayer: 0
  m_StaticEditorFlags: 0
  m_IsActive: 1
--- !u!4 &6499111510971488261
Transform:
  m_ObjectHideFlags: 0
  m_CorrespondingSourceObject: {fileID: 0}
  m_PrefabInstance: {fileID: 0}
  m_PrefabAsset: {fileID: 0}
  m_GameObject: {fileID: 2106985271648755659}
  m_LocalRotation: {x: -0, y: -0, z: -0.0000000026263363, w: 1}
  m_LocalPosition: {x: -0.037888557, y: 0.000000010346412, z: -0.0000000117545325}
  m_LocalScale: {x: 1, y: 1, z: 1}
  m_Children:
  - {fileID: 5411588042991707847}
  m_Father: {fileID: 6514166344439443389}
  m_RootOrder: 0
  m_LocalEulerAnglesHint: {x: 0, y: 0, z: 0}
--- !u!4 &6514166344439443389
Transform:
  m_ObjectHideFlags: 0
  m_CorrespondingSourceObject: {fileID: 0}
  m_PrefabInstance: {fileID: 0}
  m_PrefabAsset: {fileID: 0}
  m_GameObject: {fileID: 2319907773581424169}
  m_LocalRotation: {x: -0.00021688081, y: 0.0029079244, z: -0.07437598, w: 0.99722606}
  m_LocalPosition: {x: -0.106855825, y: -0.002381128, z: -0.012156693}
  m_LocalScale: {x: 1, y: 1, z: 1}
  m_Children:
  - {fileID: 6499111510971488261}
  m_Father: {fileID: 1677044483733352844}
  m_RootOrder: 0
  m_LocalEulerAnglesHint: {x: 0, y: 0, z: 0}
--- !u!4 &6521647289245667531
Transform:
  m_ObjectHideFlags: 0
  m_CorrespondingSourceObject: {fileID: 0}
  m_PrefabInstance: {fileID: 0}
  m_PrefabAsset: {fileID: 0}
  m_GameObject: {fileID: 2555195460833019621}
  m_LocalRotation: {x: -0.08027427, y: 0.07745805, z: -0.06854236, w: 0.99139214}
  m_LocalPosition: {x: -0.10357949, y: -0.0042860326, z: 0.0069881263}
  m_LocalScale: {x: 1, y: 1, z: 1}
  m_Children:
  - {fileID: 3519485582076144950}
  m_Father: {fileID: 1677044483733352844}
  m_RootOrder: 1
  m_LocalEulerAnglesHint: {x: 0, y: 0, z: 0}
--- !u!4 &6555128062014513956
Transform:
  m_ObjectHideFlags: 0
  m_CorrespondingSourceObject: {fileID: 0}
  m_PrefabInstance: {fileID: 0}
  m_PrefabAsset: {fileID: 0}
  m_GameObject: {fileID: 2945233218090341650}
  m_LocalRotation: {x: 0, y: 0, z: 0, w: 1}
  m_LocalPosition: {x: -0, y: 0, z: 0}
  m_LocalScale: {x: 1, y: 1, z: 1}
  m_Children: []
  m_Father: {fileID: 3558089835156686890}
  m_RootOrder: 1
  m_LocalEulerAnglesHint: {x: 0, y: 0, z: 0}
--- !u!4 &6624949250780899374
Transform:
  m_ObjectHideFlags: 0
  m_CorrespondingSourceObject: {fileID: 0}
  m_PrefabInstance: {fileID: 0}
  m_PrefabAsset: {fileID: 0}
  m_GameObject: {fileID: 7509637178963745976}
  m_LocalRotation: {x: 0.28813463, y: -0.5185359, z: 0.39487806, w: -0.7015485}
  m_LocalPosition: {x: -0.15334864, y: -0.3958381, z: 0.09968406}
  m_LocalScale: {x: 1, y: 1, z: 1}
  m_Children:
  - {fileID: 1677044483733352844}
  m_Father: {fileID: 3558089835156686890}
  m_RootOrder: 0
  m_LocalEulerAnglesHint: {x: 0, y: 0, z: 0}
--- !u!1 &6689721629818704847
GameObject:
  m_ObjectHideFlags: 0
  m_CorrespondingSourceObject: {fileID: 0}
  m_PrefabInstance: {fileID: 0}
  m_PrefabAsset: {fileID: 0}
  serializedVersion: 6
  m_Component:
  - component: {fileID: 4089250196900072806}
  m_Layer: 0
  m_Name: L_middle_c
  m_TagString: Untagged
  m_Icon: {fileID: 0}
  m_NavMeshLayer: 0
  m_StaticEditorFlags: 0
  m_IsActive: 1
--- !u!1 &6734382813138696213
GameObject:
  m_ObjectHideFlags: 0
  m_CorrespondingSourceObject: {fileID: 0}
  m_PrefabInstance: {fileID: 0}
  m_PrefabAsset: {fileID: 0}
  serializedVersion: 6
  m_Component:
  - component: {fileID: 3165001897802462064}
  m_Layer: 0
  m_Name: L_ring_Proximal
  m_TagString: Untagged
  m_Icon: {fileID: 0}
  m_NavMeshLayer: 0
  m_StaticEditorFlags: 0
  m_IsActive: 1
--- !u!1 &6840933690312912987
GameObject:
  m_ObjectHideFlags: 0
  m_CorrespondingSourceObject: {fileID: 0}
  m_PrefabInstance: {fileID: 0}
  m_PrefabAsset: {fileID: 0}
  serializedVersion: 6
  m_Component:
  - component: {fileID: 7473514418386275016}
  m_Layer: 0
  m_Name: L_ring_c
  m_TagString: Untagged
  m_Icon: {fileID: 0}
  m_NavMeshLayer: 0
  m_StaticEditorFlags: 0
  m_IsActive: 1
--- !u!4 &6856558370827396649
Transform:
  m_ObjectHideFlags: 0
  m_CorrespondingSourceObject: {fileID: 0}
  m_PrefabInstance: {fileID: 0}
  m_PrefabAsset: {fileID: 0}
  m_GameObject: {fileID: 4362745473468292719}
  m_LocalRotation: {x: -0, y: -0, z: -0, w: 1}
  m_LocalPosition: {x: -0.021315895, y: -0.000000013292228, z: 0.00000001140773}
  m_LocalScale: {x: 1.025914, y: 1, z: 1}
  m_Children: []
  m_Father: {fileID: 8049219266935362873}
  m_RootOrder: 0
  m_LocalEulerAnglesHint: {x: 0, y: 0, z: 0}
--- !u!1 &7020774121252782994
GameObject:
  m_ObjectHideFlags: 0
  m_CorrespondingSourceObject: {fileID: 0}
  m_PrefabInstance: {fileID: 0}
  m_PrefabAsset: {fileID: 0}
  serializedVersion: 6
  m_Component:
  - component: {fileID: 5086803315905005012}
  m_Layer: 0
  m_Name: L_middle_Proximal
  m_TagString: Untagged
  m_Icon: {fileID: 0}
  m_NavMeshLayer: 0
  m_StaticEditorFlags: 0
  m_IsActive: 1
--- !u!1 &7096687240119738267
GameObject:
  m_ObjectHideFlags: 0
  m_CorrespondingSourceObject: {fileID: 0}
  m_PrefabInstance: {fileID: 0}
  m_PrefabAsset: {fileID: 0}
  serializedVersion: 6
  m_Component:
  - component: {fileID: 10524259227224304}
  m_Layer: 0
  m_Name: L_pinky_Proximal
  m_TagString: Untagged
  m_Icon: {fileID: 0}
  m_NavMeshLayer: 0
  m_StaticEditorFlags: 0
  m_IsActive: 1
--- !u!1 &7273331791966069880
GameObject:
  m_ObjectHideFlags: 0
  m_CorrespondingSourceObject: {fileID: 0}
  m_PrefabInstance: {fileID: 0}
  m_PrefabAsset: {fileID: 0}
  serializedVersion: 6
  m_Component:
  - component: {fileID: 5107488038236026574}
  m_Layer: 0
  m_Name: L_pinky_b
  m_TagString: Untagged
  m_Icon: {fileID: 0}
  m_NavMeshLayer: 0
  m_StaticEditorFlags: 0
  m_IsActive: 1
--- !u!114 &7337961843106110330
MonoBehaviour:
  m_ObjectHideFlags: 0
  m_CorrespondingSourceObject: {fileID: 0}
  m_PrefabInstance: {fileID: 0}
  m_PrefabAsset: {fileID: 0}
  m_GameObject: {fileID: 4953295636054236225}
  m_Enabled: 1
  m_EditorHideFlags: 0
  m_Script: {fileID: 11500000, guid: d5ea39e33ffd4f44cb67343be1aee061, type: 3}
  m_Name: 
  m_EditorClassIdentifier: 
<<<<<<< HEAD
  _hand: {fileID: 791410185}
  _body: {fileID: 2104620324}
  _origXDriveLimit: 0
  _currentXDriveLimit: 3.4028235e+38
  _finger: 3
  _joint: 1
--- !u!1 &2144652010
=======
  _leapProvider: {fileID: 0}
  BoundHand:
    fingers:
    - boundBones:
      - boundTransform: {fileID: 0}
        startTransform:
          position: {x: 0, y: 0, z: 0}
          rotation: {x: 0, y: 0, z: 0}
          scale: {x: 0, y: 0, z: 0}
        offset:
          position: {x: 0, y: 0, z: 0}
          rotation: {x: 0, y: 0, z: 0}
          scale: {x: 0, y: 0, z: 0}
      - boundTransform: {fileID: 8726910146775481244}
        startTransform:
          position: {x: -0.022578621, y: 0.004241133, z: -0.020150142}
          rotation: {x: 357.6693, y: 310.88312, z: 331.79214}
          scale: {x: 1, y: 1, z: 1}
        offset:
          position: {x: 0, y: 0, z: 0}
          rotation: {x: 0, y: 0, z: 0}
          scale: {x: 0, y: 0, z: 0}
      - boundTransform: {fileID: 344091137378093024}
        startTransform:
          position: {x: -0.039247386, y: 5.069236e-18, z: -2.1489853e-17}
          rotation: {x: 355.33112, y: 9.557265, z: 0.7719311}
          scale: {x: 1, y: 1, z: 1}
        offset:
          position: {x: 0, y: 0, z: 0}
          rotation: {x: 0, y: 0, z: 0}
          scale: {x: 0, y: 0, z: 0}
      - boundTransform: {fileID: 1472756424118738589}
        startTransform:
          position: {x: -0.027161183, y: -9.056997e-18, z: 6.3212125e-18}
          rotation: {x: 355.45178, y: 9.809144, z: 354.5412}
          scale: {x: 1, y: 1, z: 1}
        offset:
          position: {x: 0, y: 0, z: 0}
          rotation: {x: 0, y: 0, z: 0}
          scale: {x: 0, y: 0, z: 0}
      fingerTipBaseLength: 0.027161175
      fingerTipScaleOffset: 0.46
    - boundBones:
      - boundTransform: {fileID: 0}
        startTransform:
          position: {x: 0, y: 0, z: 0}
          rotation: {x: 0, y: 0, z: 0}
          scale: {x: 0, y: 0, z: 0}
        offset:
          position: {x: 0, y: 0, z: 0}
          rotation: {x: 0, y: 0, z: 0}
          scale: {x: 0, y: 0, z: 0}
      - boundTransform: {fileID: 6514166344439443389}
        startTransform:
          position: {x: -0.088095665, y: 0.0020888275, z: -0.021403534}
          rotation: {x: 358.85526, y: 356.8466, z: 353.65973}
          scale: {x: 1, y: 1, z: 1}
        offset:
          position: {x: 0, y: 0, z: 0}
          rotation: {x: 0, y: 0, z: 0}
          scale: {x: 0, y: 0, z: 0}
      - boundTransform: {fileID: 6499111510971488261}
        startTransform:
          position: {x: -0.027736768, y: -2.1316282e-16, z: -8.8817837e-17}
          rotation: {x: 0.9586043, y: 359.83054, z: 349.974}
          scale: {x: 1, y: 1, z: 1}
        offset:
          position: {x: 0, y: 0, z: 0}
          rotation: {x: 0, y: 0, z: 0}
          scale: {x: 0, y: 0, z: 0}
      - boundTransform: {fileID: 5411588042991707847}
        startTransform:
          position: {x: -0.020685617, y: 5.4599868e-18, z: -2.8041669e-18}
          rotation: {x: 0.015058517, y: 359.9361, z: 356.30115}
          scale: {x: 1, y: 1, z: 1}
        offset:
          position: {x: 0, y: 0, z: 0}
          rotation: {x: 0, y: 0, z: 0}
          scale: {x: 0, y: 0, z: 0}
      fingerTipBaseLength: 0.020685557
      fingerTipScaleOffset: 0.4
    - boundBones:
      - boundTransform: {fileID: 0}
        startTransform:
          position: {x: 0, y: 0, z: 0}
          rotation: {x: 0, y: 0, z: 0}
          scale: {x: 0, y: 0, z: 0}
        offset:
          position: {x: 0, y: 0, z: 0}
          rotation: {x: 0, y: 0, z: 0}
          scale: {x: 0, y: 0, z: 0}
      - boundTransform: {fileID: 6521647289245667531}
        startTransform:
          position: {x: -0.090472914, y: 0.0014810819, z: 0.0011285873}
          rotation: {x: 358.79828, y: 3.604892, z: 349.37415}
          scale: {x: 1, y: 1, z: 1}
        offset:
          position: {x: 0, y: 0, z: 0}
          rotation: {x: 0, y: 0, z: 0}
          scale: {x: 0, y: 0, z: 0}
      - boundTransform: {fileID: 3519485582076144950}
        startTransform:
          position: {x: -0.029554103, y: 0, z: 1.0658141e-16}
          rotation: {x: 1.649024, y: 359.8273, z: 354.02042}
          scale: {x: 1, y: 1, z: 1}
        offset:
          position: {x: 0, y: 0, z: 0}
          rotation: {x: 0, y: 0, z: 0}
          scale: {x: 0, y: 0, z: 0}
      - boundTransform: {fileID: 4089250196900072806}
        startTransform:
          position: {x: -0.023103267, y: 8.7271335e-18, z: 1.7969765e-18}
          rotation: {x: 0.031562433, y: 359.86926, z: 355.57678}
          scale: {x: 1, y: 1, z: 1}
        offset:
          position: {x: 0, y: 0, z: 0}
          rotation: {x: 0, y: 0, z: 0}
          scale: {x: 0, y: 0, z: 0}
      fingerTipBaseLength: 0.023103256
      fingerTipScaleOffset: 0.47
    - boundBones:
      - boundTransform: {fileID: 0}
        startTransform:
          position: {x: 0, y: 0, z: 0}
          rotation: {x: 0, y: 0, z: 0}
          scale: {x: 0, y: 0, z: 0}
        offset:
          position: {x: 0, y: 0, z: 0}
          rotation: {x: 0, y: 0, z: 0}
          scale: {x: 0, y: 0, z: 0}
      - boundTransform: {fileID: 7896001867774935881}
        startTransform:
          position: {x: -0.08392362, y: 0.0040865666, z: 0.02117917}
          rotation: {x: 357.34897, y: 9.085122, z: 343.83807}
          scale: {x: 1, y: 1, z: 1}
        offset:
          position: {x: 0, y: 0, z: 0}
          rotation: {x: 0, y: 0, z: 0}
          scale: {x: 0, y: 0, z: 0}
      - boundTransform: {fileID: 5616480569586766874}
        startTransform:
          position: {x: -0.02793383, y: -8.881784e-18, z: -5.3290704e-17}
          rotation: {x: 3.7049456, y: 359.61703, z: 354.09418}
          scale: {x: 1, y: 1, z: 1}
        offset:
          position: {x: 0, y: 0, z: 0}
          rotation: {x: 0, y: 0, z: 0}
          scale: {x: 0, y: 0, z: 0}
      - boundTransform: {fileID: 7473514418386275016}
        startTransform:
          position: {x: -0.022412032, y: 1.6318185e-18, z: 1.3214917e-17}
          rotation: {x: 0.086465806, y: 359.7454, z: 356.183}
          scale: {x: 1, y: 1, z: 1}
        offset:
          position: {x: 0, y: 0, z: 0}
          rotation: {x: 0, y: 0, z: 0}
          scale: {x: 0, y: 0, z: 0}
      fingerTipBaseLength: 0.022412002
      fingerTipScaleOffset: 0.73
    - boundBones:
      - boundTransform: {fileID: 0}
        startTransform:
          position: {x: 0, y: 0, z: 0}
          rotation: {x: 0, y: 0, z: 0}
          scale: {x: 0, y: 0, z: 0}
        offset:
          position: {x: 0, y: 0, z: 0}
          rotation: {x: 0, y: 0, z: 0}
          scale: {x: 0, y: 0, z: 0}
      - boundTransform: {fileID: 3756015703655926601}
        startTransform:
          position: {x: -0.0724208, y: 0.008974553, z: 0.03883558}
          rotation: {x: 0.38797915, y: 12.765472, z: 343.7876}
          scale: {x: 1, y: 1, z: 1}
        offset:
          position: {x: 0, y: 0, z: 0}
          rotation: {x: 0, y: 0, z: 0}
          scale: {x: 0, y: 0, z: 0}
      - boundTransform: {fileID: 5107488038236026574}
        startTransform:
          position: {x: -0.0227088, y: -2.2204459e-17, z: 1.5987211e-16}
          rotation: {x: 1.525241, y: 359.9616, z: 358.55762}
          scale: {x: 1, y: 1, z: 1}
        offset:
          position: {x: 0, y: 0, z: 0}
          rotation: {x: 0, y: 0, z: 0}
          scale: {x: 0, y: 0, z: 0}
      - boundTransform: {fileID: 3189378369662013510}
        startTransform:
          position: {x: -0.016491236, y: 4.9253037e-17, z: -1.2138607e-17}
          rotation: {x: 359.9853, y: 0.056689724, z: 2.1480622}
          scale: {x: 1, y: 1, z: 1}
        offset:
          position: {x: 0, y: 0, z: 0}
          rotation: {x: 0, y: 0, z: 0}
          scale: {x: 0, y: 0, z: 0}
      fingerTipBaseLength: 0.016491236
      fingerTipScaleOffset: 0.7
    wrist:
      boundTransform: {fileID: 1677044483733352844}
      startTransform:
        position: {x: -0.21944928, y: 3.7630365e-18, z: -4.3373493e-18}
        rotation: {x: -0, y: 0, z: 0}
        scale: {x: 1, y: 1, z: 1}
      offset:
        position: {x: 0, y: 0, z: 0}
        rotation: {x: 0, y: 0, z: 0}
        scale: {x: 0, y: 0, z: 0}
    elbow:
      boundTransform: {fileID: 6624949250780899374}
      startTransform:
        position: {x: 0.13128999, y: -0.17863028, z: 0}
        rotation: {x: 359.26053, y: 90, z: 273.08145}
        scale: {x: 1, y: 1, z: 1}
      offset:
        position: {x: 0, y: 0, z: 0}
        rotation: {x: 0, y: -10, z: 0}
        scale: {x: 0, y: 0, z: 0}
    baseScale: 0.05265738
    startScale: {x: 1, y: 1, z: 1}
    scaleOffset: 0.28
    elbowOffset: 1
  ElbowLength: 0.2194493
  GlobalFingerRotationOffset: {x: 360, y: 270, z: 180}
  WristRotationOffset: {x: 360, y: 280, z: 180}
  SetPositions: 1
  UseMetaBones: 1
  SetModelScale: 1
  Offsets: 15000000
  DefaultHandPose:
  - transform:
      position: {x: -0, y: 0, z: 0}
      rotation: {x: -0, y: -0, z: -0}
      scale: {x: 1, y: 1, z: 1}
    reference: {fileID: 4953295636054236225}
  - transform:
      position: {x: 0.13128999, y: -0.17863028, z: 0}
      rotation: {x: 359.26053, y: 90, z: 273.08145}
      scale: {x: 1, y: 1, z: 1}
    reference: {fileID: 7509637178963745976}
  - transform:
      position: {x: -0.21944928, y: 3.7630365e-18, z: -4.3373493e-18}
      rotation: {x: -0, y: -0, z: -0}
      scale: {x: 1, y: 1, z: 1}
    reference: {fileID: 4055248120973820677}
  - transform:
      position: {x: -0.088095665, y: 0.0020888275, z: -0.021403534}
      rotation: {x: 358.8553, y: 356.8466, z: 353.65973}
      scale: {x: 1, y: 1, z: 1}
    reference: {fileID: 2319907773581424169}
  - transform:
      position: {x: -0.027736768, y: -2.1316282e-16, z: -8.8817837e-17}
      rotation: {x: 0.9586043, y: 359.83054, z: 349.974}
      scale: {x: 1, y: 1, z: 1}
    reference: {fileID: 2106985271648755659}
  - transform:
      position: {x: -0.020685617, y: 5.4599868e-18, z: -2.8041669e-18}
      rotation: {x: 0.015058517, y: 359.9361, z: 356.30115}
      scale: {x: 1, y: 1, z: 1}
    reference: {fileID: 3233594061709337912}
  - transform:
      position: {x: -0.090472914, y: 0.0014810819, z: 0.0011285873}
      rotation: {x: 358.79828, y: 3.6048923, z: 349.37415}
      scale: {x: 1, y: 1, z: 1}
    reference: {fileID: 2555195460833019621}
  - transform:
      position: {x: -0.029554103, y: 0, z: 1.0658141e-16}
      rotation: {x: 1.649024, y: 359.8273, z: 354.02042}
      scale: {x: 1, y: 1, z: 1}
    reference: {fileID: 6296659881912735698}
  - transform:
      position: {x: -0.023103267, y: 8.7271335e-18, z: 1.7969765e-18}
      rotation: {x: 0.031562425, y: 359.86926, z: 355.57678}
      scale: {x: 1, y: 1, z: 1}
    reference: {fileID: 6689721629818704847}
  - transform:
      position: {x: -0.0724208, y: 0.008974553, z: 0.03883558}
      rotation: {x: 0.38797915, y: 12.765473, z: 343.7876}
      scale: {x: 1, y: 1, z: 1}
    reference: {fileID: 2944566940690661860}
  - transform:
      position: {x: -0.0227088, y: -2.2204459e-17, z: 1.5987211e-16}
      rotation: {x: 1.5252409, y: 359.9616, z: 358.55762}
      scale: {x: 1, y: 1, z: 1}
    reference: {fileID: 7273331791966069880}
  - transform:
      position: {x: -0.016491236, y: 4.9253037e-17, z: -1.2138607e-17}
      rotation: {x: 359.9853, y: 0.056689717, z: 2.148062}
      scale: {x: 1, y: 1, z: 1}
    reference: {fileID: 8994336756894070559}
  - transform:
      position: {x: -0.08392362, y: 0.0040865666, z: 0.02117917}
      rotation: {x: 357.34897, y: 9.085122, z: 343.83807}
      scale: {x: 1, y: 1, z: 1}
    reference: {fileID: 8165160015271603009}
  - transform:
      position: {x: -0.02793383, y: -8.881784e-18, z: -5.3290704e-17}
      rotation: {x: 3.7049453, y: 359.61703, z: 354.09418}
      scale: {x: 1, y: 1, z: 1}
    reference: {fileID: 3491625337561487257}
  - transform:
      position: {x: -0.022412032, y: 1.6318185e-18, z: 1.3214917e-17}
      rotation: {x: 0.08646578, y: 359.7454, z: 356.183}
      scale: {x: 1, y: 1, z: 1}
    reference: {fileID: 6840933690312912987}
  - transform:
      position: {x: -0.022578621, y: 0.004241133, z: -0.020150142}
      rotation: {x: 357.6693, y: 310.88315, z: 331.79214}
      scale: {x: 1, y: 1, z: 1}
    reference: {fileID: 2368053106473152117}
  - transform:
      position: {x: -0.039247386, y: 5.069236e-18, z: -2.1489853e-17}
      rotation: {x: 355.33112, y: 9.557264, z: 0.77193123}
      scale: {x: 1, y: 1, z: 1}
    reference: {fileID: 2778844064498763950}
  - transform:
      position: {x: -0.027161183, y: -9.056997e-18, z: 6.3212125e-18}
      rotation: {x: 355.45178, y: 9.809144, z: 354.5412}
      scale: {x: 1, y: 1, z: 1}
    reference: {fileID: 4533452872088331573}
  - transform:
      position: {x: -0, y: 0, z: 0}
      rotation: {x: -0, y: -0, z: -0}
      scale: {x: 1, y: 1, z: 1}
    reference: {fileID: 0}
  - transform:
      position: {x: -0, y: 0, z: 0}
      rotation: {x: -0, y: -0, z: -0}
      scale: {x: 1, y: 1, z: 1}
    reference: {fileID: 2945233218090341650}
  - transform:
      position: {x: -0, y: 0, z: 0}
      rotation: {x: -0, y: -0, z: -0}
      scale: {x: 1, y: 1, z: 1}
    reference: {fileID: 0}
  Chirality: 0
  LeapHand:
    FrameId: 0
    Id: 0
    Fingers:
    - bones:
      - PrevJoint:
          x: -0.22894311
          y: -0.17211188
          z: 0.23280504
        NextJoint:
          x: -0.22894311
          y: -0.17211188
          z: 0.23280504
        Center:
          x: -0.22894311
          y: -0.17211188
          z: 0.23280504
        Direction:
          x: 0
          y: 0
          z: 0
        Length: 0
        Width: 0.008
        Type: 0
        Rotation:
          x: -0.66444665
          y: 0.34441158
          z: 0.56378216
          w: 0.34934354
      - PrevJoint:
          x: -0.22894311
          y: -0.17211188
          z: 0.23280504
        NextJoint:
          x: -0.25244924
          y: -0.13270533
          z: 0.2272486
        Center:
          x: -0.24069618
          y: -0.1524086
          z: 0.23002681
        Direction:
          x: -0.5085706
          y: 0.8525865
          z: -0.12021741
        Length: 0.046220005
        Width: 0.008
        Type: 1
        Rotation:
          x: -0.66444665
          y: 0.34441158
          z: 0.56378216
          w: 0.34934354
      - PrevJoint:
          x: -0.25244924
          y: -0.13270533
          z: 0.2272486
        NextJoint:
          x: -0.26850477
          y: -0.10578916
          z: 0.22345333
        Center:
          x: -0.260477
          y: -0.11924724
          z: 0.22535096
        Direction:
          x: -0.508569
          y: 0.85258687
          z: -0.12021748
        Length: 0.031570002
        Width: 0.008
        Type: 2
        Rotation:
          x: -0.66444665
          y: 0.34441158
          z: 0.56378216
          w: 0.34934354
      - PrevJoint:
          x: -0.26850477
          y: -0.10578916
          z: 0.22345333
        NextJoint:
          x: -0.2795255
          y: -0.087313615
          z: 0.22084822
        Center:
          x: -0.27401513
          y: -0.09655139
          z: 0.22215077
        Direction:
          x: -0.5085704
          y: 0.8525864
          z: -0.12021737
        Length: 0.02167
        Width: 0.008
        Type: 3
        Rotation:
          x: -0.66444665
          y: 0.34441158
          z: 0.56378216
          w: 0.34934354
      Type: 0
      Id: 0
      HandId: 0
      TipPosition:
        x: -0.2795255
        y: -0.087313615
        z: 0.22084822
      Direction:
        x: -0.508569
        y: 0.85258687
        z: -0.12021748
      Width: 0.008
      Length: 0.099460006
      IsExtended: 1
      TimeVisible: 0
    - bones:
      - PrevJoint:
          x: -0.22792143
          y: -0.17315349
          z: 0.2547047
        NextJoint:
          x: -0.24613246
          y: -0.11117947
          z: 0.27633607
        Center:
          x: -0.23702694
          y: -0.14216648
          z: 0.2655204
        Direction:
          x: -0.2673376
          y: 0.9097771
          z: 0.31754786
        Length: 0.06812
        Width: 0.008
        Type: 0
        Rotation:
          x: -0.1985088
          y: 0.549382
          z: 0.8101427
          w: 0.04942208
      - PrevJoint:
          x: -0.24613246
          y: -0.11117947
          z: 0.27633607
        NextJoint:
          x: -0.25676715
          y: -0.074988544
          z: 0.2889681
        Center:
          x: -0.25144982
          y: -0.09308401
          z: 0.28265208
        Direction:
          x: -0.26733762
          y: 0.9097769
          z: 0.3175468
        Length: 0.039780002
        Width: 0.008
        Type: 1
        Rotation:
          x: -0.1985088
          y: 0.549382
          z: 0.8101427
          w: 0.04942208
      - PrevJoint:
          x: -0.25676715
          y: -0.074988544
          z: 0.2889681
        NextJoint:
          x: -0.26275018
          y: -0.054627743
          z: 0.2960748
        Center:
          x: -0.25975865
          y: -0.064808145
          z: 0.29252145
        Direction:
          x: -0.267338
          y: 0.9097766
          z: 0.3175479
        Length: 0.02238
        Width: 0.008
        Type: 2
        Rotation:
          x: -0.1985088
          y: 0.549382
          z: 0.8101427
          w: 0.04942208
      - PrevJoint:
          x: -0.26275018
          y: -0.054627743
          z: 0.2960748
        NextJoint:
          x: -0.2669795
          y: -0.040235065
          z: 0.3010984
        Center:
          x: -0.26486483
          y: -0.047431402
          z: 0.2985866
        Direction:
          x: -0.26733926
          y: 0.90977734
          z: 0.31754732
        Length: 0.01582
        Width: 0.008
        Type: 3
        Rotation:
          x: -0.1985088
          y: 0.549382
          z: 0.8101427
          w: 0.04942208
      Type: 1
      Id: 1
      HandId: 0
      TipPosition:
        x: -0.2669795
        y: -0.040235065
        z: 0.3010984
      Direction:
        x: -0.267338
        y: 0.9097766
        z: 0.3175479
      Width: 0.008
      Length: 0.07798
      IsExtended: 1
      TimeVisible: 0
    - bones:
      - PrevJoint:
          x: -0.21820268
          y: -0.17171745
          z: 0.26049015
        NextJoint:
          x: -0.22718126
          y: -0.11224281
          z: 0.28405526
        Center:
          x: -0.22269197
          y: -0.14198013
          z: 0.2722727
        Direction:
          x: -0.13898724
          y: 0.9206601
          z: 0.36478505
        Length: 0.0646
        Width: 0.008
        Type: 0
        Rotation:
          x: -0.09523581
          y: 0.55546176
          z: 0.82590574
          w: 0.01649454
      - PrevJoint:
          x: -0.22718126
          y: -0.11224281
          z: 0.28405526
        NextJoint:
          x: -0.23338427
          y: -0.07115375
          z: 0.3003356
        Center:
          x: -0.23028275
          y: -0.09169828
          z: 0.29219544
        Direction:
          x: -0.13898747
          y: 0.92066
          z: 0.36478427
        Length: 0.044630002
        Width: 0.008
        Type: 1
        Rotation:
          x: -0.09523581
          y: 0.55546176
          z: 0.82590574
          w: 0.01649454
      - PrevJoint:
          x: -0.23338427
          y: -0.07115375
          z: 0.3003356
        NextJoint:
          x: -0.2370438
          y: -0.046912782
          z: 0.3099404
        Center:
          x: -0.23521402
          y: -0.059033267
          z: 0.305138
        Direction:
          x: -0.13898714
          y: 0.92065966
          z: 0.36478585
        Length: 0.026330002
        Width: 0.008
        Type: 2
        Rotation:
          x: -0.09523581
          y: 0.55546176
          z: 0.82590574
          w: 0.01649454
      - PrevJoint:
          x: -0.2370438
          y: -0.046912782
          z: 0.3099404
        NextJoint:
          x: -0.23946218
          y: -0.030893296
          z: 0.31628764
        Center:
          x: -0.238253
          y: -0.03890304
          z: 0.31311402
        Direction:
          x: -0.13898759
          y: 0.9206601
          z: 0.36478385
        Length: 0.0174
        Width: 0.008
        Type: 3
        Rotation:
          x: -0.09523581
          y: 0.55546176
          z: 0.82590574
          w: 0.01649454
      Type: 2
      Id: 2
      HandId: 0
      TipPosition:
        x: -0.23946218
        y: -0.030893296
        z: 0.31628764
      Direction:
        x: -0.13898714
        y: 0.92065966
        z: 0.36478585
      Width: 0.008
      Length: 0.088360004
      IsExtended: 1
      TimeVisible: 0
    - bones:
      - PrevJoint:
          x: -0.20731139
          y: -0.1704477
          z: 0.26351762
        NextJoint:
          x: -0.20695542
          y: -0.11744292
          z: 0.28706264
        Center:
          x: -0.20713341
          y: -0.1439453
          z: 0.27529013
        Direction:
          x: 0.0061374796
          y: 0.9138756
          z: 0.40594873
        Length: 0.058000002
        Width: 0.008
        Type: 0
        Rotation:
          x: -0.013266281
          y: 0.54483914
          z: 0.8380312
          w: 0.026037559
      - PrevJoint:
          x: -0.20695542
          y: -0.11744292
          z: 0.28706264
        NextJoint:
          x: -0.20670152
          y: -0.079635896
          z: 0.30385673
        Center:
          x: -0.20682847
          y: -0.09853941
          z: 0.2954597
        Direction:
          x: 0.006137319
          y: 0.9138754
          z: 0.4059484
        Length: 0.04137
        Width: 0.008
        Type: 1
        Rotation:
          x: -0.013266281
          y: 0.54483914
          z: 0.8380312
          w: 0.026037559
      - PrevJoint:
          x: -0.20670152
          y: -0.079635896
          z: 0.30385673
        NextJoint:
          x: -0.20654409
          y: -0.056194995
          z: 0.3142693
        Center:
          x: -0.20662281
          y: -0.06791545
          z: 0.30906302
        Direction:
          x: 0.006137652
          y: 0.9138753
          z: 0.40594828
        Length: 0.02565
        Width: 0.008
        Type: 2
        Rotation:
          x: -0.013266281
          y: 0.54483914
          z: 0.8380312
          w: 0.026037559
      - PrevJoint:
          x: -0.20654409
          y: -0.056194995
          z: 0.3142693
        NextJoint:
          x: -0.2064379
          y: -0.040384952
          z: 0.32129222
        Center:
          x: -0.206491
          y: -0.048289973
          z: 0.31778076
        Direction:
          x: 0.0061379
          y: 0.9138753
          z: 0.40594897
        Length: 0.0173
        Width: 0.008
        Type: 3
        Rotation:
          x: -0.013266281
          y: 0.54483914
          z: 0.8380312
          w: 0.026037559
      Type: 3
      Id: 3
      HandId: 0
      TipPosition:
        x: -0.2064379
        y: -0.040384952
        z: 0.32129222
      Direction:
        x: 0.006137652
        y: 0.9138753
        z: 0.40594828
      Width: 0.008
      Length: 0.08432
      IsExtended: 1
      TimeVisible: 0
    - bones:
      - PrevJoint:
          x: -0.19470984
          y: -0.16873954
          z: 0.2600617
        NextJoint:
          x: -0.1877118
          y: -0.12188772
          z: 0.28533128
        Center:
          x: -0.19121082
          y: -0.14531364
          z: 0.2726965
        Direction:
          x: 0.13034144
          y: 0.8726359
          z: 0.47065687
        Length: 0.05369
        Width: 0.008
        Type: 0
        Rotation:
          x: 0.081206754
          y: 0.50801295
          z: 0.85746795
          w: -0.008782235
      - PrevJoint:
          x: -0.1877118
          y: -0.12188772
          z: 0.28533128
        NextJoint:
          x: -0.18344444
          y: -0.09331761
          z: 0.30074057
        Center:
          x: -0.18557812
          y: -0.10760267
          z: 0.29303592
        Direction:
          x: 0.130341
          y: 0.8726361
          z: 0.47065634
        Length: 0.032740004
        Width: 0.008
        Type: 1
        Rotation:
          x: 0.081206754
          y: 0.50801295
          z: 0.85746795
          w: -0.008782235
      - PrevJoint:
          x: -0.18344444
          y: -0.09331761
          z: 0.30074057
        NextJoint:
          x: -0.18108395
          y: -0.07751418
          z: 0.30926418
        Center:
          x: -0.1822642
          y: -0.0854159
          z: 0.3050024
        Direction:
          x: 0.13034195
          y: 0.8726357
          z: 0.4706578
        Length: 0.018110001
        Width: 0.008
        Type: 2
        Rotation:
          x: 0.081206754
          y: 0.50801295
          z: 0.85746795
          w: -0.008782235
      - PrevJoint:
          x: -0.18108395
          y: -0.07751418
          z: 0.30926418
        NextJoint:
          x: -0.1790037
          y: -0.06358692
          z: 0.31677586
        Center:
          x: -0.18004382
          y: -0.070550546
          z: 0.31302002
        Direction:
          x: 0.13034128
          y: 0.87263525
          z: 0.47065634
        Length: 0.01596
        Width: 0.008
        Type: 3
        Rotation:
          x: 0.081206754
          y: 0.50801295
          z: 0.85746795
          w: -0.008782235
      Type: 4
      Id: 4
      HandId: 0
      TipPosition:
        x: -0.1790037
        y: -0.06358692
        z: 0.31677586
      Direction:
        x: 0.13034195
        y: 0.8726357
        z: 0.4706578
      Width: 0.008
      Length: 0.06681001
      IsExtended: 1
      TimeVisible: 0
    PalmPosition:
      x: -0.21999998
      y: -0.13000001
      z: 0.27000004
    PalmVelocity:
      x: 0
      y: 0
      z: 0
    PalmNormal:
      x: 0.2552361
      y: 0.5220995
      z: -0.81379765
    Direction:
      x: -0.15038367
      y: 0.85286856
      z: 0.5
    Rotation:
      x: -0.12940948
      y: 0.4829629
      z: 0.8627299
      w: 0.07547908
    GrabStrength: 0
    GrabAngle: 0
    PinchStrength: 0
    PinchDistance: 0
    PalmWidth: 0.085
    StabilizedPalmPosition:
      x: -0.21999998
      y: -0.13000001
      z: 0.27000004
    WristPosition:
      x: -0.19859987
      y: -0.20238157
      z: 0.22966039
    TimeVisible: 0
    Confidence: 1
    IsLeft: 1
    Arm:
      PrevJoint:
        x: -0.16916454
        y: -0.38798594
        z: 0.1253458
      NextJoint:
        x: -0.20676048
        y: -0.17476879
        z: 0.25034583
      Center:
        x: -0.1879625
        y: -0.28137738
        z: 0.18784581
      Direction:
        x: -0.15038377
        y: 0.8528686
        z: 0.5000001
      Length: 0.25
      Width: 0.041
      Type: 0
      Rotation:
        x: -0.12940948
        y: 0.4829629
        z: 0.8627299
        w: 0.07547908
  SetEditorPose: 1
  GizmoSize: 0.004
  DebugLeapHand: 1
  DebugLeapRotationAxis: 0
  DebugModelTransforms: 1
  DebugModelRotationAxis: 0
  FineTuning: 1
  DebugOptions: 0
  EditPoseNeedsResetting: 1
--- !u!1 &7381571892018030127
GameObject:
  m_ObjectHideFlags: 0
  m_CorrespondingSourceObject: {fileID: 0}
  m_PrefabInstance: {fileID: 0}
  m_PrefabAsset: {fileID: 0}
  serializedVersion: 6
  m_Component:
  - component: {fileID: 4809008596576946362}
  m_Layer: 0
  m_Name: L_index_Proximal
  m_TagString: Untagged
  m_Icon: {fileID: 0}
  m_NavMeshLayer: 0
  m_StaticEditorFlags: 0
  m_IsActive: 1
--- !u!4 &7430377637534296708
Transform:
  m_ObjectHideFlags: 0
  m_CorrespondingSourceObject: {fileID: 0}
  m_PrefabInstance: {fileID: 0}
  m_PrefabAsset: {fileID: 0}
  m_GameObject: {fileID: 7806376131993317438}
  m_LocalRotation: {x: 0, y: -0, z: -0, w: 1}
  m_LocalPosition: {x: 0, y: 0, z: 0}
  m_LocalScale: {x: 1, y: 1, z: 1}
  m_Children:
  - {fileID: 3558089835156686890}
  - {fileID: 989051167095531302}
  m_Father: {fileID: 1543569618}
  m_RootOrder: 1
  m_LocalEulerAnglesHint: {x: 0, y: 0, z: 0}
--- !u!4 &7473514418386275016
Transform:
  m_ObjectHideFlags: 0
  m_CorrespondingSourceObject: {fileID: 0}
  m_PrefabInstance: {fileID: 0}
  m_PrefabAsset: {fileID: 0}
  m_GameObject: {fileID: 6840933690312912987}
  m_LocalRotation: {x: -0, y: -0, z: -0, w: 1}
  m_LocalPosition: {x: -0.024430446, y: -0.0000000013969839, z: 0.000000019324943}
  m_LocalScale: {x: 1.2834928, y: 0.99999994, z: 1}
  m_Children: []
  m_Father: {fileID: 5616480569586766874}
  m_RootOrder: 0
  m_LocalEulerAnglesHint: {x: 0, y: 0, z: 0}
--- !u!1 &7509637178963745976
>>>>>>> 3068b29c
GameObject:
  m_ObjectHideFlags: 0
  m_CorrespondingSourceObject: {fileID: 0}
  m_PrefabInstance: {fileID: 0}
  m_PrefabAsset: {fileID: 0}
  serializedVersion: 6
  m_Component:
  - component: {fileID: 6624949250780899374}
  m_Layer: 0
  m_Name: Elbow
  m_TagString: Untagged
  m_Icon: {fileID: 0}
  m_NavMeshLayer: 0
  m_StaticEditorFlags: 0
  m_IsActive: 1
--- !u!1 &7806376131993317438
GameObject:
  m_ObjectHideFlags: 0
  m_CorrespondingSourceObject: {fileID: 0}
  m_PrefabInstance: {fileID: 0}
  m_PrefabAsset: {fileID: 0}
  serializedVersion: 6
  m_Component:
  - component: {fileID: 7430377637534296708}
  m_Layer: 0
  m_Name: Ghost Hands
  m_TagString: Untagged
  m_Icon: {fileID: 0}
  m_NavMeshLayer: 0
  m_StaticEditorFlags: 0
  m_IsActive: 1
--- !u!4 &7896001867774935881
Transform:
  m_ObjectHideFlags: 0
  m_CorrespondingSourceObject: {fileID: 0}
  m_PrefabInstance: {fileID: 0}
  m_PrefabAsset: {fileID: 0}
  m_GameObject: {fileID: 8165160015271603009}
  m_LocalRotation: {x: -0.11039017, y: 0.15446267, z: -0.058279864, w: 0.980081}
  m_LocalPosition: {x: -0.09463009, y: -0.004286033, z: 0.024981223}
  m_LocalScale: {x: 1, y: 1, z: 1}
  m_Children:
  - {fileID: 5616480569586766874}
  m_Father: {fileID: 1677044483733352844}
  m_RootOrder: 3
  m_LocalEulerAnglesHint: {x: 0, y: 0, z: 0}
--- !u!4 &8049219266935362873
Transform:
  m_ObjectHideFlags: 0
  m_CorrespondingSourceObject: {fileID: 0}
  m_PrefabInstance: {fileID: 0}
  m_PrefabAsset: {fileID: 0}
  m_GameObject: {fileID: 4142538090601387268}
  m_LocalRotation: {x: -0, y: -0, z: -0.0000000025378313, w: 1}
  m_LocalPosition: {x: -0.03788852, y: -0.0000000115906005, z: 0.000000009989725}
  m_LocalScale: {x: 1, y: 1, z: 1}
  m_Children:
  - {fileID: 6856558370827396649}
  m_Father: {fileID: 4809008596576946362}
  m_RootOrder: 0
  m_LocalEulerAnglesHint: {x: 0, y: 0, z: 0}
--- !u!1 &8165160015271603009
GameObject:
  m_ObjectHideFlags: 0
  m_CorrespondingSourceObject: {fileID: 0}
  m_PrefabInstance: {fileID: 0}
  m_PrefabAsset: {fileID: 0}
  serializedVersion: 6
  m_Component:
  - component: {fileID: 7896001867774935881}
  m_Layer: 0
  m_Name: L_ring_Proximal
  m_TagString: Untagged
  m_Icon: {fileID: 0}
  m_NavMeshLayer: 0
  m_StaticEditorFlags: 0
  m_IsActive: 1
--- !u!1 &8231225950834553287
GameObject:
  m_ObjectHideFlags: 0
  m_CorrespondingSourceObject: {fileID: 0}
  m_PrefabInstance: {fileID: 0}
  m_PrefabAsset: {fileID: 0}
  serializedVersion: 6
  m_Component:
  - component: {fileID: 6269058922139641272}
  m_Layer: 0
  m_Name: L_middle_c
  m_TagString: Untagged
  m_Icon: {fileID: 0}
  m_NavMeshLayer: 0
  m_StaticEditorFlags: 0
  m_IsActive: 1
--- !u!1 &8423419461726067197
GameObject:
  m_ObjectHideFlags: 0
  m_CorrespondingSourceObject: {fileID: 0}
  m_PrefabInstance: {fileID: 0}
  m_PrefabAsset: {fileID: 0}
  serializedVersion: 6
  m_Component:
  - component: {fileID: 5111165688294877432}
  m_Layer: 0
  m_Name: L_Wrist
  m_TagString: Untagged
  m_Icon: {fileID: 0}
  m_NavMeshLayer: 0
  m_StaticEditorFlags: 0
  m_IsActive: 1
--- !u!4 &8726910146775481244
Transform:
  m_ObjectHideFlags: 0
  m_CorrespondingSourceObject: {fileID: 0}
  m_PrefabInstance: {fileID: 0}
  m_PrefabAsset: {fileID: 0}
  m_GameObject: {fileID: 2368053106473152117}
  m_LocalRotation: {x: 0.531397, y: -0.28951317, z: -0.066472165, w: 0.79333526}
  m_LocalPosition: {x: -0.03463539, y: 0.005238504, z: -0.02117435}
  m_LocalScale: {x: 1, y: 1, z: 1}
  m_Children:
  - {fileID: 344091137378093024}
  m_Father: {fileID: 1677044483733352844}
  m_RootOrder: 4
  m_LocalEulerAnglesHint: {x: 0, y: 0, z: 0}
--- !u!4 &8960369879348156318
Transform:
  m_ObjectHideFlags: 0
  m_CorrespondingSourceObject: {fileID: 0}
  m_PrefabInstance: {fileID: 0}
  m_PrefabAsset: {fileID: 0}
  m_GameObject: {fileID: 237274792168281812}
  m_LocalRotation: {x: -0, y: -0, z: -0, w: 1}
  m_LocalPosition: {x: -0.02443048, y: 0.000000004140142, z: -0.000000023457687}
  m_LocalScale: {x: 1.2834928, y: 0.9999997, z: 1.0000005}
  m_Children: []
  m_Father: {fileID: 4593025366294473699}
  m_RootOrder: 0
  m_LocalEulerAnglesHint: {x: 0, y: 0, z: 0}
--- !u!1 &8994336756894070559
GameObject:
  m_ObjectHideFlags: 0
  m_CorrespondingSourceObject: {fileID: 0}
  m_PrefabInstance: {fileID: 0}
  m_PrefabAsset: {fileID: 0}
  serializedVersion: 6
  m_Component:
  - component: {fileID: 3189378369662013510}
  m_Layer: 0
  m_Name: L_pinky_c
  m_TagString: Untagged
  m_Icon: {fileID: 0}
  m_NavMeshLayer: 0
  m_StaticEditorFlags: 0
  m_IsActive: 1
--- !u!1 &9085261483616512124
GameObject:
  m_ObjectHideFlags: 0
  m_CorrespondingSourceObject: {fileID: 0}
  m_PrefabInstance: {fileID: 0}
  m_PrefabAsset: {fileID: 0}
  serializedVersion: 6
  m_Component:
  - component: {fileID: 989051167095531302}
  - component: {fileID: 4092936678244321215}
  - component: {fileID: 3895163656408926045}
  - component: {fileID: 1817320913}
  m_Layer: 0
  m_Name: Right
  m_TagString: Untagged
  m_Icon: {fileID: 0}
  m_NavMeshLayer: 0
  m_StaticEditorFlags: 0
  m_IsActive: 1<|MERGE_RESOLUTION|>--- conflicted
+++ resolved
@@ -690,8 +690,9 @@
   m_Children:
   - {fileID: 77060053}
   - {fileID: 513771342}
+  - {fileID: 2129453844}
   m_Father: {fileID: 0}
-  m_RootOrder: 2
+  m_RootOrder: 3
   m_LocalEulerAnglesHint: {x: 0, y: 0, z: 0}
 --- !u!1 &91519997
 GameObject:
@@ -2009,6 +2010,52 @@
   m_PrefabAsset: {fileID: 0}
   m_GameObject: {fileID: 239016654}
   m_Mesh: {fileID: 10207, guid: 0000000000000000e000000000000000, type: 0}
+--- !u!1 &244881941
+GameObject:
+  m_ObjectHideFlags: 0
+  m_CorrespondingSourceObject: {fileID: 0}
+  m_PrefabInstance: {fileID: 0}
+  m_PrefabAsset: {fileID: 0}
+  serializedVersion: 6
+  m_Component:
+  - component: {fileID: 244881942}
+  - component: {fileID: 244881943}
+  m_Layer: 0
+  m_Name: Player
+  m_TagString: Untagged
+  m_Icon: {fileID: 0}
+  m_NavMeshLayer: 0
+  m_StaticEditorFlags: 0
+  m_IsActive: 1
+--- !u!4 &244881942
+Transform:
+  m_ObjectHideFlags: 0
+  m_CorrespondingSourceObject: {fileID: 0}
+  m_PrefabInstance: {fileID: 0}
+  m_PrefabAsset: {fileID: 0}
+  m_GameObject: {fileID: 244881941}
+  m_LocalRotation: {x: 0, y: 0, z: 0, w: 1}
+  m_LocalPosition: {x: 0, y: 0, z: 0}
+  m_LocalScale: {x: 1, y: 1, z: 1}
+  m_Children:
+  - {fileID: 463914042}
+  m_Father: {fileID: 0}
+  m_RootOrder: 0
+  m_LocalEulerAnglesHint: {x: 0, y: 0, z: 0}
+--- !u!114 &244881943
+MonoBehaviour:
+  m_ObjectHideFlags: 0
+  m_CorrespondingSourceObject: {fileID: 0}
+  m_PrefabInstance: {fileID: 0}
+  m_PrefabAsset: {fileID: 0}
+  m_GameObject: {fileID: 244881941}
+  m_Enabled: 1
+  m_EditorHideFlags: 0
+  m_Script: {fileID: 11500000, guid: 73514cf3baa0d7c4eaa609f40e89e9d3, type: 3}
+  m_Name: 
+  m_EditorClassIdentifier: 
+  anchor: {fileID: 2129453843}
+  player: {fileID: 463914037}
 --- !u!1 &254592135
 GameObject:
   m_ObjectHideFlags: 0
@@ -2327,7891 +2374,6 @@
 PrefabInstance:
   m_ObjectHideFlags: 0
   serializedVersion: 2
-<<<<<<< HEAD
-  m_Size: {x: 1, y: 1, z: 1}
-  m_Center: {x: 0, y: 0, z: 0}
---- !u!23 &416876780
-MeshRenderer:
-  m_ObjectHideFlags: 0
-  m_CorrespondingSourceObject: {fileID: 0}
-  m_PrefabInstance: {fileID: 0}
-  m_PrefabAsset: {fileID: 0}
-  m_GameObject: {fileID: 416876776}
-  m_Enabled: 1
-  m_CastShadows: 1
-  m_ReceiveShadows: 1
-  m_DynamicOccludee: 1
-  m_MotionVectors: 1
-  m_LightProbeUsage: 1
-  m_ReflectionProbeUsage: 1
-  m_RayTracingMode: 2
-  m_RayTraceProcedural: 0
-  m_RenderingLayerMask: 257
-  m_RendererPriority: 0
-  m_Materials:
-  - {fileID: 10303, guid: 0000000000000000f000000000000000, type: 0}
-  m_StaticBatchInfo:
-    firstSubMesh: 0
-    subMeshCount: 0
-  m_StaticBatchRoot: {fileID: 0}
-  m_ProbeAnchor: {fileID: 0}
-  m_LightProbeVolumeOverride: {fileID: 0}
-  m_ScaleInLightmap: 1
-  m_ReceiveGI: 1
-  m_PreserveUVs: 0
-  m_IgnoreNormalsForChartDetection: 0
-  m_ImportantGI: 0
-  m_StitchLightmapSeams: 1
-  m_SelectedEditorRenderState: 3
-  m_MinimumChartSize: 4
-  m_AutoUVMaxDistance: 0.5
-  m_AutoUVMaxAngle: 89
-  m_LightmapParameters: {fileID: 0}
-  m_SortingLayerID: 0
-  m_SortingLayer: 0
-  m_SortingOrder: 0
-  m_AdditionalVertexStreams: {fileID: 0}
---- !u!33 &416876781
-MeshFilter:
-  m_ObjectHideFlags: 0
-  m_CorrespondingSourceObject: {fileID: 0}
-  m_PrefabInstance: {fileID: 0}
-  m_PrefabAsset: {fileID: 0}
-  m_GameObject: {fileID: 416876776}
-  m_Mesh: {fileID: 10202, guid: 0000000000000000e000000000000000, type: 0}
---- !u!1 &417227618
-GameObject:
-  m_ObjectHideFlags: 0
-  m_CorrespondingSourceObject: {fileID: 0}
-  m_PrefabInstance: {fileID: 0}
-  m_PrefabAsset: {fileID: 0}
-  serializedVersion: 6
-  m_Component:
-  - component: {fileID: 417227619}
-  - component: {fileID: 417227622}
-  - component: {fileID: 417227621}
-  - component: {fileID: 417227620}
-  m_Layer: 0
-  m_Name: Capsule
-  m_TagString: Untagged
-  m_Icon: {fileID: 0}
-  m_NavMeshLayer: 0
-  m_StaticEditorFlags: 0
-  m_IsActive: 1
---- !u!4 &417227619
-Transform:
-  m_ObjectHideFlags: 0
-  m_CorrespondingSourceObject: {fileID: 0}
-  m_PrefabInstance: {fileID: 0}
-  m_PrefabAsset: {fileID: 0}
-  m_GameObject: {fileID: 417227618}
-  m_LocalRotation: {x: -0, y: -0, z: -0, w: 1}
-  m_LocalPosition: {x: 0, y: 0, z: 0}
-  m_LocalScale: {x: 1, y: 1, z: 1}
-  m_Children: []
-  m_Father: {fileID: 1100450177}
-  m_RootOrder: 0
-  m_LocalEulerAnglesHint: {x: 0, y: 0, z: 0}
---- !u!136 &417227620
-CapsuleCollider:
-  m_ObjectHideFlags: 0
-  m_CorrespondingSourceObject: {fileID: 0}
-  m_PrefabInstance: {fileID: 0}
-  m_PrefabAsset: {fileID: 0}
-  m_GameObject: {fileID: 417227618}
-  m_Material: {fileID: 0}
-  m_IsTrigger: 0
-  m_Enabled: 1
-  m_Radius: 0.5
-  m_Height: 2
-  m_Direction: 1
-  m_Center: {x: 0, y: 0, z: 0}
---- !u!23 &417227621
-MeshRenderer:
-  m_ObjectHideFlags: 0
-  m_CorrespondingSourceObject: {fileID: 0}
-  m_PrefabInstance: {fileID: 0}
-  m_PrefabAsset: {fileID: 0}
-  m_GameObject: {fileID: 417227618}
-  m_Enabled: 1
-  m_CastShadows: 1
-  m_ReceiveShadows: 1
-  m_DynamicOccludee: 1
-  m_MotionVectors: 1
-  m_LightProbeUsage: 1
-  m_ReflectionProbeUsage: 1
-  m_RayTracingMode: 2
-  m_RayTraceProcedural: 0
-  m_RenderingLayerMask: 257
-  m_RendererPriority: 0
-  m_Materials:
-  - {fileID: 10303, guid: 0000000000000000f000000000000000, type: 0}
-  m_StaticBatchInfo:
-    firstSubMesh: 0
-    subMeshCount: 0
-  m_StaticBatchRoot: {fileID: 0}
-  m_ProbeAnchor: {fileID: 0}
-  m_LightProbeVolumeOverride: {fileID: 0}
-  m_ScaleInLightmap: 1
-  m_ReceiveGI: 1
-  m_PreserveUVs: 0
-  m_IgnoreNormalsForChartDetection: 0
-  m_ImportantGI: 0
-  m_StitchLightmapSeams: 1
-  m_SelectedEditorRenderState: 3
-  m_MinimumChartSize: 4
-  m_AutoUVMaxDistance: 0.5
-  m_AutoUVMaxAngle: 89
-  m_LightmapParameters: {fileID: 0}
-  m_SortingLayerID: 0
-  m_SortingLayer: 0
-  m_SortingOrder: 0
-  m_AdditionalVertexStreams: {fileID: 0}
---- !u!33 &417227622
-MeshFilter:
-  m_ObjectHideFlags: 0
-  m_CorrespondingSourceObject: {fileID: 0}
-  m_PrefabInstance: {fileID: 0}
-  m_PrefabAsset: {fileID: 0}
-  m_GameObject: {fileID: 417227618}
-  m_Mesh: {fileID: 10208, guid: 0000000000000000e000000000000000, type: 0}
---- !u!1 &453983197
-GameObject:
-  m_ObjectHideFlags: 0
-  m_CorrespondingSourceObject: {fileID: 0}
-  m_PrefabInstance: {fileID: 0}
-  m_PrefabAsset: {fileID: 0}
-  serializedVersion: 6
-  m_Component:
-  - component: {fileID: 453983199}
-  - component: {fileID: 453983198}
-  - component: {fileID: 453983200}
-  - component: {fileID: 453983201}
-  m_Layer: 0
-  m_Name: Right Pinky Joint 2
-  m_TagString: Untagged
-  m_Icon: {fileID: 0}
-  m_NavMeshLayer: 0
-  m_StaticEditorFlags: 0
-  m_IsActive: 1
---- !u!136 &453983198
-CapsuleCollider:
-  m_ObjectHideFlags: 0
-  m_CorrespondingSourceObject: {fileID: 0}
-  m_PrefabInstance: {fileID: 0}
-  m_PrefabAsset: {fileID: 0}
-  m_GameObject: {fileID: 453983197}
-  m_Material: {fileID: 1137393251}
-  m_IsTrigger: 0
-  m_Enabled: 1
-  m_Radius: 0.004
-  m_Height: 0.023960002
-  m_Direction: 2
-  m_Center: {x: 0, y: 0, z: 0.00798}
---- !u!4 &453983199
-Transform:
-  m_ObjectHideFlags: 0
-  m_CorrespondingSourceObject: {fileID: 0}
-  m_PrefabInstance: {fileID: 0}
-  m_PrefabAsset: {fileID: 0}
-  m_GameObject: {fileID: 453983197}
-  m_LocalRotation: {x: -0, y: -0, z: -0, w: 1}
-  m_LocalPosition: {x: 0, y: 0, z: 0.018110001}
-  m_LocalScale: {x: 1.0000001, y: 0.9999999, z: 1}
-  m_Children: []
-  m_Father: {fileID: 593131388}
-  m_RootOrder: 0
-  m_LocalEulerAnglesHint: {x: 0, y: 0, z: 0}
---- !u!171741748 &453983200
-ArticulationBody:
-  m_ObjectHideFlags: 0
-  m_CorrespondingSourceObject: {fileID: 0}
-  m_PrefabInstance: {fileID: 0}
-  m_PrefabAsset: {fileID: 0}
-  m_GameObject: {fileID: 453983197}
-  m_Enabled: 1
-  serializedVersion: 3
-  m_Mass: 0.6
-  m_ParentAnchorPosition: {x: 0.000000015832498, y: 0.00000000884757, z: 0.018110014}
-  m_ParentAnchorRotation: {x: 0, y: 0, z: 0, w: 1.0000004}
-  m_AnchorPosition: {x: 0, y: 0, z: 0}
-  m_AnchorRotation: {x: 0, y: 0, z: 0, w: 1}
-  m_ComputeParentAnchor: 0
-  m_ArticulationJointType: 2
-  m_LinearX: 2
-  m_LinearY: 2
-  m_LinearZ: 2
-  m_SwingY: 2
-  m_SwingZ: 2
-  m_Twist: 2
-  m_XDrive:
-    lowerLimit: -10
-    upperLimit: 89
-    stiffness: 200
-    damping: 3
-    forceLimit: 180001.81
-    target: 0
-    targetVelocity: 0
-  m_YDrive:
-    lowerLimit: 0
-    upperLimit: 0
-    stiffness: 0
-    damping: 0
-    forceLimit: 3.4028235e+38
-    target: 0
-    targetVelocity: 0
-  m_ZDrive:
-    lowerLimit: 0
-    upperLimit: 0
-    stiffness: 0
-    damping: 0
-    forceLimit: 3.4028235e+38
-    target: 0
-    targetVelocity: 0
-  m_LinearDamping: 0.05
-  m_AngularDamping: 0.05
-  m_JointFriction: 0.05
-  m_Immovable: 0
-  m_UseGravity: 0
-  m_CollisionDetectionMode: 2
---- !u!114 &453983201
-MonoBehaviour:
-  m_ObjectHideFlags: 0
-  m_CorrespondingSourceObject: {fileID: 0}
-  m_PrefabInstance: {fileID: 0}
-  m_PrefabAsset: {fileID: 0}
-  m_GameObject: {fileID: 453983197}
-  m_Enabled: 1
-  m_EditorHideFlags: 0
-  m_Script: {fileID: 11500000, guid: 3f55b708478cebe429cfce6531ca4cde, type: 3}
-  m_Name: 
-  m_EditorClassIdentifier: 
-  _hand: {fileID: 1242878883}
-  _body: {fileID: 453983200}
-  _origXDriveLimit: 0
-  _currentXDriveLimit: 3.4028235e+38
-  _finger: 4
-  _joint: 2
---- !u!1 &461023103
-GameObject:
-  m_ObjectHideFlags: 0
-  m_CorrespondingSourceObject: {fileID: 0}
-  m_PrefabInstance: {fileID: 0}
-  m_PrefabAsset: {fileID: 0}
-  serializedVersion: 6
-  m_Component:
-  - component: {fileID: 461023104}
-  m_Layer: 0
-  m_Name: Objects
-  m_TagString: Untagged
-  m_Icon: {fileID: 0}
-  m_NavMeshLayer: 0
-  m_StaticEditorFlags: 0
-  m_IsActive: 1
---- !u!4 &461023104
-Transform:
-  m_ObjectHideFlags: 0
-  m_CorrespondingSourceObject: {fileID: 0}
-  m_PrefabInstance: {fileID: 0}
-  m_PrefabAsset: {fileID: 0}
-  m_GameObject: {fileID: 461023103}
-  m_LocalRotation: {x: -0, y: -0, z: -0, w: 1}
-  m_LocalPosition: {x: 0, y: 0.8, z: -0.143}
-  m_LocalScale: {x: 1, y: 1, z: 1}
-  m_Children:
-  - {fileID: 207924401}
-  - {fileID: 1031752491}
-  - {fileID: 1100450177}
-  - {fileID: 176742435}
-  - {fileID: 149014350}
-  - {fileID: 1265756911}
-  m_Father: {fileID: 0}
-  m_RootOrder: 3
-  m_LocalEulerAnglesHint: {x: 0, y: 0, z: 0}
---- !u!1 &463914037
-GameObject:
-  m_ObjectHideFlags: 0
-  m_CorrespondingSourceObject: {fileID: 0}
-  m_PrefabInstance: {fileID: 0}
-  m_PrefabAsset: {fileID: 0}
-  serializedVersion: 6
-  m_Component:
-  - component: {fileID: 463914042}
-  - component: {fileID: 463914041}
-  - component: {fileID: 463914040}
-  - component: {fileID: 463914039}
-  - component: {fileID: 463914038}
-  m_Layer: 0
-  m_Name: Main Camera
-  m_TagString: MainCamera
-  m_Icon: {fileID: 0}
-  m_NavMeshLayer: 0
-  m_StaticEditorFlags: 0
-  m_IsActive: 1
---- !u!114 &463914038
-MonoBehaviour:
-  m_ObjectHideFlags: 0
-  m_CorrespondingSourceObject: {fileID: 0}
-  m_PrefabInstance: {fileID: 0}
-  m_PrefabAsset: {fileID: 0}
-  m_GameObject: {fileID: 463914037}
-  m_Enabled: 1
-  m_EditorHideFlags: 0
-  m_Script: {fileID: 11500000, guid: abb0e8dd6c809854f8fea5e0976884f8, type: 3}
-  m_Name: 
-  m_EditorClassIdentifier: 
-  editTimePose: 1
-  _interactionVolumeVisualization: 0
-  FOV_Visualization: 0
-  OptimalFOV_Visualization: 1
-  MaxFOV_Visualization: 1
-  _frameOptimization: 0
-  _physicsExtrapolation: 1
-  _physicsExtrapolationTime: 0.011111111
-  _multipleDeviceMode: 0
-  _specificSerialNumber: 
-  _trackingOptimization: 2
-  _preventInitializingTrackingMode: 0
-  _serverNameSpace: Leap Service
-  _deviceOffsetMode: 0
-  _deviceOffsetYAxis: 0
-  _deviceOffsetZAxis: 0.12
-  _deviceTiltXAxis: 5
-  _deviceOrigin: {fileID: 0}
-  _mainCamera: {fileID: 463914041}
-  _temporalWarpingMode: 0
-  _customWarpAdjustment: 17
-  _updateHandInPrecull: 0
---- !u!114 &463914039
-MonoBehaviour:
-  m_ObjectHideFlags: 0
-  m_CorrespondingSourceObject: {fileID: 0}
-  m_PrefabInstance: {fileID: 0}
-  m_PrefabAsset: {fileID: 0}
-  m_GameObject: {fileID: 463914037}
-  m_Enabled: 1
-  m_EditorHideFlags: 0
-  m_Script: {fileID: 11500000, guid: 5a2a9c34df4095f47b9ca8f975175f5b, type: 3}
-  m_Name: 
-  m_EditorClassIdentifier: 
-  m_Device: 0
-  m_PoseSource: 2
-  m_PoseProviderComponent: {fileID: 0}
-  m_TrackingType: 0
-  m_UpdateType: 0
-  m_UseRelativeTransform: 0
---- !u!81 &463914040
-AudioListener:
-  m_ObjectHideFlags: 0
-  m_CorrespondingSourceObject: {fileID: 0}
-  m_PrefabInstance: {fileID: 0}
-  m_PrefabAsset: {fileID: 0}
-  m_GameObject: {fileID: 463914037}
-  m_Enabled: 1
---- !u!20 &463914041
-Camera:
-  m_ObjectHideFlags: 0
-  m_CorrespondingSourceObject: {fileID: 0}
-  m_PrefabInstance: {fileID: 0}
-  m_PrefabAsset: {fileID: 0}
-  m_GameObject: {fileID: 463914037}
-  m_Enabled: 1
-  serializedVersion: 2
-  m_ClearFlags: 1
-  m_BackGroundColor: {r: 0.19215687, g: 0.3019608, b: 0.4745098, a: 0}
-  m_projectionMatrixMode: 1
-  m_GateFitMode: 2
-  m_FOVAxisMode: 0
-  m_SensorSize: {x: 36, y: 24}
-  m_LensShift: {x: 0, y: 0}
-  m_FocalLength: 50
-  m_NormalizedViewPortRect:
-    serializedVersion: 2
-    x: 0
-    y: 0
-    width: 1
-    height: 1
-  near clip plane: 0.01
-  far clip plane: 1000
-  field of view: 60
-  orthographic: 0
-  orthographic size: 5
-  m_Depth: 0
-  m_CullingMask:
-    serializedVersion: 2
-    m_Bits: 4294967295
-  m_RenderingPath: -1
-  m_TargetTexture: {fileID: 0}
-  m_TargetDisplay: 0
-  m_TargetEye: 3
-  m_HDR: 1
-  m_AllowMSAA: 1
-  m_AllowDynamicResolution: 0
-  m_ForceIntoRT: 0
-  m_OcclusionCulling: 1
-  m_StereoConvergence: 10
-  m_StereoSeparation: 0.022
---- !u!4 &463914042
-Transform:
-  m_ObjectHideFlags: 0
-  m_CorrespondingSourceObject: {fileID: 0}
-  m_PrefabInstance: {fileID: 0}
-  m_PrefabAsset: {fileID: 0}
-  m_GameObject: {fileID: 463914037}
-  m_LocalRotation: {x: 0, y: 0, z: 0, w: 1}
-  m_LocalPosition: {x: 0, y: 0, z: 0}
-  m_LocalScale: {x: 1, y: 1, z: 1}
-  m_Children: []
-  m_Father: {fileID: 1681750756}
-  m_RootOrder: 0
-  m_LocalEulerAnglesHint: {x: 0, y: 0, z: 0}
---- !u!1 &513771341
-GameObject:
-  m_ObjectHideFlags: 0
-  m_CorrespondingSourceObject: {fileID: 0}
-  m_PrefabInstance: {fileID: 0}
-  m_PrefabAsset: {fileID: 0}
-  serializedVersion: 6
-  m_Component:
-  - component: {fileID: 513771342}
-  - component: {fileID: 513771345}
-  - component: {fileID: 513771344}
-  - component: {fileID: 513771343}
-  m_Layer: 0
-  m_Name: Table
-  m_TagString: Untagged
-  m_Icon: {fileID: 0}
-  m_NavMeshLayer: 0
-  m_StaticEditorFlags: 4294967295
-  m_IsActive: 1
---- !u!4 &513771342
-Transform:
-  m_ObjectHideFlags: 0
-  m_CorrespondingSourceObject: {fileID: 0}
-  m_PrefabInstance: {fileID: 0}
-  m_PrefabAsset: {fileID: 0}
-  m_GameObject: {fileID: 513771341}
-  m_LocalRotation: {x: 0, y: 0, z: 0, w: 1}
-  m_LocalPosition: {x: 0, y: 0.3, z: 0}
-  m_LocalScale: {x: 2, y: 1, z: 1}
-  m_Children: []
-  m_Father: {fileID: 85926700}
-  m_RootOrder: 1
-  m_LocalEulerAnglesHint: {x: 0, y: 0, z: 0}
---- !u!65 &513771343
-BoxCollider:
-  m_ObjectHideFlags: 0
-  m_CorrespondingSourceObject: {fileID: 0}
-  m_PrefabInstance: {fileID: 0}
-  m_PrefabAsset: {fileID: 0}
-  m_GameObject: {fileID: 513771341}
-  m_Material: {fileID: 0}
-  m_IsTrigger: 0
-  m_Enabled: 1
-  serializedVersion: 2
-  m_Size: {x: 1, y: 1, z: 1}
-  m_Center: {x: 0, y: 0, z: 0}
---- !u!23 &513771344
-MeshRenderer:
-  m_ObjectHideFlags: 0
-  m_CorrespondingSourceObject: {fileID: 0}
-  m_PrefabInstance: {fileID: 0}
-  m_PrefabAsset: {fileID: 0}
-  m_GameObject: {fileID: 513771341}
-  m_Enabled: 1
-  m_CastShadows: 1
-  m_ReceiveShadows: 1
-  m_DynamicOccludee: 1
-  m_MotionVectors: 1
-  m_LightProbeUsage: 1
-  m_ReflectionProbeUsage: 1
-  m_RayTracingMode: 2
-  m_RayTraceProcedural: 0
-  m_RenderingLayerMask: 257
-  m_RendererPriority: 0
-  m_Materials:
-  - {fileID: 2100000, guid: eb39aad69a1859d4787c4fb6e4464d36, type: 2}
-  m_StaticBatchInfo:
-    firstSubMesh: 0
-    subMeshCount: 0
-  m_StaticBatchRoot: {fileID: 0}
-  m_ProbeAnchor: {fileID: 0}
-  m_LightProbeVolumeOverride: {fileID: 0}
-  m_ScaleInLightmap: 1
-  m_ReceiveGI: 1
-  m_PreserveUVs: 0
-  m_IgnoreNormalsForChartDetection: 0
-  m_ImportantGI: 0
-  m_StitchLightmapSeams: 1
-  m_SelectedEditorRenderState: 3
-  m_MinimumChartSize: 4
-  m_AutoUVMaxDistance: 0.5
-  m_AutoUVMaxAngle: 89
-  m_LightmapParameters: {fileID: 0}
-  m_SortingLayerID: 0
-  m_SortingLayer: 0
-  m_SortingOrder: 0
-  m_AdditionalVertexStreams: {fileID: 0}
---- !u!33 &513771345
-MeshFilter:
-  m_ObjectHideFlags: 0
-  m_CorrespondingSourceObject: {fileID: 0}
-  m_PrefabInstance: {fileID: 0}
-  m_PrefabAsset: {fileID: 0}
-  m_GameObject: {fileID: 513771341}
-  m_Mesh: {fileID: 10202, guid: 0000000000000000e000000000000000, type: 0}
---- !u!1 &547670442
-GameObject:
-  m_ObjectHideFlags: 0
-  m_CorrespondingSourceObject: {fileID: 0}
-  m_PrefabInstance: {fileID: 0}
-  m_PrefabAsset: {fileID: 0}
-  serializedVersion: 6
-  m_Component:
-  - component: {fileID: 547670443}
-  - component: {fileID: 547670445}
-  - component: {fileID: 547670444}
-  m_Layer: 0
-  m_Name: Text (TMP) (3)
-  m_TagString: Untagged
-  m_Icon: {fileID: 0}
-  m_NavMeshLayer: 0
-  m_StaticEditorFlags: 0
-  m_IsActive: 1
---- !u!224 &547670443
-RectTransform:
-  m_ObjectHideFlags: 0
-  m_CorrespondingSourceObject: {fileID: 0}
-  m_PrefabInstance: {fileID: 0}
-  m_PrefabAsset: {fileID: 0}
-  m_GameObject: {fileID: 547670442}
-  m_LocalRotation: {x: 0.7071068, y: -0, z: -0, w: 0.7071068}
-  m_LocalPosition: {x: 0, y: 0, z: 0}
-  m_LocalScale: {x: 0.06666666, y: 0.06666665, z: 0.06666665}
-  m_Children: []
-  m_Father: {fileID: 416876777}
-  m_RootOrder: 0
-  m_LocalEulerAnglesHint: {x: 90, y: 0, z: 0}
-  m_AnchorMin: {x: 0.5, y: 0.5}
-  m_AnchorMax: {x: 0.5, y: 0.5}
-  m_AnchoredPosition: {x: 0, y: 0.51}
-  m_SizeDelta: {x: 14, y: 14}
-  m_Pivot: {x: 0.5, y: 0.5}
---- !u!114 &547670444
-MonoBehaviour:
-  m_ObjectHideFlags: 0
-  m_CorrespondingSourceObject: {fileID: 0}
-  m_PrefabInstance: {fileID: 0}
-  m_PrefabAsset: {fileID: 0}
-  m_GameObject: {fileID: 547670442}
-  m_Enabled: 1
-  m_EditorHideFlags: 0
-  m_Script: {fileID: 11500000, guid: 9541d86e2fd84c1d9990edf0852d74ab, type: 3}
-  m_Name: 
-  m_EditorClassIdentifier: 
-  m_Material: {fileID: 0}
-  m_Color: {r: 1, g: 1, b: 1, a: 1}
-  m_RaycastTarget: 1
-  m_RaycastPadding: {x: 0, y: 0, z: 0, w: 0}
-  m_Maskable: 1
-  m_OnCullStateChanged:
-    m_PersistentCalls:
-      m_Calls: []
-  m_text: 'Physics
-
-    With Helpers'
-  m_isRightToLeft: 0
-  m_fontAsset: {fileID: 11400000, guid: 8f586378b4e144a9851e7b34d9b748ee, type: 2}
-  m_sharedMaterial: {fileID: 2180264, guid: 8f586378b4e144a9851e7b34d9b748ee, type: 2}
-  m_fontSharedMaterials: []
-  m_fontMaterial: {fileID: 0}
-  m_fontMaterials: []
-  m_fontColor32:
-    serializedVersion: 2
-    rgba: 4278190080
-  m_fontColor: {r: 0, g: 0, b: 0, a: 1}
-  m_enableVertexGradient: 0
-  m_colorMode: 3
-  m_fontColorGradient:
-    topLeft: {r: 1, g: 1, b: 1, a: 1}
-    topRight: {r: 1, g: 1, b: 1, a: 1}
-    bottomLeft: {r: 1, g: 1, b: 1, a: 1}
-    bottomRight: {r: 1, g: 1, b: 1, a: 1}
-  m_fontColorGradientPreset: {fileID: 0}
-  m_spriteAsset: {fileID: 0}
-  m_tintAllSprites: 0
-  m_StyleSheet: {fileID: 0}
-  m_TextStyleHashCode: -1183493901
-  m_overrideHtmlColors: 0
-  m_faceColor:
-    serializedVersion: 2
-    rgba: 4294967295
-  m_fontSize: 24
-  m_fontSizeBase: 24
-  m_fontWeight: 400
-  m_enableAutoSizing: 0
-  m_fontSizeMin: 18
-  m_fontSizeMax: 72
-  m_fontStyle: 0
-  m_HorizontalAlignment: 2
-  m_VerticalAlignment: 512
-  m_textAlignment: 65535
-  m_characterSpacing: 0
-  m_wordSpacing: 0
-  m_lineSpacing: 0
-  m_lineSpacingMax: 0
-  m_paragraphSpacing: 0
-  m_charWidthMaxAdj: 0
-  m_enableWordWrapping: 1
-  m_wordWrappingRatios: 0.4
-  m_overflowMode: 0
-  m_linkedTextComponent: {fileID: 0}
-  parentLinkedComponent: {fileID: 0}
-  m_enableKerning: 1
-  m_enableExtraPadding: 0
-  checkPaddingRequired: 0
-  m_isRichText: 1
-  m_parseCtrlCharacters: 1
-  m_isOrthographic: 0
-  m_isCullingEnabled: 0
-  m_horizontalMapping: 0
-  m_verticalMapping: 0
-  m_uvLineOffset: 0
-  m_geometrySortingOrder: 0
-  m_IsTextObjectScaleStatic: 0
-  m_VertexBufferAutoSizeReduction: 0
-  m_useMaxVisibleDescender: 1
-  m_pageToDisplay: 1
-  m_margin: {x: 0, y: 0, z: 0, w: 0}
-  m_isUsingLegacyAnimationComponent: 0
-  m_isVolumetricText: 0
-  m_hasFontAssetChanged: 0
-  m_renderer: {fileID: 547670445}
-  m_maskType: 0
-  _SortingLayer: 0
-  _SortingLayerID: 0
-  _SortingOrder: 0
---- !u!23 &547670445
-MeshRenderer:
-  m_ObjectHideFlags: 0
-  m_CorrespondingSourceObject: {fileID: 0}
-  m_PrefabInstance: {fileID: 0}
-  m_PrefabAsset: {fileID: 0}
-  m_GameObject: {fileID: 547670442}
-  m_Enabled: 1
-  m_CastShadows: 0
-  m_ReceiveShadows: 0
-  m_DynamicOccludee: 1
-  m_MotionVectors: 1
-  m_LightProbeUsage: 1
-  m_ReflectionProbeUsage: 1
-  m_RayTracingMode: 2
-  m_RayTraceProcedural: 0
-  m_RenderingLayerMask: 257
-  m_RendererPriority: 0
-  m_Materials:
-  - {fileID: 2180264, guid: 8f586378b4e144a9851e7b34d9b748ee, type: 2}
-  m_StaticBatchInfo:
-    firstSubMesh: 0
-    subMeshCount: 0
-  m_StaticBatchRoot: {fileID: 0}
-  m_ProbeAnchor: {fileID: 0}
-  m_LightProbeVolumeOverride: {fileID: 0}
-  m_ScaleInLightmap: 1
-  m_ReceiveGI: 1
-  m_PreserveUVs: 0
-  m_IgnoreNormalsForChartDetection: 0
-  m_ImportantGI: 0
-  m_StitchLightmapSeams: 1
-  m_SelectedEditorRenderState: 3
-  m_MinimumChartSize: 4
-  m_AutoUVMaxDistance: 0.5
-  m_AutoUVMaxAngle: 89
-  m_LightmapParameters: {fileID: 0}
-  m_SortingLayerID: 0
-  m_SortingLayer: 0
-  m_SortingOrder: 0
-  m_AdditionalVertexStreams: {fileID: 0}
---- !u!1 &593131387
-GameObject:
-  m_ObjectHideFlags: 0
-  m_CorrespondingSourceObject: {fileID: 0}
-  m_PrefabInstance: {fileID: 0}
-  m_PrefabAsset: {fileID: 0}
-  serializedVersion: 6
-  m_Component:
-  - component: {fileID: 593131388}
-  - component: {fileID: 593131389}
-  - component: {fileID: 593131390}
-  - component: {fileID: 593131391}
-  m_Layer: 0
-  m_Name: Right Pinky Joint 1
-  m_TagString: Untagged
-  m_Icon: {fileID: 0}
-  m_NavMeshLayer: 0
-  m_StaticEditorFlags: 0
-  m_IsActive: 1
---- !u!4 &593131388
-Transform:
-  m_ObjectHideFlags: 0
-  m_CorrespondingSourceObject: {fileID: 0}
-  m_PrefabInstance: {fileID: 0}
-  m_PrefabAsset: {fileID: 0}
-  m_GameObject: {fileID: 593131387}
-  m_LocalRotation: {x: -0, y: -0, z: 4.6566123e-10, w: 1}
-  m_LocalPosition: {x: 0, y: 0, z: 0.032740004}
-  m_LocalScale: {x: 0.9999994, y: 0.99999964, z: 0.99999976}
-  m_Children:
-  - {fileID: 453983199}
-  m_Father: {fileID: 993010200}
-  m_RootOrder: 0
-  m_LocalEulerAnglesHint: {x: 0, y: 0, z: 0}
---- !u!136 &593131389
-CapsuleCollider:
-  m_ObjectHideFlags: 0
-  m_CorrespondingSourceObject: {fileID: 0}
-  m_PrefabInstance: {fileID: 0}
-  m_PrefabAsset: {fileID: 0}
-  m_GameObject: {fileID: 593131387}
-  m_Material: {fileID: 1137393251}
-  m_IsTrigger: 0
-  m_Enabled: 1
-  m_Radius: 0.004
-  m_Height: 0.02611
-  m_Direction: 2
-  m_Center: {x: 0, y: 0, z: 0.009055001}
---- !u!171741748 &593131390
-ArticulationBody:
-  m_ObjectHideFlags: 0
-  m_CorrespondingSourceObject: {fileID: 0}
-  m_PrefabInstance: {fileID: 0}
-  m_PrefabAsset: {fileID: 0}
-  m_GameObject: {fileID: 593131387}
-  m_Enabled: 1
-  serializedVersion: 3
-  m_Mass: 0.6
-  m_ParentAnchorPosition: {x: 0.000000022817412, y: -0.000000010069928, z: 0.03274001}
-  m_ParentAnchorRotation: {x: 0, y: 0, z: 0, w: 1.0000004}
-  m_AnchorPosition: {x: 0, y: 0, z: 0}
-  m_AnchorRotation: {x: 0, y: 0, z: 0, w: 1}
-  m_ComputeParentAnchor: 0
-  m_ArticulationJointType: 2
-  m_LinearX: 2
-  m_LinearY: 2
-  m_LinearZ: 2
-  m_SwingY: 2
-  m_SwingZ: 2
-  m_Twist: 2
-  m_XDrive:
-    lowerLimit: -10
-    upperLimit: 89
-    stiffness: 200
-    damping: 3
-    forceLimit: 180001.81
-    target: 0
-    targetVelocity: 0
-  m_YDrive:
-    lowerLimit: 0
-    upperLimit: 0
-    stiffness: 0
-    damping: 0
-    forceLimit: 3.4028235e+38
-    target: 0
-    targetVelocity: 0
-  m_ZDrive:
-    lowerLimit: 0
-    upperLimit: 0
-    stiffness: 0
-    damping: 0
-    forceLimit: 3.4028235e+38
-    target: 0
-    targetVelocity: 0
-  m_LinearDamping: 0.05
-  m_AngularDamping: 0.05
-  m_JointFriction: 0.05
-  m_Immovable: 0
-  m_UseGravity: 0
-  m_CollisionDetectionMode: 2
---- !u!114 &593131391
-MonoBehaviour:
-  m_ObjectHideFlags: 0
-  m_CorrespondingSourceObject: {fileID: 0}
-  m_PrefabInstance: {fileID: 0}
-  m_PrefabAsset: {fileID: 0}
-  m_GameObject: {fileID: 593131387}
-  m_Enabled: 1
-  m_EditorHideFlags: 0
-  m_Script: {fileID: 11500000, guid: 3f55b708478cebe429cfce6531ca4cde, type: 3}
-  m_Name: 
-  m_EditorClassIdentifier: 
-  _hand: {fileID: 1242878883}
-  _body: {fileID: 593131390}
-  _origXDriveLimit: 0
-  _currentXDriveLimit: 3.4028235e+38
-  _finger: 4
-  _joint: 1
---- !u!1 &634069364
-GameObject:
-  m_ObjectHideFlags: 0
-  m_CorrespondingSourceObject: {fileID: 0}
-  m_PrefabInstance: {fileID: 0}
-  m_PrefabAsset: {fileID: 0}
-  serializedVersion: 6
-  m_Component:
-  - component: {fileID: 634069365}
-  - component: {fileID: 634069366}
-  - component: {fileID: 634069367}
-  - component: {fileID: 634069368}
-  m_Layer: 0
-  m_Name: Right Index Joint 0
-  m_TagString: Untagged
-  m_Icon: {fileID: 0}
-  m_NavMeshLayer: 0
-  m_StaticEditorFlags: 0
-  m_IsActive: 1
---- !u!4 &634069365
-Transform:
-  m_ObjectHideFlags: 0
-  m_CorrespondingSourceObject: {fileID: 0}
-  m_PrefabInstance: {fileID: 0}
-  m_PrefabAsset: {fileID: 0}
-  m_GameObject: {fileID: 634069364}
-  m_LocalRotation: {x: 0.07411184, y: -0.08401716, z: 0.0062662363, w: 0.99368477}
-  m_LocalPosition: {x: -0.023181278, y: 0.0020000078, z: 0.023149364}
-  m_LocalScale: {x: 0.99999964, y: 0.99999976, z: 1}
-  m_Children:
-  - {fileID: 852406278}
-  m_Father: {fileID: 1793765636}
-  m_RootOrder: 1
-  m_LocalEulerAnglesHint: {x: 0, y: 0, z: 0}
---- !u!136 &634069366
-CapsuleCollider:
-  m_ObjectHideFlags: 0
-  m_CorrespondingSourceObject: {fileID: 0}
-  m_PrefabInstance: {fileID: 0}
-  m_PrefabAsset: {fileID: 0}
-  m_GameObject: {fileID: 634069364}
-  m_Material: {fileID: 1137393251}
-  m_IsTrigger: 0
-  m_Enabled: 1
-  m_Radius: 0.004
-  m_Height: 0.047780003
-  m_Direction: 2
-  m_Center: {x: 0, y: 0, z: 0.019890001}
---- !u!171741748 &634069367
-ArticulationBody:
-  m_ObjectHideFlags: 0
-  m_CorrespondingSourceObject: {fileID: 0}
-  m_PrefabInstance: {fileID: 0}
-  m_PrefabAsset: {fileID: 0}
-  m_GameObject: {fileID: 634069364}
-  m_Enabled: 1
-  serializedVersion: 3
-  m_Mass: 0.6
-  m_ParentAnchorPosition: {x: -0.023181293, y: 0.0020000115, z: 0.023149366}
-  m_ParentAnchorRotation: {x: 0.07411185, y: -0.08401715, z: 0.0062662363, w: 0.9936849}
-  m_AnchorPosition: {x: 0, y: 0, z: 0}
-  m_AnchorRotation: {x: 0, y: 0, z: 0, w: 1}
-  m_ComputeParentAnchor: 0
-  m_ArticulationJointType: 3
-  m_LinearX: 2
-  m_LinearY: 2
-  m_LinearZ: 2
-  m_SwingY: 1
-  m_SwingZ: 1
-  m_Twist: 1
-  m_XDrive:
-    lowerLimit: -15
-    upperLimit: 80
-    stiffness: 200
-    damping: 3
-    forceLimit: 180001.81
-    target: 0
-    targetVelocity: 0
-  m_YDrive:
-    lowerLimit: -15
-    upperLimit: 15
-    stiffness: 200
-    damping: 6
-    forceLimit: 180001.81
-    target: 0
-    targetVelocity: 0
-  m_ZDrive:
-    lowerLimit: -15
-    upperLimit: 15
-    stiffness: 200
-    damping: 6
-    forceLimit: 180001.81
-    target: 0
-    targetVelocity: 0
-  m_LinearDamping: 0.05
-  m_AngularDamping: 0.05
-  m_JointFriction: 0.05
-  m_Immovable: 0
-  m_UseGravity: 0
-  m_CollisionDetectionMode: 2
---- !u!114 &634069368
-MonoBehaviour:
-  m_ObjectHideFlags: 0
-  m_CorrespondingSourceObject: {fileID: 0}
-  m_PrefabInstance: {fileID: 0}
-  m_PrefabAsset: {fileID: 0}
-  m_GameObject: {fileID: 634069364}
-  m_Enabled: 1
-  m_EditorHideFlags: 0
-  m_Script: {fileID: 11500000, guid: 3f55b708478cebe429cfce6531ca4cde, type: 3}
-  m_Name: 
-  m_EditorClassIdentifier: 
-  _hand: {fileID: 1242878883}
-  _body: {fileID: 634069367}
-  _origXDriveLimit: 0
-  _currentXDriveLimit: 3.4028235e+38
-  _finger: 1
-  _joint: 0
---- !u!1001 &688815170
-PrefabInstance:
-  m_ObjectHideFlags: 0
-  serializedVersion: 2
-  m_Modification:
-    m_TransformParent: {fileID: 1543569618}
-    m_Modifications:
-    - target: {fileID: 156364588004832645, guid: 1b43d6eb40db60b419700fd2677e79c4, type: 3}
-      propertyPath: m_LocalScale.x
-      value: 1.1738297
-      objectReference: {fileID: 0}
-    - target: {fileID: 156364588004832645, guid: 1b43d6eb40db60b419700fd2677e79c4, type: 3}
-      propertyPath: m_LocalScale.y
-      value: 1.0000001
-      objectReference: {fileID: 0}
-    - target: {fileID: 156364588004832645, guid: 1b43d6eb40db60b419700fd2677e79c4, type: 3}
-      propertyPath: m_LocalScale.z
-      value: 1.0000001
-      objectReference: {fileID: 0}
-    - target: {fileID: 156364588004832645, guid: 1b43d6eb40db60b419700fd2677e79c4, type: 3}
-      propertyPath: m_LocalPosition.x
-      value: -0.02819933
-      objectReference: {fileID: 0}
-    - target: {fileID: 156364588004832645, guid: 1b43d6eb40db60b419700fd2677e79c4, type: 3}
-      propertyPath: m_LocalPosition.y
-      value: 0.000000013878921
-      objectReference: {fileID: 0}
-    - target: {fileID: 156364588004832645, guid: 1b43d6eb40db60b419700fd2677e79c4, type: 3}
-      propertyPath: m_LocalPosition.z
-      value: -0.000000024214387
-      objectReference: {fileID: 0}
-    - target: {fileID: 369465886481600252, guid: 1b43d6eb40db60b419700fd2677e79c4, type: 3}
-      propertyPath: m_LocalScale.x
-      value: 1.1407824
-      objectReference: {fileID: 0}
-    - target: {fileID: 369465886481600252, guid: 1b43d6eb40db60b419700fd2677e79c4, type: 3}
-      propertyPath: m_LocalScale.y
-      value: 1
-      objectReference: {fileID: 0}
-    - target: {fileID: 369465886481600252, guid: 1b43d6eb40db60b419700fd2677e79c4, type: 3}
-      propertyPath: m_LocalScale.z
-      value: 1
-      objectReference: {fileID: 0}
-    - target: {fileID: 369465886481600252, guid: 1b43d6eb40db60b419700fd2677e79c4, type: 3}
-      propertyPath: m_LocalPosition.x
-      value: -0.019990541
-      objectReference: {fileID: 0}
-    - target: {fileID: 369465886481600252, guid: 1b43d6eb40db60b419700fd2677e79c4, type: 3}
-      propertyPath: m_LocalPosition.y
-      value: -0.00000000973927
-      objectReference: {fileID: 0}
-    - target: {fileID: 369465886481600252, guid: 1b43d6eb40db60b419700fd2677e79c4, type: 3}
-      propertyPath: m_LocalPosition.z
-      value: -0.000000017680577
-      objectReference: {fileID: 0}
-    - target: {fileID: 900501605465388645, guid: 1b43d6eb40db60b419700fd2677e79c4, type: 3}
-      propertyPath: m_LocalPosition.x
-      value: -0.051807545
-      objectReference: {fileID: 0}
-    - target: {fileID: 900501605465388645, guid: 1b43d6eb40db60b419700fd2677e79c4, type: 3}
-      propertyPath: m_LocalPosition.y
-      value: -0.000000011990778
-      objectReference: {fileID: 0}
-    - target: {fileID: 900501605465388645, guid: 1b43d6eb40db60b419700fd2677e79c4, type: 3}
-      propertyPath: m_LocalPosition.z
-      value: 0.000000018044375
-      objectReference: {fileID: 0}
-    - target: {fileID: 900501605465388645, guid: 1b43d6eb40db60b419700fd2677e79c4, type: 3}
-      propertyPath: m_LocalRotation.z
-      value: 0.0000000013969839
-      objectReference: {fileID: 0}
-    - target: {fileID: 982273793453877819, guid: 1b43d6eb40db60b419700fd2677e79c4, type: 3}
-      propertyPath: m_LocalPosition.x
-      value: -0.040618956
-      objectReference: {fileID: 0}
-    - target: {fileID: 982273793453877819, guid: 1b43d6eb40db60b419700fd2677e79c4, type: 3}
-      propertyPath: m_LocalPosition.y
-      value: -0.011704706
-      objectReference: {fileID: 0}
-    - target: {fileID: 982273793453877819, guid: 1b43d6eb40db60b419700fd2677e79c4, type: 3}
-      propertyPath: m_LocalPosition.z
-      value: 0.0013762489
-      objectReference: {fileID: 0}
-    - target: {fileID: 982273793453877819, guid: 1b43d6eb40db60b419700fd2677e79c4, type: 3}
-      propertyPath: m_LocalRotation.w
-      value: 0.9898138
-      objectReference: {fileID: 0}
-    - target: {fileID: 982273793453877819, guid: 1b43d6eb40db60b419700fd2677e79c4, type: 3}
-      propertyPath: m_LocalRotation.x
-      value: -0.10489068
-      objectReference: {fileID: 0}
-    - target: {fileID: 982273793453877819, guid: 1b43d6eb40db60b419700fd2677e79c4, type: 3}
-      propertyPath: m_LocalRotation.y
-      value: 0.06845523
-      objectReference: {fileID: 0}
-    - target: {fileID: 982273793453877819, guid: 1b43d6eb40db60b419700fd2677e79c4, type: 3}
-      propertyPath: m_LocalRotation.z
-      value: -0.06767922
-      objectReference: {fileID: 0}
-    - target: {fileID: 985327982100911501, guid: 1b43d6eb40db60b419700fd2677e79c4, type: 3}
-      propertyPath: m_LocalPosition.x
-      value: -0.047957703
-      objectReference: {fileID: 0}
-    - target: {fileID: 985327982100911501, guid: 1b43d6eb40db60b419700fd2677e79c4, type: 3}
-      propertyPath: m_LocalPosition.y
-      value: -0.000000016298145
-      objectReference: {fileID: 0}
-    - target: {fileID: 985327982100911501, guid: 1b43d6eb40db60b419700fd2677e79c4, type: 3}
-      propertyPath: m_LocalPosition.z
-      value: -0.000000029802322
-      objectReference: {fileID: 0}
-    - target: {fileID: 985327982100911501, guid: 1b43d6eb40db60b419700fd2677e79c4, type: 3}
-      propertyPath: m_LocalRotation.x
-      value: -0
-      objectReference: {fileID: 0}
-    - target: {fileID: 985327982100911501, guid: 1b43d6eb40db60b419700fd2677e79c4, type: 3}
-      propertyPath: m_LocalRotation.z
-      value: 0.0000000018626449
-      objectReference: {fileID: 0}
-    - target: {fileID: 1224919784555392553, guid: 1b43d6eb40db60b419700fd2677e79c4, type: 3}
-      propertyPath: m_LocalPosition.x
-      value: -0.03868403
-      objectReference: {fileID: 0}
-    - target: {fileID: 1224919784555392553, guid: 1b43d6eb40db60b419700fd2677e79c4, type: 3}
-      propertyPath: m_LocalPosition.y
-      value: -0.0055230055
-      objectReference: {fileID: 0}
-    - target: {fileID: 1224919784555392553, guid: 1b43d6eb40db60b419700fd2677e79c4, type: 3}
-      propertyPath: m_LocalPosition.z
-      value: 0.011204785
-      objectReference: {fileID: 0}
-    - target: {fileID: 1224919784555392553, guid: 1b43d6eb40db60b419700fd2677e79c4, type: 3}
-      propertyPath: m_LocalRotation.w
-      value: 0.9739429
-      objectReference: {fileID: 0}
-    - target: {fileID: 1224919784555392553, guid: 1b43d6eb40db60b419700fd2677e79c4, type: 3}
-      propertyPath: m_LocalRotation.x
-      value: -0.17725912
-      objectReference: {fileID: 0}
-    - target: {fileID: 1224919784555392553, guid: 1b43d6eb40db60b419700fd2677e79c4, type: 3}
-      propertyPath: m_LocalRotation.y
-      value: 0.1384381
-      objectReference: {fileID: 0}
-    - target: {fileID: 1224919784555392553, guid: 1b43d6eb40db60b419700fd2677e79c4, type: 3}
-      propertyPath: m_LocalRotation.z
-      value: -0.029145643
-      objectReference: {fileID: 0}
-    - target: {fileID: 1311250824410602103, guid: 1b43d6eb40db60b419700fd2677e79c4, type: 3}
-      propertyPath: m_LocalPosition.x
-      value: -0.060847025
-      objectReference: {fileID: 0}
-    - target: {fileID: 1311250824410602103, guid: 1b43d6eb40db60b419700fd2677e79c4, type: 3}
-      propertyPath: m_LocalPosition.y
-      value: -0.000000026950147
-      objectReference: {fileID: 0}
-    - target: {fileID: 1311250824410602103, guid: 1b43d6eb40db60b419700fd2677e79c4, type: 3}
-      propertyPath: m_LocalPosition.z
-      value: -0.0000000050204108
-      objectReference: {fileID: 0}
-    - target: {fileID: 1311250824410602103, guid: 1b43d6eb40db60b419700fd2677e79c4, type: 3}
-      propertyPath: m_LocalRotation.z
-      value: -6.984919e-10
-      objectReference: {fileID: 0}
-    - target: {fileID: 1394413225787566799, guid: 1b43d6eb40db60b419700fd2677e79c4, type: 3}
-      propertyPath: m_LocalPosition.x
-      value: -0.041285187
-      objectReference: {fileID: 0}
-    - target: {fileID: 1394413225787566799, guid: 1b43d6eb40db60b419700fd2677e79c4, type: 3}
-      propertyPath: m_LocalPosition.y
-      value: -0.000000052154064
-      objectReference: {fileID: 0}
-    - target: {fileID: 1394413225787566799, guid: 1b43d6eb40db60b419700fd2677e79c4, type: 3}
-      propertyPath: m_LocalPosition.z
-      value: -0.000000009313226
-      objectReference: {fileID: 0}
-    - target: {fileID: 1394413225787566799, guid: 1b43d6eb40db60b419700fd2677e79c4, type: 3}
-      propertyPath: m_LocalRotation.x
-      value: -0
-      objectReference: {fileID: 0}
-    - target: {fileID: 1394413225787566799, guid: 1b43d6eb40db60b419700fd2677e79c4, type: 3}
-      propertyPath: m_LocalRotation.y
-      value: -0
-      objectReference: {fileID: 0}
-    - target: {fileID: 1394413225787566799, guid: 1b43d6eb40db60b419700fd2677e79c4, type: 3}
-      propertyPath: m_LocalRotation.z
-      value: -0
-      objectReference: {fileID: 0}
-    - target: {fileID: 1571317609119407848, guid: 1b43d6eb40db60b419700fd2677e79c4, type: 3}
-      propertyPath: m_LocalPosition.x
-      value: -0.17739606
-      objectReference: {fileID: 0}
-    - target: {fileID: 1571317609119407848, guid: 1b43d6eb40db60b419700fd2677e79c4, type: 3}
-      propertyPath: m_LocalPosition.y
-      value: 1.0353096
-      objectReference: {fileID: 0}
-    - target: {fileID: 1571317609119407848, guid: 1b43d6eb40db60b419700fd2677e79c4, type: 3}
-      propertyPath: m_LocalPosition.z
-      value: -0.39868546
-      objectReference: {fileID: 0}
-    - target: {fileID: 1571317609119407848, guid: 1b43d6eb40db60b419700fd2677e79c4, type: 3}
-      propertyPath: m_LocalRotation.w
-      value: -0.7015485
-      objectReference: {fileID: 0}
-    - target: {fileID: 1571317609119407848, guid: 1b43d6eb40db60b419700fd2677e79c4, type: 3}
-      propertyPath: m_LocalRotation.x
-      value: 0.28813466
-      objectReference: {fileID: 0}
-    - target: {fileID: 1571317609119407848, guid: 1b43d6eb40db60b419700fd2677e79c4, type: 3}
-      propertyPath: m_LocalRotation.y
-      value: -0.5185358
-      objectReference: {fileID: 0}
-    - target: {fileID: 1571317609119407848, guid: 1b43d6eb40db60b419700fd2677e79c4, type: 3}
-      propertyPath: m_LocalRotation.z
-      value: 0.39487815
-      objectReference: {fileID: 0}
-    - target: {fileID: 1603250566574141398, guid: 1b43d6eb40db60b419700fd2677e79c4, type: 3}
-      propertyPath: m_LocalPosition.x
-      value: -0.035532806
-      objectReference: {fileID: 0}
-    - target: {fileID: 1603250566574141398, guid: 1b43d6eb40db60b419700fd2677e79c4, type: 3}
-      propertyPath: m_LocalPosition.y
-      value: 0.00000002436892
-      objectReference: {fileID: 0}
-    - target: {fileID: 1603250566574141398, guid: 1b43d6eb40db60b419700fd2677e79c4, type: 3}
-      propertyPath: m_LocalPosition.z
-      value: 6.8394e-10
-      objectReference: {fileID: 0}
-    - target: {fileID: 2182935335142892868, guid: 1b43d6eb40db60b419700fd2677e79c4, type: 3}
-      propertyPath: m_LocalPosition.x
-      value: -0.037390217
-      objectReference: {fileID: 0}
-    - target: {fileID: 2182935335142892868, guid: 1b43d6eb40db60b419700fd2677e79c4, type: 3}
-      propertyPath: m_LocalPosition.y
-      value: -0.011259144
-      objectReference: {fileID: 0}
-    - target: {fileID: 2182935335142892868, guid: 1b43d6eb40db60b419700fd2677e79c4, type: 3}
-      propertyPath: m_LocalPosition.z
-      value: -0.018525958
-      objectReference: {fileID: 0}
-    - target: {fileID: 2182935335142892868, guid: 1b43d6eb40db60b419700fd2677e79c4, type: 3}
-      propertyPath: m_LocalRotation.w
-      value: 0.9936847
-      objectReference: {fileID: 0}
-    - target: {fileID: 2182935335142892868, guid: 1b43d6eb40db60b419700fd2677e79c4, type: 3}
-      propertyPath: m_LocalRotation.x
-      value: 0.0062662363
-      objectReference: {fileID: 0}
-    - target: {fileID: 2182935335142892868, guid: 1b43d6eb40db60b419700fd2677e79c4, type: 3}
-      propertyPath: m_LocalRotation.y
-      value: -0.0840171
-      objectReference: {fileID: 0}
-    - target: {fileID: 2182935335142892868, guid: 1b43d6eb40db60b419700fd2677e79c4, type: 3}
-      propertyPath: m_LocalRotation.z
-      value: -0.07411184
-      objectReference: {fileID: 0}
-    - target: {fileID: 2454011645194327716, guid: 1b43d6eb40db60b419700fd2677e79c4, type: 3}
-      propertyPath: FineTuning
-      value: 1
-      objectReference: {fileID: 0}
-    - target: {fileID: 2454011645194327716, guid: 1b43d6eb40db60b419700fd2677e79c4, type: 3}
-      propertyPath: _leapProvider
-      value: 
-      objectReference: {fileID: 1874090591}
-    - target: {fileID: 2454011645194327716, guid: 1b43d6eb40db60b419700fd2677e79c4, type: 3}
-      propertyPath: BoundHand.fingers.Array.data[0].fingerTipScaleOffset
-      value: 1
-      objectReference: {fileID: 0}
-    - target: {fileID: 2454011645194327716, guid: 1b43d6eb40db60b419700fd2677e79c4, type: 3}
-      propertyPath: BoundHand.fingers.Array.data[1].fingerTipScaleOffset
-      value: 1
-      objectReference: {fileID: 0}
-    - target: {fileID: 2454011645194327716, guid: 1b43d6eb40db60b419700fd2677e79c4, type: 3}
-      propertyPath: BoundHand.fingers.Array.data[2].fingerTipScaleOffset
-      value: 1
-      objectReference: {fileID: 0}
-    - target: {fileID: 2454011645194327716, guid: 1b43d6eb40db60b419700fd2677e79c4, type: 3}
-      propertyPath: BoundHand.fingers.Array.data[3].fingerTipScaleOffset
-      value: 1
-      objectReference: {fileID: 0}
-    - target: {fileID: 2454011645194327716, guid: 1b43d6eb40db60b419700fd2677e79c4, type: 3}
-      propertyPath: BoundHand.fingers.Array.data[4].fingerTipScaleOffset
-      value: 1
-      objectReference: {fileID: 0}
-    - target: {fileID: 2625696199908417246, guid: 1b43d6eb40db60b419700fd2677e79c4, type: 3}
-      propertyPath: m_LocalScale.x
-      value: 1.1195284
-      objectReference: {fileID: 0}
-    - target: {fileID: 2625696199908417246, guid: 1b43d6eb40db60b419700fd2677e79c4, type: 3}
-      propertyPath: m_LocalScale.y
-      value: 1.1195284
-      objectReference: {fileID: 0}
-    - target: {fileID: 2625696199908417246, guid: 1b43d6eb40db60b419700fd2677e79c4, type: 3}
-      propertyPath: m_LocalScale.z
-      value: 1.1195284
-      objectReference: {fileID: 0}
-    - target: {fileID: 3097134008238498034, guid: 1b43d6eb40db60b419700fd2677e79c4, type: 3}
-      propertyPath: m_LocalPosition.x
-      value: -0.03695312
-      objectReference: {fileID: 0}
-    - target: {fileID: 3097134008238498034, guid: 1b43d6eb40db60b419700fd2677e79c4, type: 3}
-      propertyPath: m_LocalPosition.y
-      value: 0.00000004026653
-      objectReference: {fileID: 0}
-    - target: {fileID: 3097134008238498034, guid: 1b43d6eb40db60b419700fd2677e79c4, type: 3}
-      propertyPath: m_LocalPosition.z
-      value: -0.000000016647391
-      objectReference: {fileID: 0}
-    - target: {fileID: 3620868148920353184, guid: 1b43d6eb40db60b419700fd2677e79c4, type: 3}
-      propertyPath: m_Materials.Array.data[0]
-      value: 
-      objectReference: {fileID: 2100000, guid: e321a46cb1b13ff4496d161f209ef2ef, type: 2}
-    - target: {fileID: 3648151112113200300, guid: 1b43d6eb40db60b419700fd2677e79c4, type: 3}
-      propertyPath: m_LocalPosition.x
-      value: -0.028540233
-      objectReference: {fileID: 0}
-    - target: {fileID: 3648151112113200300, guid: 1b43d6eb40db60b419700fd2677e79c4, type: 3}
-      propertyPath: m_LocalPosition.y
-      value: 0.0049128216
-      objectReference: {fileID: 0}
-    - target: {fileID: 3648151112113200300, guid: 1b43d6eb40db60b419700fd2677e79c4, type: 3}
-      propertyPath: m_LocalPosition.z
-      value: -0.025196549
-      objectReference: {fileID: 0}
-    - target: {fileID: 3648151112113200300, guid: 1b43d6eb40db60b419700fd2677e79c4, type: 3}
-      propertyPath: m_LocalRotation.w
-      value: 0.7650836
-      objectReference: {fileID: 0}
-    - target: {fileID: 3648151112113200300, guid: 1b43d6eb40db60b419700fd2677e79c4, type: 3}
-      propertyPath: m_LocalRotation.x
-      value: 0.5351684
-      objectReference: {fileID: 0}
-    - target: {fileID: 3648151112113200300, guid: 1b43d6eb40db60b419700fd2677e79c4, type: 3}
-      propertyPath: m_LocalRotation.y
-      value: -0.3575551
-      objectReference: {fileID: 0}
-    - target: {fileID: 3648151112113200300, guid: 1b43d6eb40db60b419700fd2677e79c4, type: 3}
-      propertyPath: m_LocalRotation.z
-      value: -0.019904876
-      objectReference: {fileID: 0}
-    - target: {fileID: 3764015723240962162, guid: 1b43d6eb40db60b419700fd2677e79c4, type: 3}
-      propertyPath: m_LocalScale.x
-      value: 1.1291406
-      objectReference: {fileID: 0}
-    - target: {fileID: 3764015723240962162, guid: 1b43d6eb40db60b419700fd2677e79c4, type: 3}
-      propertyPath: m_LocalScale.y
-      value: 0.9999998
-      objectReference: {fileID: 0}
-    - target: {fileID: 3764015723240962162, guid: 1b43d6eb40db60b419700fd2677e79c4, type: 3}
-      propertyPath: m_LocalScale.z
-      value: 0.9999999
-      objectReference: {fileID: 0}
-    - target: {fileID: 3764015723240962162, guid: 1b43d6eb40db60b419700fd2677e79c4, type: 3}
-      propertyPath: m_LocalPosition.x
-      value: -0.023518901
-      objectReference: {fileID: 0}
-    - target: {fileID: 3764015723240962162, guid: 1b43d6eb40db60b419700fd2677e79c4, type: 3}
-      propertyPath: m_LocalPosition.y
-      value: 0.000000041212445
-      objectReference: {fileID: 0}
-    - target: {fileID: 3764015723240962162, guid: 1b43d6eb40db60b419700fd2677e79c4, type: 3}
-      propertyPath: m_LocalPosition.z
-      value: 0.000000026077032
-      objectReference: {fileID: 0}
-    - target: {fileID: 3786634073052504766, guid: 1b43d6eb40db60b419700fd2677e79c4, type: 3}
-      propertyPath: m_LocalScale.x
-      value: 1.3437861
-      objectReference: {fileID: 0}
-    - target: {fileID: 3786634073052504766, guid: 1b43d6eb40db60b419700fd2677e79c4, type: 3}
-      propertyPath: m_LocalScale.y
-      value: 1.0000002
-      objectReference: {fileID: 0}
-    - target: {fileID: 3786634073052504766, guid: 1b43d6eb40db60b419700fd2677e79c4, type: 3}
-      propertyPath: m_LocalScale.z
-      value: 1.0000001
-      objectReference: {fileID: 0}
-    - target: {fileID: 3786634073052504766, guid: 1b43d6eb40db60b419700fd2677e79c4, type: 3}
-      propertyPath: m_LocalPosition.x
-      value: -0.01617647
-      objectReference: {fileID: 0}
-    - target: {fileID: 3786634073052504766, guid: 1b43d6eb40db60b419700fd2677e79c4, type: 3}
-      propertyPath: m_LocalPosition.y
-      value: -0.000000008787303
-      objectReference: {fileID: 0}
-    - target: {fileID: 3786634073052504766, guid: 1b43d6eb40db60b419700fd2677e79c4, type: 3}
-      propertyPath: m_LocalPosition.z
-      value: 0.0000000048894435
-      objectReference: {fileID: 0}
-    - target: {fileID: 4004357699977641678, guid: 1b43d6eb40db60b419700fd2677e79c4, type: 3}
-      propertyPath: m_LocalPosition.x
-      value: -0.039865043
-      objectReference: {fileID: 0}
-    - target: {fileID: 4004357699977641678, guid: 1b43d6eb40db60b419700fd2677e79c4, type: 3}
-      propertyPath: m_LocalPosition.y
-      value: 0.000000026712202
-      objectReference: {fileID: 0}
-    - target: {fileID: 4004357699977641678, guid: 1b43d6eb40db60b419700fd2677e79c4, type: 3}
-      propertyPath: m_LocalPosition.z
-      value: -0.0000000081490725
-      objectReference: {fileID: 0}
-    - target: {fileID: 4069502397648336642, guid: 1b43d6eb40db60b419700fd2677e79c4, type: 3}
-      propertyPath: m_LocalPosition.x
-      value: -0.05770283
-      objectReference: {fileID: 0}
-    - target: {fileID: 4069502397648336642, guid: 1b43d6eb40db60b419700fd2677e79c4, type: 3}
-      propertyPath: m_LocalPosition.y
-      value: -0.000000021245796
-      objectReference: {fileID: 0}
-    - target: {fileID: 4069502397648336642, guid: 1b43d6eb40db60b419700fd2677e79c4, type: 3}
-      propertyPath: m_LocalPosition.z
-      value: 0.000000014901161
-      objectReference: {fileID: 0}
-    - target: {fileID: 4069502397648336642, guid: 1b43d6eb40db60b419700fd2677e79c4, type: 3}
-      propertyPath: m_LocalRotation.z
-      value: -0.0000000026193447
-      objectReference: {fileID: 0}
-    - target: {fileID: 4104340998506250245, guid: 1b43d6eb40db60b419700fd2677e79c4, type: 3}
-      propertyPath: FineTuning
-      value: 1
-      objectReference: {fileID: 0}
-    - target: {fileID: 4104340998506250245, guid: 1b43d6eb40db60b419700fd2677e79c4, type: 3}
-      propertyPath: DebugOptions
-      value: 1
-      objectReference: {fileID: 0}
-    - target: {fileID: 4104340998506250245, guid: 1b43d6eb40db60b419700fd2677e79c4, type: 3}
-      propertyPath: _leapProvider
-      value: 
-      objectReference: {fileID: 1874090591}
-    - target: {fileID: 4104340998506250245, guid: 1b43d6eb40db60b419700fd2677e79c4, type: 3}
-      propertyPath: BoundHand.fingers.Array.data[0].fingerTipScaleOffset
-      value: 1
-      objectReference: {fileID: 0}
-    - target: {fileID: 4104340998506250245, guid: 1b43d6eb40db60b419700fd2677e79c4, type: 3}
-      propertyPath: BoundHand.fingers.Array.data[1].fingerTipScaleOffset
-      value: 1
-      objectReference: {fileID: 0}
-    - target: {fileID: 4104340998506250245, guid: 1b43d6eb40db60b419700fd2677e79c4, type: 3}
-      propertyPath: BoundHand.fingers.Array.data[2].fingerTipScaleOffset
-      value: 1
-      objectReference: {fileID: 0}
-    - target: {fileID: 4104340998506250245, guid: 1b43d6eb40db60b419700fd2677e79c4, type: 3}
-      propertyPath: BoundHand.fingers.Array.data[3].fingerTipScaleOffset
-      value: 1
-      objectReference: {fileID: 0}
-    - target: {fileID: 4104340998506250245, guid: 1b43d6eb40db60b419700fd2677e79c4, type: 3}
-      propertyPath: BoundHand.fingers.Array.data[4].fingerTipScaleOffset
-      value: 1
-      objectReference: {fileID: 0}
-    - target: {fileID: 4117212588111460185, guid: 1b43d6eb40db60b419700fd2677e79c4, type: 3}
-      propertyPath: m_LocalScale.x
-      value: 1.147907
-      objectReference: {fileID: 0}
-    - target: {fileID: 4117212588111460185, guid: 1b43d6eb40db60b419700fd2677e79c4, type: 3}
-      propertyPath: m_LocalScale.y
-      value: 0.9999998
-      objectReference: {fileID: 0}
-    - target: {fileID: 4117212588111460185, guid: 1b43d6eb40db60b419700fd2677e79c4, type: 3}
-      propertyPath: m_LocalScale.z
-      value: 0.99999994
-      objectReference: {fileID: 0}
-    - target: {fileID: 4117212588111460185, guid: 1b43d6eb40db60b419700fd2677e79c4, type: 3}
-      propertyPath: m_LocalPosition.x
-      value: -0.022911392
-      objectReference: {fileID: 0}
-    - target: {fileID: 4117212588111460185, guid: 1b43d6eb40db60b419700fd2677e79c4, type: 3}
-      propertyPath: m_LocalPosition.y
-      value: 6.4012795e-11
-      objectReference: {fileID: 0}
-    - target: {fileID: 4117212588111460185, guid: 1b43d6eb40db60b419700fd2677e79c4, type: 3}
-      propertyPath: m_LocalPosition.z
-      value: -0.0000000020954758
-      objectReference: {fileID: 0}
-    - target: {fileID: 4263765940439961849, guid: 1b43d6eb40db60b419700fd2677e79c4, type: 3}
-      propertyPath: m_LocalPosition.x
-      value: -0.039762653
-      objectReference: {fileID: 0}
-    - target: {fileID: 4263765940439961849, guid: 1b43d6eb40db60b419700fd2677e79c4, type: 3}
-      propertyPath: m_LocalPosition.y
-      value: -0.0125791505
-      objectReference: {fileID: 0}
-    - target: {fileID: 4263765940439961849, guid: 1b43d6eb40db60b419700fd2677e79c4, type: 3}
-      propertyPath: m_LocalPosition.z
-      value: -0.008710565
-      objectReference: {fileID: 0}
-    - target: {fileID: 4263765940439961849, guid: 1b43d6eb40db60b419700fd2677e79c4, type: 3}
-      propertyPath: m_LocalRotation.w
-      value: 0.99437046
-      objectReference: {fileID: 0}
-    - target: {fileID: 4263765940439961849, guid: 1b43d6eb40db60b419700fd2677e79c4, type: 3}
-      propertyPath: m_LocalRotation.x
-      value: -0.07399492
-      objectReference: {fileID: 0}
-    - target: {fileID: 4263765940439961849, guid: 1b43d6eb40db60b419700fd2677e79c4, type: 3}
-      propertyPath: m_LocalRotation.y
-      value: -0.009242207
-      objectReference: {fileID: 0}
-    - target: {fileID: 4263765940439961849, guid: 1b43d6eb40db60b419700fd2677e79c4, type: 3}
-      propertyPath: m_LocalRotation.z
-      value: -0.07527782
-      objectReference: {fileID: 0}
-    - target: {fileID: 4264100358623825635, guid: 1b43d6eb40db60b419700fd2677e79c4, type: 3}
-      propertyPath: m_LocalPosition.x
-      value: -0.029244427
-      objectReference: {fileID: 0}
-    - target: {fileID: 4264100358623825635, guid: 1b43d6eb40db60b419700fd2677e79c4, type: 3}
-      propertyPath: m_LocalPosition.y
-      value: 9.313226e-10
-      objectReference: {fileID: 0}
-    - target: {fileID: 4264100358623825635, guid: 1b43d6eb40db60b419700fd2677e79c4, type: 3}
-      propertyPath: m_LocalPosition.z
-      value: 0.0000000023283064
-      objectReference: {fileID: 0}
-    - target: {fileID: 4756413710029136320, guid: 1b43d6eb40db60b419700fd2677e79c4, type: 3}
-      propertyPath: m_Name
-      value: VisualHands
-      objectReference: {fileID: 0}
-    - target: {fileID: 4756413710029136320, guid: 1b43d6eb40db60b419700fd2677e79c4, type: 3}
-      propertyPath: m_IsActive
-      value: 1
-      objectReference: {fileID: 0}
-    - target: {fileID: 4877511693351618658, guid: 1b43d6eb40db60b419700fd2677e79c4, type: 3}
-      propertyPath: m_LocalScale.x
-      value: -1.1195283
-      objectReference: {fileID: 0}
-    - target: {fileID: 4877511693351618658, guid: 1b43d6eb40db60b419700fd2677e79c4, type: 3}
-      propertyPath: m_LocalScale.y
-      value: 1.1195283
-      objectReference: {fileID: 0}
-    - target: {fileID: 4877511693351618658, guid: 1b43d6eb40db60b419700fd2677e79c4, type: 3}
-      propertyPath: m_LocalScale.z
-      value: 1.1195283
-      objectReference: {fileID: 0}
-    - target: {fileID: 5539325652059363028, guid: 1b43d6eb40db60b419700fd2677e79c4, type: 3}
-      propertyPath: m_RootOrder
-      value: 0
-      objectReference: {fileID: 0}
-    - target: {fileID: 5539325652059363028, guid: 1b43d6eb40db60b419700fd2677e79c4, type: 3}
-      propertyPath: m_LocalPosition.x
-      value: 0
-      objectReference: {fileID: 0}
-    - target: {fileID: 5539325652059363028, guid: 1b43d6eb40db60b419700fd2677e79c4, type: 3}
-      propertyPath: m_LocalPosition.y
-      value: 0
-      objectReference: {fileID: 0}
-    - target: {fileID: 5539325652059363028, guid: 1b43d6eb40db60b419700fd2677e79c4, type: 3}
-      propertyPath: m_LocalPosition.z
-      value: 0
-      objectReference: {fileID: 0}
-    - target: {fileID: 5539325652059363028, guid: 1b43d6eb40db60b419700fd2677e79c4, type: 3}
-      propertyPath: m_LocalRotation.w
-      value: 1
-      objectReference: {fileID: 0}
-    - target: {fileID: 5539325652059363028, guid: 1b43d6eb40db60b419700fd2677e79c4, type: 3}
-      propertyPath: m_LocalRotation.x
-      value: 0
-      objectReference: {fileID: 0}
-    - target: {fileID: 5539325652059363028, guid: 1b43d6eb40db60b419700fd2677e79c4, type: 3}
-      propertyPath: m_LocalRotation.y
-      value: 0
-      objectReference: {fileID: 0}
-    - target: {fileID: 5539325652059363028, guid: 1b43d6eb40db60b419700fd2677e79c4, type: 3}
-      propertyPath: m_LocalRotation.z
-      value: 0
-      objectReference: {fileID: 0}
-    - target: {fileID: 5539325652059363028, guid: 1b43d6eb40db60b419700fd2677e79c4, type: 3}
-      propertyPath: m_LocalEulerAnglesHint.x
-      value: 0
-      objectReference: {fileID: 0}
-    - target: {fileID: 5539325652059363028, guid: 1b43d6eb40db60b419700fd2677e79c4, type: 3}
-      propertyPath: m_LocalEulerAnglesHint.y
-      value: 0
-      objectReference: {fileID: 0}
-    - target: {fileID: 5539325652059363028, guid: 1b43d6eb40db60b419700fd2677e79c4, type: 3}
-      propertyPath: m_LocalEulerAnglesHint.z
-      value: 0
-      objectReference: {fileID: 0}
-    - target: {fileID: 5565047511808063054, guid: 1b43d6eb40db60b419700fd2677e79c4, type: 3}
-      propertyPath: m_LocalPosition.x
-      value: -0.036953133
-      objectReference: {fileID: 0}
-    - target: {fileID: 5565047511808063054, guid: 1b43d6eb40db60b419700fd2677e79c4, type: 3}
-      propertyPath: m_LocalPosition.y
-      value: 0.0000000087736405
-      objectReference: {fileID: 0}
-    - target: {fileID: 5565047511808063054, guid: 1b43d6eb40db60b419700fd2677e79c4, type: 3}
-      propertyPath: m_LocalPosition.z
-      value: -0.000000003873138
-      objectReference: {fileID: 0}
-    - target: {fileID: 5787804873486477426, guid: 1b43d6eb40db60b419700fd2677e79c4, type: 3}
-      propertyPath: m_LocalPosition.x
-      value: -0.039864946
-      objectReference: {fileID: 0}
-    - target: {fileID: 5787804873486477426, guid: 1b43d6eb40db60b419700fd2677e79c4, type: 3}
-      propertyPath: m_LocalPosition.y
-      value: -0.000000021295195
-      objectReference: {fileID: 0}
-    - target: {fileID: 5787804873486477426, guid: 1b43d6eb40db60b419700fd2677e79c4, type: 3}
-      propertyPath: m_LocalPosition.z
-      value: -0.000000016298145
-      objectReference: {fileID: 0}
-    - target: {fileID: 6002432310086251522, guid: 1b43d6eb40db60b419700fd2677e79c4, type: 3}
-      propertyPath: m_LocalScale.x
-      value: 1.3437866
-      objectReference: {fileID: 0}
-    - target: {fileID: 6002432310086251522, guid: 1b43d6eb40db60b419700fd2677e79c4, type: 3}
-      propertyPath: m_LocalScale.y
-      value: 1.0000002
-      objectReference: {fileID: 0}
-    - target: {fileID: 6002432310086251522, guid: 1b43d6eb40db60b419700fd2677e79c4, type: 3}
-      propertyPath: m_LocalScale.z
-      value: 1.0000002
-      objectReference: {fileID: 0}
-    - target: {fileID: 6002432310086251522, guid: 1b43d6eb40db60b419700fd2677e79c4, type: 3}
-      propertyPath: m_LocalPosition.x
-      value: -0.016176477
-      objectReference: {fileID: 0}
-    - target: {fileID: 6002432310086251522, guid: 1b43d6eb40db60b419700fd2677e79c4, type: 3}
-      propertyPath: m_LocalPosition.y
-      value: -0.0000000027939677
-      objectReference: {fileID: 0}
-    - target: {fileID: 6002432310086251522, guid: 1b43d6eb40db60b419700fd2677e79c4, type: 3}
-      propertyPath: m_LocalPosition.z
-      value: 0.000000009313226
-      objectReference: {fileID: 0}
-    - target: {fileID: 6051790722496523982, guid: 1b43d6eb40db60b419700fd2677e79c4, type: 3}
-      propertyPath: m_LocalScale.x
-      value: 1.1291404
-      objectReference: {fileID: 0}
-    - target: {fileID: 6051790722496523982, guid: 1b43d6eb40db60b419700fd2677e79c4, type: 3}
-      propertyPath: m_LocalScale.y
-      value: 1.0000001
-      objectReference: {fileID: 0}
-    - target: {fileID: 6051790722496523982, guid: 1b43d6eb40db60b419700fd2677e79c4, type: 3}
-      propertyPath: m_LocalScale.z
-      value: 0.9999999
-      objectReference: {fileID: 0}
-    - target: {fileID: 6051790722496523982, guid: 1b43d6eb40db60b419700fd2677e79c4, type: 3}
-      propertyPath: m_LocalPosition.x
-      value: -0.023518804
-      objectReference: {fileID: 0}
-    - target: {fileID: 6051790722496523982, guid: 1b43d6eb40db60b419700fd2677e79c4, type: 3}
-      propertyPath: m_LocalPosition.y
-      value: -0.000000036939554
-      objectReference: {fileID: 0}
-    - target: {fileID: 6051790722496523982, guid: 1b43d6eb40db60b419700fd2677e79c4, type: 3}
-      propertyPath: m_LocalPosition.z
-      value: 0.000000012340024
-      objectReference: {fileID: 0}
-    - target: {fileID: 6152174209907804688, guid: 1b43d6eb40db60b419700fd2677e79c4, type: 3}
-      propertyPath: m_LocalPosition.x
-      value: -0.028540226
-      objectReference: {fileID: 0}
-    - target: {fileID: 6152174209907804688, guid: 1b43d6eb40db60b419700fd2677e79c4, type: 3}
-      propertyPath: m_LocalPosition.y
-      value: 0.004912831
-      objectReference: {fileID: 0}
-    - target: {fileID: 6152174209907804688, guid: 1b43d6eb40db60b419700fd2677e79c4, type: 3}
-      propertyPath: m_LocalPosition.z
-      value: -0.025196554
-      objectReference: {fileID: 0}
-    - target: {fileID: 6152174209907804688, guid: 1b43d6eb40db60b419700fd2677e79c4, type: 3}
-      propertyPath: m_LocalRotation.w
-      value: 0.7650837
-      objectReference: {fileID: 0}
-    - target: {fileID: 6152174209907804688, guid: 1b43d6eb40db60b419700fd2677e79c4, type: 3}
-      propertyPath: m_LocalRotation.x
-      value: 0.53516835
-      objectReference: {fileID: 0}
-    - target: {fileID: 6152174209907804688, guid: 1b43d6eb40db60b419700fd2677e79c4, type: 3}
-      propertyPath: m_LocalRotation.y
-      value: -0.35755518
-      objectReference: {fileID: 0}
-    - target: {fileID: 6152174209907804688, guid: 1b43d6eb40db60b419700fd2677e79c4, type: 3}
-      propertyPath: m_LocalRotation.z
-      value: -0.019904912
-      objectReference: {fileID: 0}
-    - target: {fileID: 6196908724800935708, guid: 1b43d6eb40db60b419700fd2677e79c4, type: 3}
-      propertyPath: m_Materials.Array.data[0]
-      value: 
-      objectReference: {fileID: 2100000, guid: e321a46cb1b13ff4496d161f209ef2ef, type: 2}
-    - target: {fileID: 6695673191794116165, guid: 1b43d6eb40db60b419700fd2677e79c4, type: 3}
-      propertyPath: m_LocalPosition.x
-      value: -0.039762557
-      objectReference: {fileID: 0}
-    - target: {fileID: 6695673191794116165, guid: 1b43d6eb40db60b419700fd2677e79c4, type: 3}
-      propertyPath: m_LocalPosition.y
-      value: -0.012579203
-      objectReference: {fileID: 0}
-    - target: {fileID: 6695673191794116165, guid: 1b43d6eb40db60b419700fd2677e79c4, type: 3}
-      propertyPath: m_LocalPosition.z
-      value: -0.008710574
-      objectReference: {fileID: 0}
-    - target: {fileID: 6695673191794116165, guid: 1b43d6eb40db60b419700fd2677e79c4, type: 3}
-      propertyPath: m_LocalRotation.w
-      value: 0.99437046
-      objectReference: {fileID: 0}
-    - target: {fileID: 6695673191794116165, guid: 1b43d6eb40db60b419700fd2677e79c4, type: 3}
-      propertyPath: m_LocalRotation.x
-      value: -0.073994935
-      objectReference: {fileID: 0}
-    - target: {fileID: 6695673191794116165, guid: 1b43d6eb40db60b419700fd2677e79c4, type: 3}
-      propertyPath: m_LocalRotation.y
-      value: -0.009242207
-      objectReference: {fileID: 0}
-    - target: {fileID: 6695673191794116165, guid: 1b43d6eb40db60b419700fd2677e79c4, type: 3}
-      propertyPath: m_LocalRotation.z
-      value: -0.07527788
-      objectReference: {fileID: 0}
-    - target: {fileID: 6696042776796616799, guid: 1b43d6eb40db60b419700fd2677e79c4, type: 3}
-      propertyPath: m_LocalPosition.x
-      value: -0.029244415
-      objectReference: {fileID: 0}
-    - target: {fileID: 6696042776796616799, guid: 1b43d6eb40db60b419700fd2677e79c4, type: 3}
-      propertyPath: m_LocalPosition.y
-      value: -0.0000000073416366
-      objectReference: {fileID: 0}
-    - target: {fileID: 6696042776796616799, guid: 1b43d6eb40db60b419700fd2677e79c4, type: 3}
-      propertyPath: m_LocalPosition.z
-      value: 0.000000006519258
-      objectReference: {fileID: 0}
-    - target: {fileID: 6837441469575176677, guid: 1b43d6eb40db60b419700fd2677e79c4, type: 3}
-      propertyPath: m_LocalScale.x
-      value: 1.147907
-      objectReference: {fileID: 0}
-    - target: {fileID: 6837441469575176677, guid: 1b43d6eb40db60b419700fd2677e79c4, type: 3}
-      propertyPath: m_LocalScale.y
-      value: 0.99999994
-      objectReference: {fileID: 0}
-    - target: {fileID: 6837441469575176677, guid: 1b43d6eb40db60b419700fd2677e79c4, type: 3}
-      propertyPath: m_LocalScale.z
-      value: 1
-      objectReference: {fileID: 0}
-    - target: {fileID: 6837441469575176677, guid: 1b43d6eb40db60b419700fd2677e79c4, type: 3}
-      propertyPath: m_LocalPosition.x
-      value: -0.0229114
-      objectReference: {fileID: 0}
-    - target: {fileID: 6837441469575176677, guid: 1b43d6eb40db60b419700fd2677e79c4, type: 3}
-      propertyPath: m_LocalPosition.y
-      value: 0.000000018098664
-      objectReference: {fileID: 0}
-    - target: {fileID: 6837441469575176677, guid: 1b43d6eb40db60b419700fd2677e79c4, type: 3}
-      propertyPath: m_LocalPosition.z
-      value: 0.000000004532358
-      objectReference: {fileID: 0}
-    - target: {fileID: 6897818203582767550, guid: 1b43d6eb40db60b419700fd2677e79c4, type: 3}
-      propertyPath: m_LocalPosition.x
-      value: -0.05770283
-      objectReference: {fileID: 0}
-    - target: {fileID: 6897818203582767550, guid: 1b43d6eb40db60b419700fd2677e79c4, type: 3}
-      propertyPath: m_LocalPosition.y
-      value: -0.000000039406586
-      objectReference: {fileID: 0}
-    - target: {fileID: 6897818203582767550, guid: 1b43d6eb40db60b419700fd2677e79c4, type: 3}
-      propertyPath: m_LocalPosition.z
-      value: -0.000000018859282
-      objectReference: {fileID: 0}
-    - target: {fileID: 6897818203582767550, guid: 1b43d6eb40db60b419700fd2677e79c4, type: 3}
-      propertyPath: m_LocalRotation.z
-      value: -0.0000000024447218
-      objectReference: {fileID: 0}
-    - target: {fileID: 7124875508448729152, guid: 1b43d6eb40db60b419700fd2677e79c4, type: 3}
-      propertyPath: m_LocalScale.x
-      value: 1.1407828
-      objectReference: {fileID: 0}
-    - target: {fileID: 7124875508448729152, guid: 1b43d6eb40db60b419700fd2677e79c4, type: 3}
-      propertyPath: m_LocalScale.y
-      value: 1
-      objectReference: {fileID: 0}
-    - target: {fileID: 7124875508448729152, guid: 1b43d6eb40db60b419700fd2677e79c4, type: 3}
-      propertyPath: m_LocalScale.z
-      value: 1
-      objectReference: {fileID: 0}
-    - target: {fileID: 7124875508448729152, guid: 1b43d6eb40db60b419700fd2677e79c4, type: 3}
-      propertyPath: m_LocalPosition.x
-      value: -0.019990541
-      objectReference: {fileID: 0}
-    - target: {fileID: 7124875508448729152, guid: 1b43d6eb40db60b419700fd2677e79c4, type: 3}
-      propertyPath: m_LocalPosition.y
-      value: -0.000000015220126
-      objectReference: {fileID: 0}
-    - target: {fileID: 7124875508448729152, guid: 1b43d6eb40db60b419700fd2677e79c4, type: 3}
-      propertyPath: m_LocalPosition.z
-      value: -0.000000015948899
-      objectReference: {fileID: 0}
-    - target: {fileID: 7344169230709924665, guid: 1b43d6eb40db60b419700fd2677e79c4, type: 3}
-      propertyPath: m_LocalScale.x
-      value: 1.1738296
-      objectReference: {fileID: 0}
-    - target: {fileID: 7344169230709924665, guid: 1b43d6eb40db60b419700fd2677e79c4, type: 3}
-      propertyPath: m_LocalScale.y
-      value: 0.99999964
-      objectReference: {fileID: 0}
-    - target: {fileID: 7344169230709924665, guid: 1b43d6eb40db60b419700fd2677e79c4, type: 3}
-      propertyPath: m_LocalScale.z
-      value: 0.9999998
-      objectReference: {fileID: 0}
-    - target: {fileID: 7344169230709924665, guid: 1b43d6eb40db60b419700fd2677e79c4, type: 3}
-      propertyPath: m_LocalPosition.x
-      value: -0.028199434
-      objectReference: {fileID: 0}
-    - target: {fileID: 7344169230709924665, guid: 1b43d6eb40db60b419700fd2677e79c4, type: 3}
-      propertyPath: m_LocalPosition.y
-      value: 0.000000055879354
-      objectReference: {fileID: 0}
-    - target: {fileID: 7344169230709924665, guid: 1b43d6eb40db60b419700fd2677e79c4, type: 3}
-      propertyPath: m_LocalPosition.z
-      value: 0.000000020489097
-      objectReference: {fileID: 0}
-    - target: {fileID: 7665552133413256327, guid: 1b43d6eb40db60b419700fd2677e79c4, type: 3}
-      propertyPath: m_LocalPosition.x
-      value: -0.040618956
-      objectReference: {fileID: 0}
-    - target: {fileID: 7665552133413256327, guid: 1b43d6eb40db60b419700fd2677e79c4, type: 3}
-      propertyPath: m_LocalPosition.y
-      value: -0.011704721
-      objectReference: {fileID: 0}
-    - target: {fileID: 7665552133413256327, guid: 1b43d6eb40db60b419700fd2677e79c4, type: 3}
-      propertyPath: m_LocalPosition.z
-      value: 0.0013762303
-      objectReference: {fileID: 0}
-    - target: {fileID: 7665552133413256327, guid: 1b43d6eb40db60b419700fd2677e79c4, type: 3}
-      propertyPath: m_LocalRotation.w
-      value: 0.9898138
-      objectReference: {fileID: 0}
-    - target: {fileID: 7665552133413256327, guid: 1b43d6eb40db60b419700fd2677e79c4, type: 3}
-      propertyPath: m_LocalRotation.x
-      value: -0.10489069
-      objectReference: {fileID: 0}
-    - target: {fileID: 7665552133413256327, guid: 1b43d6eb40db60b419700fd2677e79c4, type: 3}
-      propertyPath: m_LocalRotation.y
-      value: 0.06845519
-      objectReference: {fileID: 0}
-    - target: {fileID: 7665552133413256327, guid: 1b43d6eb40db60b419700fd2677e79c4, type: 3}
-      propertyPath: m_LocalRotation.z
-      value: -0.06767917
-      objectReference: {fileID: 0}
-    - target: {fileID: 7668690456461132593, guid: 1b43d6eb40db60b419700fd2677e79c4, type: 3}
-      propertyPath: m_LocalPosition.x
-      value: -0.04795781
-      objectReference: {fileID: 0}
-    - target: {fileID: 7668690456461132593, guid: 1b43d6eb40db60b419700fd2677e79c4, type: 3}
-      propertyPath: m_LocalPosition.y
-      value: 0.000000044703484
-      objectReference: {fileID: 0}
-    - target: {fileID: 7668690456461132593, guid: 1b43d6eb40db60b419700fd2677e79c4, type: 3}
-      propertyPath: m_LocalPosition.z
-      value: -0.000000005820766
-      objectReference: {fileID: 0}
-    - target: {fileID: 7668690456461132593, guid: 1b43d6eb40db60b419700fd2677e79c4, type: 3}
-      propertyPath: m_LocalRotation.x
-      value: -0
-      objectReference: {fileID: 0}
-    - target: {fileID: 7668690456461132593, guid: 1b43d6eb40db60b419700fd2677e79c4, type: 3}
-      propertyPath: m_LocalRotation.z
-      value: -0
-      objectReference: {fileID: 0}
-    - target: {fileID: 7763931647753658585, guid: 1b43d6eb40db60b419700fd2677e79c4, type: 3}
-      propertyPath: m_LocalPosition.x
-      value: -0.05180755
-      objectReference: {fileID: 0}
-    - target: {fileID: 7763931647753658585, guid: 1b43d6eb40db60b419700fd2677e79c4, type: 3}
-      propertyPath: m_LocalPosition.y
-      value: 0.000000006868504
-      objectReference: {fileID: 0}
-    - target: {fileID: 7763931647753658585, guid: 1b43d6eb40db60b419700fd2677e79c4, type: 3}
-      propertyPath: m_LocalPosition.z
-      value: 0.0000000067520887
-      objectReference: {fileID: 0}
-    - target: {fileID: 7763931647753658585, guid: 1b43d6eb40db60b419700fd2677e79c4, type: 3}
-      propertyPath: m_LocalRotation.y
-      value: -0.000000007450581
-      objectReference: {fileID: 0}
-    - target: {fileID: 7763931647753658585, guid: 1b43d6eb40db60b419700fd2677e79c4, type: 3}
-      propertyPath: m_LocalRotation.z
-      value: 0.0000000037252903
-      objectReference: {fileID: 0}
-    - target: {fileID: 8214526309287836010, guid: 1b43d6eb40db60b419700fd2677e79c4, type: 3}
-      propertyPath: m_LocalPosition.x
-      value: -0.035532814
-      objectReference: {fileID: 0}
-    - target: {fileID: 8214526309287836010, guid: 1b43d6eb40db60b419700fd2677e79c4, type: 3}
-      propertyPath: m_LocalPosition.y
-      value: 0.000000011359063
-      objectReference: {fileID: 0}
-    - target: {fileID: 8214526309287836010, guid: 1b43d6eb40db60b419700fd2677e79c4, type: 3}
-      propertyPath: m_LocalPosition.z
-      value: -0.0000000059226295
-      objectReference: {fileID: 0}
-    - target: {fileID: 8218592994879277140, guid: 1b43d6eb40db60b419700fd2677e79c4, type: 3}
-      propertyPath: m_LocalPosition.x
-      value: -0.17739601
-      objectReference: {fileID: 0}
-    - target: {fileID: 8218592994879277140, guid: 1b43d6eb40db60b419700fd2677e79c4, type: 3}
-      propertyPath: m_LocalPosition.y
-      value: 1.0353094
-      objectReference: {fileID: 0}
-    - target: {fileID: 8218592994879277140, guid: 1b43d6eb40db60b419700fd2677e79c4, type: 3}
-      propertyPath: m_LocalPosition.z
-      value: -0.39868537
-      objectReference: {fileID: 0}
-    - target: {fileID: 8218592994879277140, guid: 1b43d6eb40db60b419700fd2677e79c4, type: 3}
-      propertyPath: m_LocalRotation.w
-      value: -0.7015485
-      objectReference: {fileID: 0}
-    - target: {fileID: 8218592994879277140, guid: 1b43d6eb40db60b419700fd2677e79c4, type: 3}
-      propertyPath: m_LocalRotation.x
-      value: 0.28813463
-      objectReference: {fileID: 0}
-    - target: {fileID: 8218592994879277140, guid: 1b43d6eb40db60b419700fd2677e79c4, type: 3}
-      propertyPath: m_LocalRotation.y
-      value: -0.5185359
-      objectReference: {fileID: 0}
-    - target: {fileID: 8218592994879277140, guid: 1b43d6eb40db60b419700fd2677e79c4, type: 3}
-      propertyPath: m_LocalRotation.z
-      value: 0.39487806
-      objectReference: {fileID: 0}
-    - target: {fileID: 8401971646264999027, guid: 1b43d6eb40db60b419700fd2677e79c4, type: 3}
-      propertyPath: m_LocalPosition.x
-      value: -0.041285172
-      objectReference: {fileID: 0}
-    - target: {fileID: 8401971646264999027, guid: 1b43d6eb40db60b419700fd2677e79c4, type: 3}
-      propertyPath: m_LocalPosition.y
-      value: -0.000000035390258
-      objectReference: {fileID: 0}
-    - target: {fileID: 8401971646264999027, guid: 1b43d6eb40db60b419700fd2677e79c4, type: 3}
-      propertyPath: m_LocalPosition.z
-      value: 0.000000014901161
-      objectReference: {fileID: 0}
-    - target: {fileID: 8401971646264999027, guid: 1b43d6eb40db60b419700fd2677e79c4, type: 3}
-      propertyPath: m_LocalRotation.x
-      value: -0
-      objectReference: {fileID: 0}
-    - target: {fileID: 8401971646264999027, guid: 1b43d6eb40db60b419700fd2677e79c4, type: 3}
-      propertyPath: m_LocalRotation.y
-      value: -0
-      objectReference: {fileID: 0}
-    - target: {fileID: 8401971646264999027, guid: 1b43d6eb40db60b419700fd2677e79c4, type: 3}
-      propertyPath: m_LocalRotation.z
-      value: 0.000000014901161
-      objectReference: {fileID: 0}
-    - target: {fileID: 8498926295739354315, guid: 1b43d6eb40db60b419700fd2677e79c4, type: 3}
-      propertyPath: m_LocalPosition.x
-      value: -0.060847025
-      objectReference: {fileID: 0}
-    - target: {fileID: 8498926295739354315, guid: 1b43d6eb40db60b419700fd2677e79c4, type: 3}
-      propertyPath: m_LocalPosition.y
-      value: -0.000000017636921
-      objectReference: {fileID: 0}
-    - target: {fileID: 8498926295739354315, guid: 1b43d6eb40db60b419700fd2677e79c4, type: 3}
-      propertyPath: m_LocalPosition.z
-      value: -0.0000000019208528
-      objectReference: {fileID: 0}
-    - target: {fileID: 8498926295739354315, guid: 1b43d6eb40db60b419700fd2677e79c4, type: 3}
-      propertyPath: m_LocalRotation.x
-      value: -0
-      objectReference: {fileID: 0}
-    - target: {fileID: 8498926295739354315, guid: 1b43d6eb40db60b419700fd2677e79c4, type: 3}
-      propertyPath: m_LocalRotation.z
-      value: -0.0000000019208528
-      objectReference: {fileID: 0}
-    - target: {fileID: 8592856885087860885, guid: 1b43d6eb40db60b419700fd2677e79c4, type: 3}
-      propertyPath: m_LocalPosition.x
-      value: -0.038684126
-      objectReference: {fileID: 0}
-    - target: {fileID: 8592856885087860885, guid: 1b43d6eb40db60b419700fd2677e79c4, type: 3}
-      propertyPath: m_LocalPosition.y
-      value: -0.0055229515
-      objectReference: {fileID: 0}
-    - target: {fileID: 8592856885087860885, guid: 1b43d6eb40db60b419700fd2677e79c4, type: 3}
-      propertyPath: m_LocalPosition.z
-      value: 0.011204792
-      objectReference: {fileID: 0}
-    - target: {fileID: 8592856885087860885, guid: 1b43d6eb40db60b419700fd2677e79c4, type: 3}
-      propertyPath: m_LocalRotation.w
-      value: 0.9739429
-      objectReference: {fileID: 0}
-    - target: {fileID: 8592856885087860885, guid: 1b43d6eb40db60b419700fd2677e79c4, type: 3}
-      propertyPath: m_LocalRotation.x
-      value: -0.17725916
-      objectReference: {fileID: 0}
-    - target: {fileID: 8592856885087860885, guid: 1b43d6eb40db60b419700fd2677e79c4, type: 3}
-      propertyPath: m_LocalRotation.y
-      value: 0.13843817
-      objectReference: {fileID: 0}
-    - target: {fileID: 8592856885087860885, guid: 1b43d6eb40db60b419700fd2677e79c4, type: 3}
-      propertyPath: m_LocalRotation.z
-      value: -0.029145628
-      objectReference: {fileID: 0}
-    - target: {fileID: 8758208101913261048, guid: 1b43d6eb40db60b419700fd2677e79c4, type: 3}
-      propertyPath: m_LocalPosition.x
-      value: -0.037390225
-      objectReference: {fileID: 0}
-    - target: {fileID: 8758208101913261048, guid: 1b43d6eb40db60b419700fd2677e79c4, type: 3}
-      propertyPath: m_LocalPosition.y
-      value: -0.011259159
-      objectReference: {fileID: 0}
-    - target: {fileID: 8758208101913261048, guid: 1b43d6eb40db60b419700fd2677e79c4, type: 3}
-      propertyPath: m_LocalPosition.z
-      value: -0.018525962
-      objectReference: {fileID: 0}
-    - target: {fileID: 8758208101913261048, guid: 1b43d6eb40db60b419700fd2677e79c4, type: 3}
-      propertyPath: m_LocalRotation.w
-      value: 0.99368477
-      objectReference: {fileID: 0}
-    - target: {fileID: 8758208101913261048, guid: 1b43d6eb40db60b419700fd2677e79c4, type: 3}
-      propertyPath: m_LocalRotation.x
-      value: 0.006266251
-      objectReference: {fileID: 0}
-    - target: {fileID: 8758208101913261048, guid: 1b43d6eb40db60b419700fd2677e79c4, type: 3}
-      propertyPath: m_LocalRotation.y
-      value: -0.0840171
-      objectReference: {fileID: 0}
-    - target: {fileID: 8758208101913261048, guid: 1b43d6eb40db60b419700fd2677e79c4, type: 3}
-      propertyPath: m_LocalRotation.z
-      value: -0.07411179
-      objectReference: {fileID: 0}
-    m_RemovedComponents: []
-  m_SourcePrefab: {fileID: 100100000, guid: 1b43d6eb40db60b419700fd2677e79c4, type: 3}
---- !u!4 &688815171 stripped
-Transform:
-  m_CorrespondingSourceObject: {fileID: 5539325652059363028, guid: 1b43d6eb40db60b419700fd2677e79c4, type: 3}
-  m_PrefabInstance: {fileID: 688815170}
-  m_PrefabAsset: {fileID: 0}
---- !u!1 &690041506
-GameObject:
-  m_ObjectHideFlags: 0
-  m_CorrespondingSourceObject: {fileID: 0}
-  m_PrefabInstance: {fileID: 0}
-  m_PrefabAsset: {fileID: 0}
-  serializedVersion: 6
-  m_Component:
-  - component: {fileID: 690041508}
-  - component: {fileID: 690041507}
-  - component: {fileID: 690041509}
-  - component: {fileID: 690041510}
-  m_Layer: 0
-  m_Name: Right Ring Joint 2
-  m_TagString: Untagged
-  m_Icon: {fileID: 0}
-  m_NavMeshLayer: 0
-  m_StaticEditorFlags: 0
-  m_IsActive: 1
---- !u!136 &690041507
-CapsuleCollider:
-  m_ObjectHideFlags: 0
-  m_CorrespondingSourceObject: {fileID: 0}
-  m_PrefabInstance: {fileID: 0}
-  m_PrefabAsset: {fileID: 0}
-  m_GameObject: {fileID: 690041506}
-  m_Material: {fileID: 1137393251}
-  m_IsTrigger: 0
-  m_Enabled: 1
-  m_Radius: 0.004
-  m_Height: 0.0253
-  m_Direction: 2
-  m_Center: {x: 0, y: 0, z: 0.00865}
---- !u!4 &690041508
-Transform:
-  m_ObjectHideFlags: 0
-  m_CorrespondingSourceObject: {fileID: 0}
-  m_PrefabInstance: {fileID: 0}
-  m_PrefabAsset: {fileID: 0}
-  m_GameObject: {fileID: 690041506}
-  m_LocalRotation: {x: -0, y: -0, z: -0, w: 1}
-  m_LocalPosition: {x: 0, y: 0, z: 0.02565}
-  m_LocalScale: {x: 1, y: 1, z: 1}
-  m_Children: []
-  m_Father: {fileID: 1007382325}
-  m_RootOrder: 0
-  m_LocalEulerAnglesHint: {x: 0, y: 0, z: 0}
---- !u!171741748 &690041509
-ArticulationBody:
-  m_ObjectHideFlags: 0
-  m_CorrespondingSourceObject: {fileID: 0}
-  m_PrefabInstance: {fileID: 0}
-  m_PrefabAsset: {fileID: 0}
-  m_GameObject: {fileID: 690041506}
-  m_Enabled: 1
-  serializedVersion: 3
-  m_Mass: 0.6
-  m_ParentAnchorPosition: {x: 0.000000005587938, y: -0.000000020489102, z: 0.02565001}
-  m_ParentAnchorRotation: {x: 0, y: 0, z: 0, w: 1.0000001}
-  m_AnchorPosition: {x: 0, y: 0, z: 0}
-  m_AnchorRotation: {x: 0, y: 0, z: 0, w: 1}
-  m_ComputeParentAnchor: 0
-  m_ArticulationJointType: 2
-  m_LinearX: 2
-  m_LinearY: 2
-  m_LinearZ: 2
-  m_SwingY: 2
-  m_SwingZ: 2
-  m_Twist: 2
-  m_XDrive:
-    lowerLimit: -10
-    upperLimit: 89
-    stiffness: 200
-    damping: 3
-    forceLimit: 180001.81
-    target: 0
-    targetVelocity: 0
-  m_YDrive:
-    lowerLimit: 0
-    upperLimit: 0
-    stiffness: 0
-    damping: 0
-    forceLimit: 3.4028235e+38
-    target: 0
-    targetVelocity: 0
-  m_ZDrive:
-    lowerLimit: 0
-    upperLimit: 0
-    stiffness: 0
-    damping: 0
-    forceLimit: 3.4028235e+38
-    target: 0
-    targetVelocity: 0
-  m_LinearDamping: 0.05
-  m_AngularDamping: 0.05
-  m_JointFriction: 0.05
-  m_Immovable: 0
-  m_UseGravity: 0
-  m_CollisionDetectionMode: 2
---- !u!114 &690041510
-MonoBehaviour:
-  m_ObjectHideFlags: 0
-  m_CorrespondingSourceObject: {fileID: 0}
-  m_PrefabInstance: {fileID: 0}
-  m_PrefabAsset: {fileID: 0}
-  m_GameObject: {fileID: 690041506}
-  m_Enabled: 1
-  m_EditorHideFlags: 0
-  m_Script: {fileID: 11500000, guid: 3f55b708478cebe429cfce6531ca4cde, type: 3}
-  m_Name: 
-  m_EditorClassIdentifier: 
-  _hand: {fileID: 1242878883}
-  _body: {fileID: 690041509}
-  _origXDriveLimit: 0
-  _currentXDriveLimit: 3.4028235e+38
-  _finger: 3
-  _joint: 2
---- !u!1 &747139382
-GameObject:
-  m_ObjectHideFlags: 0
-  m_CorrespondingSourceObject: {fileID: 0}
-  m_PrefabInstance: {fileID: 0}
-  m_PrefabAsset: {fileID: 0}
-  serializedVersion: 6
-  m_Component:
-  - component: {fileID: 747139384}
-  - component: {fileID: 747139383}
-  - component: {fileID: 747139385}
-  - component: {fileID: 747139386}
-  m_Layer: 0
-  m_Name: Left Thumb Joint 2
-  m_TagString: Untagged
-  m_Icon: {fileID: 0}
-  m_NavMeshLayer: 0
-  m_StaticEditorFlags: 0
-  m_IsActive: 1
---- !u!136 &747139383
-CapsuleCollider:
-  m_ObjectHideFlags: 0
-  m_CorrespondingSourceObject: {fileID: 0}
-  m_PrefabInstance: {fileID: 0}
-  m_PrefabAsset: {fileID: 0}
-  m_GameObject: {fileID: 747139382}
-  m_Material: {fileID: 1221702}
-  m_IsTrigger: 0
-  m_Enabled: 1
-  m_Radius: 0.004
-  m_Height: 0.02967
-  m_Direction: 2
-  m_Center: {x: 0, y: 0, z: 0.010835}
---- !u!4 &747139384
-Transform:
-  m_ObjectHideFlags: 0
-  m_CorrespondingSourceObject: {fileID: 0}
-  m_PrefabInstance: {fileID: 0}
-  m_PrefabAsset: {fileID: 0}
-  m_GameObject: {fileID: 747139382}
-  m_LocalRotation: {x: -0, y: -0, z: -0, w: 1}
-  m_LocalPosition: {x: 0, y: 0, z: 0.031570002}
-  m_LocalScale: {x: 0.9999999, y: 1, z: 1}
-  m_Children: []
-  m_Father: {fileID: 1494877840}
-  m_RootOrder: 0
-  m_LocalEulerAnglesHint: {x: 0, y: 0, z: 0}
---- !u!171741748 &747139385
-ArticulationBody:
-  m_ObjectHideFlags: 0
-  m_CorrespondingSourceObject: {fileID: 0}
-  m_PrefabInstance: {fileID: 0}
-  m_PrefabAsset: {fileID: 0}
-  m_GameObject: {fileID: 747139382}
-  m_Enabled: 1
-  serializedVersion: 3
-  m_Mass: 0.6
-  m_ParentAnchorPosition: {x: 0.0000000055879363, y: 0.000000022351752, z: 0.031570025}
-  m_ParentAnchorRotation: {x: 0, y: 0, z: 0, w: 1.0000002}
-  m_AnchorPosition: {x: 0, y: 0, z: 0}
-  m_AnchorRotation: {x: 0, y: 0, z: 0, w: 1}
-  m_ComputeParentAnchor: 0
-  m_ArticulationJointType: 2
-  m_LinearX: 2
-  m_LinearY: 2
-  m_LinearZ: 2
-  m_SwingY: 2
-  m_SwingZ: 2
-  m_Twist: 2
-  m_XDrive:
-    lowerLimit: -10
-    upperLimit: 89
-    stiffness: 200
-    damping: 3
-    forceLimit: 180001.81
-    target: 0
-    targetVelocity: 0
-  m_YDrive:
-    lowerLimit: 0
-    upperLimit: 0
-    stiffness: 0
-    damping: 0
-    forceLimit: 3.4028235e+38
-    target: 0
-    targetVelocity: 0
-  m_ZDrive:
-    lowerLimit: 0
-    upperLimit: 0
-    stiffness: 0
-    damping: 0
-    forceLimit: 3.4028235e+38
-    target: 0
-    targetVelocity: 0
-  m_LinearDamping: 0.05
-  m_AngularDamping: 0.05
-  m_JointFriction: 0.05
-  m_Immovable: 0
-  m_UseGravity: 0
-  m_CollisionDetectionMode: 2
---- !u!114 &747139386
-MonoBehaviour:
-  m_ObjectHideFlags: 0
-  m_CorrespondingSourceObject: {fileID: 0}
-  m_PrefabInstance: {fileID: 0}
-  m_PrefabAsset: {fileID: 0}
-  m_GameObject: {fileID: 747139382}
-  m_Enabled: 1
-  m_EditorHideFlags: 0
-  m_Script: {fileID: 11500000, guid: 3f55b708478cebe429cfce6531ca4cde, type: 3}
-  m_Name: 
-  m_EditorClassIdentifier: 
-  _hand: {fileID: 791410185}
-  _body: {fileID: 747139385}
-  _origXDriveLimit: 0
-  _currentXDriveLimit: 3.4028235e+38
-  _finger: 0
-  _joint: 2
---- !u!1 &760591202
-GameObject:
-  m_ObjectHideFlags: 0
-  m_CorrespondingSourceObject: {fileID: 0}
-  m_PrefabInstance: {fileID: 0}
-  m_PrefabAsset: {fileID: 0}
-  serializedVersion: 6
-  m_Component:
-  - component: {fileID: 760591204}
-  - component: {fileID: 760591203}
-  - component: {fileID: 760591205}
-  - component: {fileID: 760591206}
-  m_Layer: 0
-  m_Name: Left Middle Joint 2
-  m_TagString: Untagged
-  m_Icon: {fileID: 0}
-  m_NavMeshLayer: 0
-  m_StaticEditorFlags: 0
-  m_IsActive: 1
---- !u!136 &760591203
-CapsuleCollider:
-  m_ObjectHideFlags: 0
-  m_CorrespondingSourceObject: {fileID: 0}
-  m_PrefabInstance: {fileID: 0}
-  m_PrefabAsset: {fileID: 0}
-  m_GameObject: {fileID: 760591202}
-  m_Material: {fileID: 1221702}
-  m_IsTrigger: 0
-  m_Enabled: 1
-  m_Radius: 0.004
-  m_Height: 0.025400002
-  m_Direction: 2
-  m_Center: {x: 0, y: 0, z: 0.0087}
---- !u!4 &760591204
-Transform:
-  m_ObjectHideFlags: 0
-  m_CorrespondingSourceObject: {fileID: 0}
-  m_PrefabInstance: {fileID: 0}
-  m_PrefabAsset: {fileID: 0}
-  m_GameObject: {fileID: 760591202}
-  m_LocalRotation: {x: -0, y: -0, z: -0, w: 1}
-  m_LocalPosition: {x: 0, y: 0, z: 0.026330002}
-  m_LocalScale: {x: 1, y: 0.9999999, z: 0.9999999}
-  m_Children: []
-  m_Father: {fileID: 2145161340}
-  m_RootOrder: 0
-  m_LocalEulerAnglesHint: {x: 0, y: 0, z: 0}
---- !u!171741748 &760591205
-ArticulationBody:
-  m_ObjectHideFlags: 0
-  m_CorrespondingSourceObject: {fileID: 0}
-  m_PrefabInstance: {fileID: 0}
-  m_PrefabAsset: {fileID: 0}
-  m_GameObject: {fileID: 760591202}
-  m_Enabled: 1
-  serializedVersion: 3
-  m_Mass: 0.6
-  m_ParentAnchorPosition: {x: 4.656617e-10, y: -0.00000000931323, z: 0.026330002}
-  m_ParentAnchorRotation: {x: 0, y: 0, z: 0, w: 1.0000002}
-  m_AnchorPosition: {x: 0, y: 0, z: 0}
-  m_AnchorRotation: {x: 0, y: 0, z: 0, w: 1}
-  m_ComputeParentAnchor: 0
-  m_ArticulationJointType: 2
-  m_LinearX: 2
-  m_LinearY: 2
-  m_LinearZ: 2
-  m_SwingY: 2
-  m_SwingZ: 2
-  m_Twist: 2
-  m_XDrive:
-    lowerLimit: -10
-    upperLimit: 89
-    stiffness: 200
-    damping: 3
-    forceLimit: 180001.81
-    target: 0
-    targetVelocity: 0
-  m_YDrive:
-    lowerLimit: 0
-    upperLimit: 0
-    stiffness: 0
-    damping: 0
-    forceLimit: 3.4028235e+38
-    target: 0
-    targetVelocity: 0
-  m_ZDrive:
-    lowerLimit: 0
-    upperLimit: 0
-    stiffness: 0
-    damping: 0
-    forceLimit: 3.4028235e+38
-    target: 0
-    targetVelocity: 0
-  m_LinearDamping: 0.05
-  m_AngularDamping: 0.05
-  m_JointFriction: 0.05
-  m_Immovable: 0
-  m_UseGravity: 0
-  m_CollisionDetectionMode: 2
---- !u!114 &760591206
-MonoBehaviour:
-  m_ObjectHideFlags: 0
-  m_CorrespondingSourceObject: {fileID: 0}
-  m_PrefabInstance: {fileID: 0}
-  m_PrefabAsset: {fileID: 0}
-  m_GameObject: {fileID: 760591202}
-  m_Enabled: 1
-  m_EditorHideFlags: 0
-  m_Script: {fileID: 11500000, guid: 3f55b708478cebe429cfce6531ca4cde, type: 3}
-  m_Name: 
-  m_EditorClassIdentifier: 
-  _hand: {fileID: 791410185}
-  _body: {fileID: 760591205}
-  _origXDriveLimit: 0
-  _currentXDriveLimit: 3.4028235e+38
-  _finger: 2
-  _joint: 2
---- !u!1 &790405157
-GameObject:
-  m_ObjectHideFlags: 0
-  m_CorrespondingSourceObject: {fileID: 0}
-  m_PrefabInstance: {fileID: 0}
-  m_PrefabAsset: {fileID: 0}
-  serializedVersion: 6
-  m_Component:
-  - component: {fileID: 790405158}
-  - component: {fileID: 790405159}
-  - component: {fileID: 790405160}
-  - component: {fileID: 790405161}
-  m_Layer: 0
-  m_Name: Left Index Joint 0
-  m_TagString: Untagged
-  m_Icon: {fileID: 0}
-  m_NavMeshLayer: 0
-  m_StaticEditorFlags: 0
-  m_IsActive: 1
---- !u!4 &790405158
-Transform:
-  m_ObjectHideFlags: 0
-  m_CorrespondingSourceObject: {fileID: 0}
-  m_PrefabInstance: {fileID: 0}
-  m_PrefabAsset: {fileID: 0}
-  m_GameObject: {fileID: 790405157}
-  m_LocalRotation: {x: 0.074111804, y: 0.08401716, z: -0.006266229, w: 0.99368477}
-  m_LocalPosition: {x: 0.023181278, y: 0.0020000078, z: 0.023149362}
-  m_LocalScale: {x: 0.99999976, y: 0.99999976, z: 0.9999999}
-  m_Children:
-  - {fileID: 393901948}
-  m_Father: {fileID: 921515319}
-  m_RootOrder: 1
-  m_LocalEulerAnglesHint: {x: 0, y: 0, z: 0}
---- !u!136 &790405159
-CapsuleCollider:
-  m_ObjectHideFlags: 0
-  m_CorrespondingSourceObject: {fileID: 0}
-  m_PrefabInstance: {fileID: 0}
-  m_PrefabAsset: {fileID: 0}
-  m_GameObject: {fileID: 790405157}
-  m_Material: {fileID: 1221702}
-  m_IsTrigger: 0
-  m_Enabled: 1
-  m_Radius: 0.004
-  m_Height: 0.047780003
-  m_Direction: 2
-  m_Center: {x: 0, y: 0, z: 0.019890001}
---- !u!171741748 &790405160
-ArticulationBody:
-  m_ObjectHideFlags: 0
-  m_CorrespondingSourceObject: {fileID: 0}
-  m_PrefabInstance: {fileID: 0}
-  m_PrefabAsset: {fileID: 0}
-  m_GameObject: {fileID: 790405157}
-  m_Enabled: 1
-  serializedVersion: 3
-  m_Mass: 0.6
-  m_ParentAnchorPosition: {x: 0.023181278, y: 0.0020000078, z: 0.023149362}
-  m_ParentAnchorRotation: {x: 0.07411182, y: 0.08401718, z: -0.006266229, w: 0.9936849}
-  m_AnchorPosition: {x: 0, y: 0, z: 0}
-  m_AnchorRotation: {x: 0, y: 0, z: 0, w: 1}
-  m_ComputeParentAnchor: 0
-  m_ArticulationJointType: 3
-  m_LinearX: 2
-  m_LinearY: 2
-  m_LinearZ: 2
-  m_SwingY: 1
-  m_SwingZ: 1
-  m_Twist: 1
-  m_XDrive:
-    lowerLimit: -15
-    upperLimit: 80
-    stiffness: 200
-    damping: 3
-    forceLimit: 180001.81
-    target: 0
-    targetVelocity: 0
-  m_YDrive:
-    lowerLimit: -15
-    upperLimit: 15
-    stiffness: 200
-    damping: 6
-    forceLimit: 180001.81
-    target: 0
-    targetVelocity: 0
-  m_ZDrive:
-    lowerLimit: -15
-    upperLimit: 15
-    stiffness: 200
-    damping: 6
-    forceLimit: 180001.81
-    target: 0
-    targetVelocity: 0
-  m_LinearDamping: 0.05
-  m_AngularDamping: 0.05
-  m_JointFriction: 0.05
-  m_Immovable: 0
-  m_UseGravity: 0
-  m_CollisionDetectionMode: 2
---- !u!114 &790405161
-MonoBehaviour:
-  m_ObjectHideFlags: 0
-  m_CorrespondingSourceObject: {fileID: 0}
-  m_PrefabInstance: {fileID: 0}
-  m_PrefabAsset: {fileID: 0}
-  m_GameObject: {fileID: 790405157}
-  m_Enabled: 1
-  m_EditorHideFlags: 0
-  m_Script: {fileID: 11500000, guid: 3f55b708478cebe429cfce6531ca4cde, type: 3}
-  m_Name: 
-  m_EditorClassIdentifier: 
-  _hand: {fileID: 791410185}
-  _body: {fileID: 790405160}
-  _origXDriveLimit: 0
-  _currentXDriveLimit: 3.4028235e+38
-  _finger: 1
-  _joint: 0
---- !u!1 &791410184
-GameObject:
-  m_ObjectHideFlags: 0
-  m_CorrespondingSourceObject: {fileID: 0}
-  m_PrefabInstance: {fileID: 0}
-  m_PrefabAsset: {fileID: 0}
-  serializedVersion: 6
-  m_Component:
-  - component: {fileID: 791410186}
-  - component: {fileID: 791410185}
-  m_Layer: 0
-  m_Name: Left Hand
-  m_TagString: Untagged
-  m_Icon: {fileID: 0}
-  m_NavMeshLayer: 0
-  m_StaticEditorFlags: 0
-  m_IsActive: 1
---- !u!114 &791410185
-MonoBehaviour:
-  m_ObjectHideFlags: 0
-  m_CorrespondingSourceObject: {fileID: 0}
-  m_PrefabInstance: {fileID: 0}
-  m_PrefabAsset: {fileID: 0}
-  m_GameObject: {fileID: 791410184}
-  m_Enabled: 1
-  m_EditorHideFlags: 0
-  m_Script: {fileID: 11500000, guid: 445639c80127bbd44b6bd9d34463b470, type: 3}
-  m_Name: 
-  m_EditorClassIdentifier: 
-  _physicsHand:
-    triggerDistance: 0.004
-    oldPosition: {x: 0, y: 0, z: 0}
-    gameObject: {fileID: 921515315}
-    rootObject: {fileID: 791410184}
-    transform: {fileID: 921515319}
-    palmBone: {fileID: 921515318}
-    palmBody: {fileID: 921515317}
-    palmCollider: {fileID: 921515316}
-    jointBones:
-    - {fileID: 804266084}
-    - {fileID: 1494877843}
-    - {fileID: 747139386}
-    - {fileID: 790405161}
-    - {fileID: 393901951}
-    - {fileID: 1546688613}
-    - {fileID: 966831523}
-    - {fileID: 2145161343}
-    - {fileID: 760591206}
-    - {fileID: 1229062936}
-    - {fileID: 2104620325}
-    - {fileID: 1781533876}
-    - {fileID: 341016975}
-    - {fileID: 1384832137}
-    - {fileID: 1165845082}
-    jointBodies:
-    - {fileID: 804266083}
-    - {fileID: 1494877842}
-    - {fileID: 747139385}
-    - {fileID: 790405160}
-    - {fileID: 393901950}
-    - {fileID: 1546688612}
-    - {fileID: 966831522}
-    - {fileID: 2145161342}
-    - {fileID: 760591205}
-    - {fileID: 1229062935}
-    - {fileID: 2104620324}
-    - {fileID: 1781533875}
-    - {fileID: 341016974}
-    - {fileID: 1384832136}
-    - {fileID: 1165845081}
-    jointColliders:
-    - {fileID: 804266082}
-    - {fileID: 1494877841}
-    - {fileID: 747139383}
-    - {fileID: 790405159}
-    - {fileID: 393901949}
-    - {fileID: 1546688610}
-    - {fileID: 966831521}
-    - {fileID: 2145161341}
-    - {fileID: 760591203}
-    - {fileID: 1229062934}
-    - {fileID: 2104620323}
-    - {fileID: 1781533873}
-    - {fileID: 341016973}
-    - {fileID: 1384832135}
-    - {fileID: 1165845079}
-    defaultRotations:
-    - {x: -0.6644467, y: 0.34441158, z: 0.56378216, w: 0.3493435}
-    - {x: -0.1985088, y: 0.549382, z: 0.8101427, w: 0.04942208}
-    - {x: -0.09523581, y: 0.55546176, z: 0.82590574, w: 0.01649454}
-    - {x: -0.013266281, y: 0.54483914, z: 0.8380312, w: 0.026037559}
-    - {x: 0.081206754, y: 0.50801295, z: 0.85746795, w: -0.008782235}
-    - {x: -0.12940948, y: 0.4829629, z: 0.8627299, w: 0.07547908}
-    strength: 2
-    stiffness: 100
-    forceLimit: 1000
-    boneMass: 0.6
-  _handedness: 0
---- !u!4 &791410186
-Transform:
-  m_ObjectHideFlags: 0
-  m_CorrespondingSourceObject: {fileID: 0}
-  m_PrefabInstance: {fileID: 0}
-  m_PrefabAsset: {fileID: 0}
-  m_GameObject: {fileID: 791410184}
-  m_LocalRotation: {x: -0, y: -0, z: -0, w: 1}
-  m_LocalPosition: {x: 0, y: 0, z: 0}
-  m_LocalScale: {x: 1, y: 1, z: 1}
-  m_Children:
-  - {fileID: 921515319}
-  m_Father: {fileID: 1874090592}
-  m_RootOrder: 0
-  m_LocalEulerAnglesHint: {x: 0, y: 0, z: 0}
---- !u!1 &804266080
-GameObject:
-  m_ObjectHideFlags: 0
-  m_CorrespondingSourceObject: {fileID: 0}
-  m_PrefabInstance: {fileID: 0}
-  m_PrefabAsset: {fileID: 0}
-  serializedVersion: 6
-  m_Component:
-  - component: {fileID: 804266081}
-  - component: {fileID: 804266082}
-  - component: {fileID: 804266083}
-  - component: {fileID: 804266084}
-  m_Layer: 0
-  m_Name: Left Thumb Joint 0
-  m_TagString: Untagged
-  m_Icon: {fileID: 0}
-  m_NavMeshLayer: 0
-  m_StaticEditorFlags: 0
-  m_IsActive: 1
---- !u!4 &804266081
-Transform:
-  m_ObjectHideFlags: 0
-  m_CorrespondingSourceObject: {fileID: 0}
-  m_PrefabInstance: {fileID: 0}
-  m_PrefabAsset: {fileID: 0}
-  m_GameObject: {fileID: 804266080}
-  m_LocalRotation: {x: 0.019904844, y: 0.3575552, z: -0.53516835, w: 0.7650836}
-  m_LocalPosition: {x: 0.019338273, y: -0.006000001, z: -0.053168494}
-  m_LocalScale: {x: 0.99999976, y: 0.99999976, z: 0.9999999}
-  m_Children:
-  - {fileID: 1494877840}
-  m_Father: {fileID: 921515319}
-  m_RootOrder: 0
-  m_LocalEulerAnglesHint: {x: 0, y: 0, z: 0}
---- !u!136 &804266082
-CapsuleCollider:
-  m_ObjectHideFlags: 0
-  m_CorrespondingSourceObject: {fileID: 0}
-  m_PrefabInstance: {fileID: 0}
-  m_PrefabAsset: {fileID: 0}
-  m_GameObject: {fileID: 804266080}
-  m_Material: {fileID: 1221702}
-  m_IsTrigger: 0
-  m_Enabled: 1
-  m_Radius: 0.004
-  m_Height: 0.054220006
-  m_Direction: 2
-  m_Center: {x: 0, y: 0, z: 0.023110002}
---- !u!171741748 &804266083
-ArticulationBody:
-  m_ObjectHideFlags: 0
-  m_CorrespondingSourceObject: {fileID: 0}
-  m_PrefabInstance: {fileID: 0}
-  m_PrefabAsset: {fileID: 0}
-  m_GameObject: {fileID: 804266080}
-  m_Enabled: 1
-  serializedVersion: 3
-  m_Mass: 0.6
-  m_ParentAnchorPosition: {x: 0.019338273, y: -0.0059999935, z: -0.053168505}
-  m_ParentAnchorRotation: {x: 0.019904852, y: 0.35755527, z: -0.5351684, w: 0.7650837}
-  m_AnchorPosition: {x: 0, y: 0, z: 0}
-  m_AnchorRotation: {x: 0, y: 0, z: 0, w: 1}
-  m_ComputeParentAnchor: 0
-  m_ArticulationJointType: 3
-  m_LinearX: 2
-  m_LinearY: 2
-  m_LinearZ: 2
-  m_SwingY: 2
-  m_SwingZ: 1
-  m_Twist: 1
-  m_XDrive:
-    lowerLimit: -15
-    upperLimit: 80
-    stiffness: 200
-    damping: 3
-    forceLimit: 180001.81
-    target: 0
-    targetVelocity: 0
-  m_YDrive:
-    lowerLimit: -15
-    upperLimit: 15
-    stiffness: 200
-    damping: 6
-    forceLimit: 180001.81
-    target: 0
-    targetVelocity: 0
-  m_ZDrive:
-    lowerLimit: -15
-    upperLimit: 15
-    stiffness: 200
-    damping: 6
-    forceLimit: 180001.81
-    target: 0
-    targetVelocity: 0
-  m_LinearDamping: 0.05
-  m_AngularDamping: 0.05
-  m_JointFriction: 0.05
-  m_Immovable: 0
-  m_UseGravity: 0
-  m_CollisionDetectionMode: 2
---- !u!114 &804266084
-MonoBehaviour:
-  m_ObjectHideFlags: 0
-  m_CorrespondingSourceObject: {fileID: 0}
-  m_PrefabInstance: {fileID: 0}
-  m_PrefabAsset: {fileID: 0}
-  m_GameObject: {fileID: 804266080}
-  m_Enabled: 1
-  m_EditorHideFlags: 0
-  m_Script: {fileID: 11500000, guid: 3f55b708478cebe429cfce6531ca4cde, type: 3}
-  m_Name: 
-  m_EditorClassIdentifier: 
-  _hand: {fileID: 791410185}
-  _body: {fileID: 804266083}
-  _origXDriveLimit: 0
-  _currentXDriveLimit: 3.4028235e+38
-  _finger: 0
-  _joint: 0
---- !u!1 &817152493
-GameObject:
-  m_ObjectHideFlags: 0
-  m_CorrespondingSourceObject: {fileID: 0}
-  m_PrefabInstance: {fileID: 0}
-  m_PrefabAsset: {fileID: 0}
-  serializedVersion: 6
-  m_Component:
-  - component: {fileID: 817152494}
-  - component: {fileID: 817152496}
-  - component: {fileID: 817152495}
-  m_Layer: 0
-  m_Name: Text (TMP) (2)
-  m_TagString: Untagged
-  m_Icon: {fileID: 0}
-  m_NavMeshLayer: 0
-  m_StaticEditorFlags: 0
-  m_IsActive: 1
---- !u!224 &817152494
-RectTransform:
-  m_ObjectHideFlags: 0
-  m_CorrespondingSourceObject: {fileID: 0}
-  m_PrefabInstance: {fileID: 0}
-  m_PrefabAsset: {fileID: 0}
-  m_GameObject: {fileID: 817152493}
-  m_LocalRotation: {x: 0.7071068, y: -0, z: -0, w: 0.7071068}
-  m_LocalPosition: {x: 0, y: 0, z: 0}
-  m_LocalScale: {x: 0.06666666, y: 0.06666665, z: 0.06666665}
-  m_Children: []
-  m_Father: {fileID: 1838090640}
-  m_RootOrder: 0
-  m_LocalEulerAnglesHint: {x: 90, y: 0, z: 0}
-  m_AnchorMin: {x: 0.5, y: 0.5}
-  m_AnchorMax: {x: 0.5, y: 0.5}
-  m_AnchoredPosition: {x: 0, y: 0.51}
-  m_SizeDelta: {x: 14, y: 14}
-  m_Pivot: {x: 0.5, y: 0.5}
---- !u!114 &817152495
-MonoBehaviour:
-  m_ObjectHideFlags: 0
-  m_CorrespondingSourceObject: {fileID: 0}
-  m_PrefabInstance: {fileID: 0}
-  m_PrefabAsset: {fileID: 0}
-  m_GameObject: {fileID: 817152493}
-  m_Enabled: 1
-  m_EditorHideFlags: 0
-  m_Script: {fileID: 11500000, guid: 9541d86e2fd84c1d9990edf0852d74ab, type: 3}
-  m_Name: 
-  m_EditorClassIdentifier: 
-  m_Material: {fileID: 0}
-  m_Color: {r: 1, g: 1, b: 1, a: 1}
-  m_RaycastTarget: 1
-  m_RaycastPadding: {x: 0, y: 0, z: 0, w: 0}
-  m_Maskable: 1
-  m_OnCullStateChanged:
-    m_PersistentCalls:
-      m_Calls: []
-  m_text: 'Kinematic
-
-    With Helpers'
-  m_isRightToLeft: 0
-  m_fontAsset: {fileID: 11400000, guid: 8f586378b4e144a9851e7b34d9b748ee, type: 2}
-  m_sharedMaterial: {fileID: 2180264, guid: 8f586378b4e144a9851e7b34d9b748ee, type: 2}
-  m_fontSharedMaterials: []
-  m_fontMaterial: {fileID: 0}
-  m_fontMaterials: []
-  m_fontColor32:
-    serializedVersion: 2
-    rgba: 4278190080
-  m_fontColor: {r: 0, g: 0, b: 0, a: 1}
-  m_enableVertexGradient: 0
-  m_colorMode: 3
-  m_fontColorGradient:
-    topLeft: {r: 1, g: 1, b: 1, a: 1}
-    topRight: {r: 1, g: 1, b: 1, a: 1}
-    bottomLeft: {r: 1, g: 1, b: 1, a: 1}
-    bottomRight: {r: 1, g: 1, b: 1, a: 1}
-  m_fontColorGradientPreset: {fileID: 0}
-  m_spriteAsset: {fileID: 0}
-  m_tintAllSprites: 0
-  m_StyleSheet: {fileID: 0}
-  m_TextStyleHashCode: -1183493901
-  m_overrideHtmlColors: 0
-  m_faceColor:
-    serializedVersion: 2
-    rgba: 4294967295
-  m_fontSize: 24
-  m_fontSizeBase: 24
-  m_fontWeight: 400
-  m_enableAutoSizing: 0
-  m_fontSizeMin: 18
-  m_fontSizeMax: 72
-  m_fontStyle: 0
-  m_HorizontalAlignment: 2
-  m_VerticalAlignment: 512
-  m_textAlignment: 65535
-  m_characterSpacing: 0
-  m_wordSpacing: 0
-  m_lineSpacing: 0
-  m_lineSpacingMax: 0
-  m_paragraphSpacing: 0
-  m_charWidthMaxAdj: 0
-  m_enableWordWrapping: 1
-  m_wordWrappingRatios: 0.4
-  m_overflowMode: 0
-  m_linkedTextComponent: {fileID: 0}
-  parentLinkedComponent: {fileID: 0}
-  m_enableKerning: 1
-  m_enableExtraPadding: 0
-  checkPaddingRequired: 0
-  m_isRichText: 1
-  m_parseCtrlCharacters: 1
-  m_isOrthographic: 0
-  m_isCullingEnabled: 0
-  m_horizontalMapping: 0
-  m_verticalMapping: 0
-  m_uvLineOffset: 0
-  m_geometrySortingOrder: 0
-  m_IsTextObjectScaleStatic: 0
-  m_VertexBufferAutoSizeReduction: 0
-  m_useMaxVisibleDescender: 1
-  m_pageToDisplay: 1
-  m_margin: {x: 0, y: 0, z: 0, w: 0}
-  m_isUsingLegacyAnimationComponent: 0
-  m_isVolumetricText: 0
-  m_hasFontAssetChanged: 0
-  m_renderer: {fileID: 817152496}
-  m_maskType: 0
-  _SortingLayer: 0
-  _SortingLayerID: 0
-  _SortingOrder: 0
---- !u!23 &817152496
-MeshRenderer:
-  m_ObjectHideFlags: 0
-  m_CorrespondingSourceObject: {fileID: 0}
-  m_PrefabInstance: {fileID: 0}
-  m_PrefabAsset: {fileID: 0}
-  m_GameObject: {fileID: 817152493}
-  m_Enabled: 1
-  m_CastShadows: 0
-  m_ReceiveShadows: 0
-  m_DynamicOccludee: 1
-  m_MotionVectors: 1
-  m_LightProbeUsage: 1
-  m_ReflectionProbeUsage: 1
-  m_RayTracingMode: 2
-  m_RayTraceProcedural: 0
-  m_RenderingLayerMask: 257
-  m_RendererPriority: 0
-  m_Materials:
-  - {fileID: 2180264, guid: 8f586378b4e144a9851e7b34d9b748ee, type: 2}
-  m_StaticBatchInfo:
-    firstSubMesh: 0
-    subMeshCount: 0
-  m_StaticBatchRoot: {fileID: 0}
-  m_ProbeAnchor: {fileID: 0}
-  m_LightProbeVolumeOverride: {fileID: 0}
-  m_ScaleInLightmap: 1
-  m_ReceiveGI: 1
-  m_PreserveUVs: 0
-  m_IgnoreNormalsForChartDetection: 0
-  m_ImportantGI: 0
-  m_StitchLightmapSeams: 1
-  m_SelectedEditorRenderState: 3
-  m_MinimumChartSize: 4
-  m_AutoUVMaxDistance: 0.5
-  m_AutoUVMaxAngle: 89
-  m_LightmapParameters: {fileID: 0}
-  m_SortingLayerID: 0
-  m_SortingLayer: 0
-  m_SortingOrder: 0
-  m_AdditionalVertexStreams: {fileID: 0}
---- !u!1 &852406277
-GameObject:
-  m_ObjectHideFlags: 0
-  m_CorrespondingSourceObject: {fileID: 0}
-  m_PrefabInstance: {fileID: 0}
-  m_PrefabAsset: {fileID: 0}
-  serializedVersion: 6
-  m_Component:
-  - component: {fileID: 852406278}
-  - component: {fileID: 852406279}
-  - component: {fileID: 852406280}
-  - component: {fileID: 852406281}
-  m_Layer: 0
-  m_Name: Right Index Joint 1
-  m_TagString: Untagged
-  m_Icon: {fileID: 0}
-  m_NavMeshLayer: 0
-  m_StaticEditorFlags: 0
-  m_IsActive: 1
---- !u!4 &852406278
-Transform:
-  m_ObjectHideFlags: 0
-  m_CorrespondingSourceObject: {fileID: 0}
-  m_PrefabInstance: {fileID: 0}
-  m_PrefabAsset: {fileID: 0}
-  m_GameObject: {fileID: 852406277}
-  m_LocalRotation: {x: -0, y: -0, z: -0, w: 1}
-  m_LocalPosition: {x: 0, y: 0, z: 0.039780002}
-  m_LocalScale: {x: 0.99999964, y: 0.99999976, z: 0.99999976}
-  m_Children:
-  - {fileID: 1110960197}
-  m_Father: {fileID: 634069365}
-  m_RootOrder: 0
-  m_LocalEulerAnglesHint: {x: 0, y: 0, z: 0}
---- !u!136 &852406279
-CapsuleCollider:
-  m_ObjectHideFlags: 0
-  m_CorrespondingSourceObject: {fileID: 0}
-  m_PrefabInstance: {fileID: 0}
-  m_PrefabAsset: {fileID: 0}
-  m_GameObject: {fileID: 852406277}
-  m_Material: {fileID: 1137393251}
-  m_IsTrigger: 0
-  m_Enabled: 1
-  m_Radius: 0.004
-  m_Height: 0.03038
-  m_Direction: 2
-  m_Center: {x: 0, y: 0, z: 0.01119}
---- !u!171741748 &852406280
-ArticulationBody:
-  m_ObjectHideFlags: 0
-  m_CorrespondingSourceObject: {fileID: 0}
-  m_PrefabInstance: {fileID: 0}
-  m_PrefabAsset: {fileID: 0}
-  m_GameObject: {fileID: 852406277}
-  m_Enabled: 1
-  serializedVersion: 3
-  m_Mass: 0.6
-  m_ParentAnchorPosition: {x: -0.000000030267994, y: -0.00000002328307, z: 0.039780017}
-  m_ParentAnchorRotation: {x: 0, y: 0, z: 0, w: 1.0000002}
-  m_AnchorPosition: {x: 0, y: 0, z: 0}
-  m_AnchorRotation: {x: 0, y: 0, z: 0, w: 1}
-  m_ComputeParentAnchor: 0
-  m_ArticulationJointType: 2
-  m_LinearX: 2
-  m_LinearY: 2
-  m_LinearZ: 2
-  m_SwingY: 2
-  m_SwingZ: 2
-  m_Twist: 2
-  m_XDrive:
-    lowerLimit: -10
-    upperLimit: 89
-    stiffness: 200
-    damping: 3
-    forceLimit: 180001.81
-    target: 0
-    targetVelocity: 0
-  m_YDrive:
-    lowerLimit: 0
-    upperLimit: 0
-    stiffness: 0
-    damping: 0
-    forceLimit: 3.4028235e+38
-    target: 0
-    targetVelocity: 0
-  m_ZDrive:
-    lowerLimit: 0
-    upperLimit: 0
-    stiffness: 0
-    damping: 0
-    forceLimit: 3.4028235e+38
-    target: 0
-    targetVelocity: 0
-  m_LinearDamping: 0.05
-  m_AngularDamping: 0.05
-  m_JointFriction: 0.05
-  m_Immovable: 0
-  m_UseGravity: 0
-  m_CollisionDetectionMode: 2
---- !u!114 &852406281
-MonoBehaviour:
-  m_ObjectHideFlags: 0
-  m_CorrespondingSourceObject: {fileID: 0}
-  m_PrefabInstance: {fileID: 0}
-  m_PrefabAsset: {fileID: 0}
-  m_GameObject: {fileID: 852406277}
-  m_Enabled: 1
-  m_EditorHideFlags: 0
-  m_Script: {fileID: 11500000, guid: 3f55b708478cebe429cfce6531ca4cde, type: 3}
-  m_Name: 
-  m_EditorClassIdentifier: 
-  _hand: {fileID: 1242878883}
-  _body: {fileID: 852406280}
-  _origXDriveLimit: 0
-  _currentXDriveLimit: 3.4028235e+38
-  _finger: 1
-  _joint: 1
---- !u!1 &896341549
-GameObject:
-  m_ObjectHideFlags: 0
-  m_CorrespondingSourceObject: {fileID: 0}
-  m_PrefabInstance: {fileID: 0}
-  m_PrefabAsset: {fileID: 0}
-  serializedVersion: 6
-  m_Component:
-  - component: {fileID: 896341550}
-  - component: {fileID: 896341554}
-  - component: {fileID: 896341553}
-  - component: {fileID: 896341552}
-  - component: {fileID: 896341551}
-  m_Layer: 0
-  m_Name: Sphere (6)
-  m_TagString: Untagged
-  m_Icon: {fileID: 0}
-  m_NavMeshLayer: 0
-  m_StaticEditorFlags: 0
-  m_IsActive: 1
---- !u!4 &896341550
-Transform:
-  m_ObjectHideFlags: 0
-  m_CorrespondingSourceObject: {fileID: 0}
-  m_PrefabInstance: {fileID: 0}
-  m_PrefabAsset: {fileID: 0}
-  m_GameObject: {fileID: 896341549}
-  m_LocalRotation: {x: 0, y: 0, z: 0, w: 1}
-  m_LocalPosition: {x: 0.552, y: -0.79900026, z: 0.223}
-  m_LocalScale: {x: 0.7, y: 0.7, z: 0.7}
-  m_Children: []
-  m_Father: {fileID: 1571827757}
-  m_RootOrder: 6
-  m_LocalEulerAnglesHint: {x: 0, y: 0, z: 0}
---- !u!54 &896341551
-Rigidbody:
-  m_ObjectHideFlags: 0
-  m_CorrespondingSourceObject: {fileID: 0}
-  m_PrefabInstance: {fileID: 0}
-  m_PrefabAsset: {fileID: 0}
-  m_GameObject: {fileID: 896341549}
-  serializedVersion: 2
-  m_Mass: 0.3
-  m_Drag: 0
-  m_AngularDrag: 0.05
-  m_UseGravity: 1
-  m_IsKinematic: 0
-  m_Interpolate: 0
-  m_Constraints: 0
-  m_CollisionDetection: 0
---- !u!135 &896341552
-SphereCollider:
-  m_ObjectHideFlags: 0
-  m_CorrespondingSourceObject: {fileID: 0}
-  m_PrefabInstance: {fileID: 0}
-  m_PrefabAsset: {fileID: 0}
-  m_GameObject: {fileID: 896341549}
-  m_Material: {fileID: 0}
-  m_IsTrigger: 0
-  m_Enabled: 1
-  serializedVersion: 2
-  m_Radius: 0.5
-  m_Center: {x: 0, y: 0, z: 0}
---- !u!23 &896341553
-MeshRenderer:
-  m_ObjectHideFlags: 0
-  m_CorrespondingSourceObject: {fileID: 0}
-  m_PrefabInstance: {fileID: 0}
-  m_PrefabAsset: {fileID: 0}
-  m_GameObject: {fileID: 896341549}
-  m_Enabled: 1
-  m_CastShadows: 1
-  m_ReceiveShadows: 1
-  m_DynamicOccludee: 1
-  m_MotionVectors: 1
-  m_LightProbeUsage: 1
-  m_ReflectionProbeUsage: 1
-  m_RayTracingMode: 2
-  m_RayTraceProcedural: 0
-  m_RenderingLayerMask: 257
-  m_RendererPriority: 0
-  m_Materials:
-  - {fileID: 2100000, guid: 99a373455609ca547a4caba100545cce, type: 2}
-  m_StaticBatchInfo:
-    firstSubMesh: 0
-    subMeshCount: 0
-  m_StaticBatchRoot: {fileID: 0}
-  m_ProbeAnchor: {fileID: 0}
-  m_LightProbeVolumeOverride: {fileID: 0}
-  m_ScaleInLightmap: 1
-  m_ReceiveGI: 1
-  m_PreserveUVs: 0
-  m_IgnoreNormalsForChartDetection: 0
-  m_ImportantGI: 0
-  m_StitchLightmapSeams: 1
-  m_SelectedEditorRenderState: 3
-  m_MinimumChartSize: 4
-  m_AutoUVMaxDistance: 0.5
-  m_AutoUVMaxAngle: 89
-  m_LightmapParameters: {fileID: 0}
-  m_SortingLayerID: 0
-  m_SortingLayer: 0
-  m_SortingOrder: 0
-  m_AdditionalVertexStreams: {fileID: 0}
---- !u!33 &896341554
-MeshFilter:
-  m_ObjectHideFlags: 0
-  m_CorrespondingSourceObject: {fileID: 0}
-  m_PrefabInstance: {fileID: 0}
-  m_PrefabAsset: {fileID: 0}
-  m_GameObject: {fileID: 896341549}
-  m_Mesh: {fileID: 10207, guid: 0000000000000000e000000000000000, type: 0}
---- !u!1 &910863327
-GameObject:
-  m_ObjectHideFlags: 0
-  m_CorrespondingSourceObject: {fileID: 0}
-  m_PrefabInstance: {fileID: 0}
-  m_PrefabAsset: {fileID: 0}
-  serializedVersion: 6
-  m_Component:
-  - component: {fileID: 910863328}
-  - component: {fileID: 910863333}
-  - component: {fileID: 910863332}
-  - component: {fileID: 910863331}
-  - component: {fileID: 910863330}
-  - component: {fileID: 910863329}
-  m_Layer: 0
-  m_Name: Cube (5)
-  m_TagString: Untagged
-  m_Icon: {fileID: 0}
-  m_NavMeshLayer: 0
-  m_StaticEditorFlags: 0
-  m_IsActive: 1
---- !u!4 &910863328
-Transform:
-  m_ObjectHideFlags: 0
-  m_CorrespondingSourceObject: {fileID: 0}
-  m_PrefabInstance: {fileID: 0}
-  m_PrefabAsset: {fileID: 0}
-  m_GameObject: {fileID: 910863327}
-  m_LocalRotation: {x: -0, y: -0, z: -0, w: 1}
-  m_LocalPosition: {x: 0.212, y: 0, z: 0}
-  m_LocalScale: {x: 0.075, y: 0.075, z: 0.075}
-  m_Children:
-  - {fileID: 271219377}
-  m_Father: {fileID: 1265756911}
-  m_RootOrder: 1
-  m_LocalEulerAnglesHint: {x: 0, y: 0, z: 0}
---- !u!114 &910863329
-MonoBehaviour:
-  m_ObjectHideFlags: 0
-  m_CorrespondingSourceObject: {fileID: 0}
-  m_PrefabInstance: {fileID: 0}
-  m_PrefabAsset: {fileID: 0}
-  m_GameObject: {fileID: 910863327}
-  m_Enabled: 1
-  m_EditorHideFlags: 0
-  m_Script: {fileID: 11500000, guid: 5dfdc811f6b2f964f9839cad8ceba7ed, type: 3}
-  m_Name: 
-  m_EditorClassIdentifier: 
---- !u!54 &910863330
-Rigidbody:
-  m_ObjectHideFlags: 0
-  m_CorrespondingSourceObject: {fileID: 0}
-  m_PrefabInstance: {fileID: 0}
-  m_PrefabAsset: {fileID: 0}
-  m_GameObject: {fileID: 910863327}
-  serializedVersion: 2
-  m_Mass: 0.75
-  m_Drag: 0
-  m_AngularDrag: 0.05
-  m_UseGravity: 0
-  m_IsKinematic: 1
-  m_Interpolate: 0
-  m_Constraints: 0
-  m_CollisionDetection: 0
---- !u!65 &910863331
-BoxCollider:
-  m_ObjectHideFlags: 0
-  m_CorrespondingSourceObject: {fileID: 0}
-  m_PrefabInstance: {fileID: 0}
-  m_PrefabAsset: {fileID: 0}
-  m_GameObject: {fileID: 910863327}
-  m_Material: {fileID: 0}
-  m_IsTrigger: 0
-  m_Enabled: 1
-  serializedVersion: 2
-  m_Size: {x: 1, y: 1, z: 1}
-  m_Center: {x: 0, y: 0, z: 0}
---- !u!23 &910863332
-MeshRenderer:
-  m_ObjectHideFlags: 0
-  m_CorrespondingSourceObject: {fileID: 0}
-  m_PrefabInstance: {fileID: 0}
-  m_PrefabAsset: {fileID: 0}
-  m_GameObject: {fileID: 910863327}
-  m_Enabled: 1
-  m_CastShadows: 1
-  m_ReceiveShadows: 1
-  m_DynamicOccludee: 1
-  m_MotionVectors: 1
-  m_LightProbeUsage: 1
-  m_ReflectionProbeUsage: 1
-  m_RayTracingMode: 2
-  m_RayTraceProcedural: 0
-  m_RenderingLayerMask: 257
-  m_RendererPriority: 0
-  m_Materials:
-  - {fileID: 10303, guid: 0000000000000000f000000000000000, type: 0}
-  m_StaticBatchInfo:
-    firstSubMesh: 0
-    subMeshCount: 0
-  m_StaticBatchRoot: {fileID: 0}
-  m_ProbeAnchor: {fileID: 0}
-  m_LightProbeVolumeOverride: {fileID: 0}
-  m_ScaleInLightmap: 1
-  m_ReceiveGI: 1
-  m_PreserveUVs: 0
-  m_IgnoreNormalsForChartDetection: 0
-  m_ImportantGI: 0
-  m_StitchLightmapSeams: 1
-  m_SelectedEditorRenderState: 3
-  m_MinimumChartSize: 4
-  m_AutoUVMaxDistance: 0.5
-  m_AutoUVMaxAngle: 89
-  m_LightmapParameters: {fileID: 0}
-  m_SortingLayerID: 0
-  m_SortingLayer: 0
-  m_SortingOrder: 0
-  m_AdditionalVertexStreams: {fileID: 0}
---- !u!33 &910863333
-MeshFilter:
-  m_ObjectHideFlags: 0
-  m_CorrespondingSourceObject: {fileID: 0}
-  m_PrefabInstance: {fileID: 0}
-  m_PrefabAsset: {fileID: 0}
-  m_GameObject: {fileID: 910863327}
-  m_Mesh: {fileID: 10202, guid: 0000000000000000e000000000000000, type: 0}
---- !u!1 &921515315
-GameObject:
-  m_ObjectHideFlags: 0
-  m_CorrespondingSourceObject: {fileID: 0}
-  m_PrefabInstance: {fileID: 0}
-  m_PrefabAsset: {fileID: 0}
-  serializedVersion: 6
-  m_Component:
-  - component: {fileID: 921515319}
-  - component: {fileID: 921515317}
-  - component: {fileID: 921515316}
-  - component: {fileID: 921515318}
-  m_Layer: 0
-  m_Name: Left Palm
-  m_TagString: Untagged
-  m_Icon: {fileID: 0}
-  m_NavMeshLayer: 0
-  m_StaticEditorFlags: 0
-  m_IsActive: 1
---- !u!65 &921515316
-BoxCollider:
-  m_ObjectHideFlags: 0
-  m_CorrespondingSourceObject: {fileID: 0}
-  m_PrefabInstance: {fileID: 0}
-  m_PrefabAsset: {fileID: 0}
-  m_GameObject: {fileID: 921515315}
-  m_Material: {fileID: 0}
-  m_IsTrigger: 0
-  m_Enabled: 1
-  serializedVersion: 2
-  m_Size: {x: 0.0833, y: 0.025, z: 0.10353848}
-  m_Center: {x: 0, y: 0.0025, z: -0.015}
---- !u!171741748 &921515317
-ArticulationBody:
-  m_ObjectHideFlags: 0
-  m_CorrespondingSourceObject: {fileID: 0}
-  m_PrefabInstance: {fileID: 0}
-  m_PrefabAsset: {fileID: 0}
-  m_GameObject: {fileID: 921515315}
-  m_Enabled: 1
-  serializedVersion: 3
-  m_Mass: 1.8000001
-  m_ParentAnchorPosition: {x: 0, y: 0, z: 0}
-  m_ParentAnchorRotation: {x: 0, y: 0, z: 0.7071068, w: 0.7071068}
-  m_AnchorPosition: {x: 0, y: 0, z: 0}
-  m_AnchorRotation: {x: 0, y: 0, z: 0.7071068, w: 0.7071068}
-  m_ComputeParentAnchor: 1
-  m_ArticulationJointType: 0
-  m_LinearX: 2
-  m_LinearY: 2
-  m_LinearZ: 2
-  m_SwingY: 2
-  m_SwingZ: 2
-  m_Twist: 2
-  m_XDrive:
-    lowerLimit: 0
-    upperLimit: 0
-    stiffness: 0
-    damping: 0
-    forceLimit: 3.4028235e+38
-    target: 0
-    targetVelocity: 0
-  m_YDrive:
-    lowerLimit: 0
-    upperLimit: 0
-    stiffness: 0
-    damping: 0
-    forceLimit: 3.4028235e+38
-    target: 0
-    targetVelocity: 0
-  m_ZDrive:
-    lowerLimit: 0
-    upperLimit: 0
-    stiffness: 0
-    damping: 0
-    forceLimit: 3.4028235e+38
-    target: 0
-    targetVelocity: 0
-  m_LinearDamping: 0.05
-  m_AngularDamping: 50
-  m_JointFriction: 0.05
-  m_Immovable: 0
-  m_UseGravity: 0
-  m_CollisionDetectionMode: 2
---- !u!114 &921515318
-MonoBehaviour:
-  m_ObjectHideFlags: 0
-  m_CorrespondingSourceObject: {fileID: 0}
-  m_PrefabInstance: {fileID: 0}
-  m_PrefabAsset: {fileID: 0}
-  m_GameObject: {fileID: 921515315}
-  m_Enabled: 1
-  m_EditorHideFlags: 0
-  m_Script: {fileID: 11500000, guid: 3f55b708478cebe429cfce6531ca4cde, type: 3}
-  m_Name: 
-  m_EditorClassIdentifier: 
-  _hand: {fileID: 791410185}
-  _body: {fileID: 921515317}
-  _origXDriveLimit: 0
-  _currentXDriveLimit: 3.4028235e+38
-  _finger: 5
-  _joint: 0
---- !u!4 &921515319
-Transform:
-  m_ObjectHideFlags: 0
-  m_CorrespondingSourceObject: {fileID: 0}
-  m_PrefabInstance: {fileID: 0}
-  m_PrefabAsset: {fileID: 0}
-  m_GameObject: {fileID: 921515315}
-  m_LocalRotation: {x: -0.12940949, y: 0.48296294, z: 0.86272997, w: 0.07547909}
-  m_LocalPosition: {x: -0.21999998, y: -0.13000001, z: 0.27000004}
-  m_LocalScale: {x: 1, y: 1, z: 1}
-  m_Children:
-  - {fileID: 804266081}
-  - {fileID: 790405158}
-  - {fileID: 966831520}
-  - {fileID: 1229062933}
-  - {fileID: 341016972}
-  m_Father: {fileID: 791410186}
-  m_RootOrder: 0
-  m_LocalEulerAnglesHint: {x: 0, y: 0, z: 0}
---- !u!1 &966831519
-GameObject:
-  m_ObjectHideFlags: 0
-  m_CorrespondingSourceObject: {fileID: 0}
-  m_PrefabInstance: {fileID: 0}
-  m_PrefabAsset: {fileID: 0}
-  serializedVersion: 6
-  m_Component:
-  - component: {fileID: 966831520}
-  - component: {fileID: 966831521}
-  - component: {fileID: 966831522}
-  - component: {fileID: 966831523}
-  m_Layer: 0
-  m_Name: Left Middle Joint 0
-  m_TagString: Untagged
-  m_Icon: {fileID: 0}
-  m_NavMeshLayer: 0
-  m_StaticEditorFlags: 0
-  m_IsActive: 1
---- !u!4 &966831520
-Transform:
-  m_ObjectHideFlags: 0
-  m_CorrespondingSourceObject: {fileID: 0}
-  m_PrefabInstance: {fileID: 0}
-  m_PrefabAsset: {fileID: 0}
-  m_GameObject: {fileID: 966831519}
-  m_LocalRotation: {x: 0.07527789, y: 0.009242246, z: 0.073994935, w: 0.9943705}
-  m_LocalPosition: {x: 0.002788771, y: 0.0040000007, z: 0.023252115}
-  m_LocalScale: {x: 0.99999976, y: 0.99999976, z: 0.9999999}
-  m_Children:
-  - {fileID: 2145161340}
-  m_Father: {fileID: 921515319}
-  m_RootOrder: 2
-  m_LocalEulerAnglesHint: {x: 0, y: 0, z: 0}
---- !u!136 &966831521
-CapsuleCollider:
-  m_ObjectHideFlags: 0
-  m_CorrespondingSourceObject: {fileID: 0}
-  m_PrefabInstance: {fileID: 0}
-  m_PrefabAsset: {fileID: 0}
-  m_GameObject: {fileID: 966831519}
-  m_Material: {fileID: 1221702}
-  m_IsTrigger: 0
-  m_Enabled: 1
-  m_Radius: 0.004
-  m_Height: 0.052630004
-  m_Direction: 2
-  m_Center: {x: 0, y: 0, z: 0.022315001}
---- !u!171741748 &966831522
-ArticulationBody:
-  m_ObjectHideFlags: 0
-  m_CorrespondingSourceObject: {fileID: 0}
-  m_PrefabInstance: {fileID: 0}
-  m_PrefabAsset: {fileID: 0}
-  m_GameObject: {fileID: 966831519}
-  m_Enabled: 1
-  serializedVersion: 3
-  m_Mass: 0.6
-  m_ParentAnchorPosition: {x: 0.002788771, y: 0.0040000007, z: 0.023252115}
-  m_ParentAnchorRotation: {x: 0.075277895, y: 0.0092422515, z: 0.073994935, w: 0.9943706}
-  m_AnchorPosition: {x: 0, y: 0, z: 0}
-  m_AnchorRotation: {x: 0, y: 0, z: 0, w: 1}
-  m_ComputeParentAnchor: 0
-  m_ArticulationJointType: 3
-  m_LinearX: 2
-  m_LinearY: 2
-  m_LinearZ: 2
-  m_SwingY: 1
-  m_SwingZ: 1
-  m_Twist: 1
-  m_XDrive:
-    lowerLimit: -15
-    upperLimit: 80
-    stiffness: 200
-    damping: 3
-    forceLimit: 180001.81
-    target: 0
-    targetVelocity: 0
-  m_YDrive:
-    lowerLimit: -15
-    upperLimit: 15
-    stiffness: 200
-    damping: 6
-    forceLimit: 180001.81
-    target: 0
-    targetVelocity: 0
-  m_ZDrive:
-    lowerLimit: -15
-    upperLimit: 15
-    stiffness: 200
-    damping: 6
-    forceLimit: 180001.81
-    target: 0
-    targetVelocity: 0
-  m_LinearDamping: 0.05
-  m_AngularDamping: 0.05
-  m_JointFriction: 0.05
-  m_Immovable: 0
-  m_UseGravity: 0
-  m_CollisionDetectionMode: 2
---- !u!114 &966831523
-MonoBehaviour:
-  m_ObjectHideFlags: 0
-  m_CorrespondingSourceObject: {fileID: 0}
-  m_PrefabInstance: {fileID: 0}
-  m_PrefabAsset: {fileID: 0}
-  m_GameObject: {fileID: 966831519}
-  m_Enabled: 1
-  m_EditorHideFlags: 0
-  m_Script: {fileID: 11500000, guid: 3f55b708478cebe429cfce6531ca4cde, type: 3}
-  m_Name: 
-  m_EditorClassIdentifier: 
-  _hand: {fileID: 791410185}
-  _body: {fileID: 966831522}
-  _origXDriveLimit: 0
-  _currentXDriveLimit: 3.4028235e+38
-  _finger: 2
-  _joint: 0
---- !u!1 &976655189
-GameObject:
-  m_ObjectHideFlags: 0
-  m_CorrespondingSourceObject: {fileID: 0}
-  m_PrefabInstance: {fileID: 0}
-  m_PrefabAsset: {fileID: 0}
-  serializedVersion: 6
-  m_Component:
-  - component: {fileID: 976655190}
-  - component: {fileID: 976655194}
-  - component: {fileID: 976655193}
-  - component: {fileID: 976655192}
-  - component: {fileID: 976655191}
-  m_Layer: 0
-  m_Name: Cube
-  m_TagString: Untagged
-  m_Icon: {fileID: 0}
-  m_NavMeshLayer: 0
-  m_StaticEditorFlags: 0
-  m_IsActive: 1
---- !u!4 &976655190
-Transform:
-  m_ObjectHideFlags: 0
-  m_CorrespondingSourceObject: {fileID: 0}
-  m_PrefabInstance: {fileID: 0}
-  m_PrefabAsset: {fileID: 0}
-  m_GameObject: {fileID: 976655189}
-  m_LocalRotation: {x: -0, y: -0, z: -0, w: 1}
-  m_LocalPosition: {x: 0, y: 0, z: 0}
-  m_LocalScale: {x: 0.1, y: 0.1, z: 0.1}
-  m_Children: []
-  m_Father: {fileID: 207924401}
-  m_RootOrder: 0
-  m_LocalEulerAnglesHint: {x: 0, y: 0, z: 0}
---- !u!54 &976655191
-Rigidbody:
-  m_ObjectHideFlags: 0
-  m_CorrespondingSourceObject: {fileID: 0}
-  m_PrefabInstance: {fileID: 0}
-  m_PrefabAsset: {fileID: 0}
-  m_GameObject: {fileID: 976655189}
-  serializedVersion: 2
-  m_Mass: 1
-  m_Drag: 0
-  m_AngularDrag: 0.05
-  m_UseGravity: 1
-  m_IsKinematic: 0
-  m_Interpolate: 0
-  m_Constraints: 0
-  m_CollisionDetection: 0
---- !u!65 &976655192
-BoxCollider:
-  m_ObjectHideFlags: 0
-  m_CorrespondingSourceObject: {fileID: 0}
-  m_PrefabInstance: {fileID: 0}
-  m_PrefabAsset: {fileID: 0}
-  m_GameObject: {fileID: 976655189}
-  m_Material: {fileID: 0}
-  m_IsTrigger: 0
-  m_Enabled: 1
-  serializedVersion: 2
-  m_Size: {x: 1, y: 1, z: 1}
-  m_Center: {x: 0, y: 0, z: 0}
---- !u!23 &976655193
-MeshRenderer:
-  m_ObjectHideFlags: 0
-  m_CorrespondingSourceObject: {fileID: 0}
-  m_PrefabInstance: {fileID: 0}
-  m_PrefabAsset: {fileID: 0}
-  m_GameObject: {fileID: 976655189}
-  m_Enabled: 1
-  m_CastShadows: 1
-  m_ReceiveShadows: 1
-  m_DynamicOccludee: 1
-  m_MotionVectors: 1
-  m_LightProbeUsage: 1
-  m_ReflectionProbeUsage: 1
-  m_RayTracingMode: 2
-  m_RayTraceProcedural: 0
-  m_RenderingLayerMask: 257
-  m_RendererPriority: 0
-  m_Materials:
-  - {fileID: 10303, guid: 0000000000000000f000000000000000, type: 0}
-  m_StaticBatchInfo:
-    firstSubMesh: 0
-    subMeshCount: 0
-  m_StaticBatchRoot: {fileID: 0}
-  m_ProbeAnchor: {fileID: 0}
-  m_LightProbeVolumeOverride: {fileID: 0}
-  m_ScaleInLightmap: 1
-  m_ReceiveGI: 1
-  m_PreserveUVs: 0
-  m_IgnoreNormalsForChartDetection: 0
-  m_ImportantGI: 0
-  m_StitchLightmapSeams: 1
-  m_SelectedEditorRenderState: 3
-  m_MinimumChartSize: 4
-  m_AutoUVMaxDistance: 0.5
-  m_AutoUVMaxAngle: 89
-  m_LightmapParameters: {fileID: 0}
-  m_SortingLayerID: 0
-  m_SortingLayer: 0
-  m_SortingOrder: 0
-  m_AdditionalVertexStreams: {fileID: 0}
---- !u!33 &976655194
-MeshFilter:
-  m_ObjectHideFlags: 0
-  m_CorrespondingSourceObject: {fileID: 0}
-  m_PrefabInstance: {fileID: 0}
-  m_PrefabAsset: {fileID: 0}
-  m_GameObject: {fileID: 976655189}
-  m_Mesh: {fileID: 10202, guid: 0000000000000000e000000000000000, type: 0}
---- !u!1 &993010199
-GameObject:
-  m_ObjectHideFlags: 0
-  m_CorrespondingSourceObject: {fileID: 0}
-  m_PrefabInstance: {fileID: 0}
-  m_PrefabAsset: {fileID: 0}
-  serializedVersion: 6
-  m_Component:
-  - component: {fileID: 993010200}
-  - component: {fileID: 993010201}
-  - component: {fileID: 993010202}
-  - component: {fileID: 993010203}
-  m_Layer: 0
-  m_Name: Right Pinky Joint 0
-  m_TagString: Untagged
-  m_Icon: {fileID: 0}
-  m_NavMeshLayer: 0
-  m_StaticEditorFlags: 0
-  m_IsActive: 1
---- !u!4 &993010200
-Transform:
-  m_ObjectHideFlags: 0
-  m_CorrespondingSourceObject: {fileID: 0}
-  m_PrefabInstance: {fileID: 0}
-  m_PrefabAsset: {fileID: 0}
-  m_GameObject: {fileID: 993010199}
-  m_LocalRotation: {x: 0.029145695, y: 0.13843815, z: -0.17725913, w: 0.9739429}
-  m_LocalPosition: {x: 0.035337448, y: -0.000000009313226, z: 0.009728717}
-  m_LocalScale: {x: 0.99999964, y: 0.99999976, z: 1}
-  m_Children:
-  - {fileID: 593131388}
-  m_Father: {fileID: 1793765636}
-  m_RootOrder: 4
-  m_LocalEulerAnglesHint: {x: 0, y: 0, z: 0}
---- !u!136 &993010201
-CapsuleCollider:
-  m_ObjectHideFlags: 0
-  m_CorrespondingSourceObject: {fileID: 0}
-  m_PrefabInstance: {fileID: 0}
-  m_PrefabAsset: {fileID: 0}
-  m_GameObject: {fileID: 993010199}
-  m_Material: {fileID: 1137393251}
-  m_IsTrigger: 0
-  m_Enabled: 1
-  m_Radius: 0.004
-  m_Height: 0.040740006
-  m_Direction: 2
-  m_Center: {x: 0, y: 0, z: 0.016370002}
---- !u!171741748 &993010202
-ArticulationBody:
-  m_ObjectHideFlags: 0
-  m_CorrespondingSourceObject: {fileID: 0}
-  m_PrefabInstance: {fileID: 0}
-  m_PrefabAsset: {fileID: 0}
-  m_GameObject: {fileID: 993010199}
-  m_Enabled: 1
-  serializedVersion: 3
-  m_Mass: 0.6
-  m_ParentAnchorPosition: {x: 0.035337463, y: -0.000000013038516, z: 0.009728714}
-  m_ParentAnchorRotation: {x: 0.029145688, y: 0.13843818, z: -0.17725915, w: 0.973943}
-  m_AnchorPosition: {x: 0, y: 0, z: 0}
-  m_AnchorRotation: {x: 0, y: 0, z: 0, w: 1}
-  m_ComputeParentAnchor: 0
-  m_ArticulationJointType: 3
-  m_LinearX: 2
-  m_LinearY: 2
-  m_LinearZ: 2
-  m_SwingY: 1
-  m_SwingZ: 1
-  m_Twist: 1
-  m_XDrive:
-    lowerLimit: -15
-    upperLimit: 80
-    stiffness: 200
-    damping: 3
-    forceLimit: 180001.81
-    target: 0
-    targetVelocity: 0
-  m_YDrive:
-    lowerLimit: -15
-    upperLimit: 15
-    stiffness: 200
-    damping: 6
-    forceLimit: 180001.81
-    target: 0
-    targetVelocity: 0
-  m_ZDrive:
-    lowerLimit: -15
-    upperLimit: 15
-    stiffness: 200
-    damping: 6
-    forceLimit: 180001.81
-    target: 0
-    targetVelocity: 0
-  m_LinearDamping: 0.05
-  m_AngularDamping: 0.05
-  m_JointFriction: 0.05
-  m_Immovable: 0
-  m_UseGravity: 0
-  m_CollisionDetectionMode: 2
---- !u!114 &993010203
-MonoBehaviour:
-  m_ObjectHideFlags: 0
-  m_CorrespondingSourceObject: {fileID: 0}
-  m_PrefabInstance: {fileID: 0}
-  m_PrefabAsset: {fileID: 0}
-  m_GameObject: {fileID: 993010199}
-  m_Enabled: 1
-  m_EditorHideFlags: 0
-  m_Script: {fileID: 11500000, guid: 3f55b708478cebe429cfce6531ca4cde, type: 3}
-  m_Name: 
-  m_EditorClassIdentifier: 
-  _hand: {fileID: 1242878883}
-  _body: {fileID: 993010202}
-  _origXDriveLimit: 0
-  _currentXDriveLimit: 3.4028235e+38
-  _finger: 4
-  _joint: 0
---- !u!1 &1007382324
-GameObject:
-  m_ObjectHideFlags: 0
-  m_CorrespondingSourceObject: {fileID: 0}
-  m_PrefabInstance: {fileID: 0}
-  m_PrefabAsset: {fileID: 0}
-  serializedVersion: 6
-  m_Component:
-  - component: {fileID: 1007382325}
-  - component: {fileID: 1007382326}
-  - component: {fileID: 1007382327}
-  - component: {fileID: 1007382328}
-  m_Layer: 0
-  m_Name: Right Ring Joint 1
-  m_TagString: Untagged
-  m_Icon: {fileID: 0}
-  m_NavMeshLayer: 0
-  m_StaticEditorFlags: 0
-  m_IsActive: 1
---- !u!4 &1007382325
-Transform:
-  m_ObjectHideFlags: 0
-  m_CorrespondingSourceObject: {fileID: 0}
-  m_PrefabInstance: {fileID: 0}
-  m_PrefabAsset: {fileID: 0}
-  m_GameObject: {fileID: 1007382324}
-  m_LocalRotation: {x: -0, y: -0, z: -0.0000000018626451, w: 1}
-  m_LocalPosition: {x: 0, y: 0, z: 0.04137}
-  m_LocalScale: {x: 0.9999999, y: 1, z: 0.9999999}
-  m_Children:
-  - {fileID: 690041508}
-  m_Father: {fileID: 1396261699}
-  m_RootOrder: 0
-  m_LocalEulerAnglesHint: {x: 0, y: 0, z: 0}
---- !u!136 &1007382326
-CapsuleCollider:
-  m_ObjectHideFlags: 0
-  m_CorrespondingSourceObject: {fileID: 0}
-  m_PrefabInstance: {fileID: 0}
-  m_PrefabAsset: {fileID: 0}
-  m_GameObject: {fileID: 1007382324}
-  m_Material: {fileID: 1137393251}
-  m_IsTrigger: 0
-  m_Enabled: 1
-  m_Radius: 0.004
-  m_Height: 0.03365
-  m_Direction: 2
-  m_Center: {x: 0, y: 0, z: 0.012825}
---- !u!171741748 &1007382327
-ArticulationBody:
-  m_ObjectHideFlags: 0
-  m_CorrespondingSourceObject: {fileID: 0}
-  m_PrefabInstance: {fileID: 0}
-  m_PrefabAsset: {fileID: 0}
-  m_GameObject: {fileID: 1007382324}
-  m_Enabled: 1
-  serializedVersion: 3
-  m_Mass: 0.6
-  m_ParentAnchorPosition: {x: 0.000000012107198, y: -0.000000013504181, z: 0.041370012}
-  m_ParentAnchorRotation: {x: 0, y: 0, z: 0, w: 1.0000001}
-  m_AnchorPosition: {x: 0, y: 0, z: 0}
-  m_AnchorRotation: {x: 0, y: 0, z: 0, w: 1}
-  m_ComputeParentAnchor: 0
-  m_ArticulationJointType: 2
-  m_LinearX: 2
-  m_LinearY: 2
-  m_LinearZ: 2
-  m_SwingY: 2
-  m_SwingZ: 2
-  m_Twist: 2
-  m_XDrive:
-    lowerLimit: -10
-    upperLimit: 89
-    stiffness: 200
-    damping: 3
-    forceLimit: 180001.81
-    target: 0
-    targetVelocity: 0
-  m_YDrive:
-    lowerLimit: 0
-    upperLimit: 0
-    stiffness: 0
-    damping: 0
-    forceLimit: 3.4028235e+38
-    target: 0
-    targetVelocity: 0
-  m_ZDrive:
-    lowerLimit: 0
-    upperLimit: 0
-    stiffness: 0
-    damping: 0
-    forceLimit: 3.4028235e+38
-    target: 0
-    targetVelocity: 0
-  m_LinearDamping: 0.05
-  m_AngularDamping: 0.05
-  m_JointFriction: 0.05
-  m_Immovable: 0
-  m_UseGravity: 0
-  m_CollisionDetectionMode: 2
---- !u!114 &1007382328
-MonoBehaviour:
-  m_ObjectHideFlags: 0
-  m_CorrespondingSourceObject: {fileID: 0}
-  m_PrefabInstance: {fileID: 0}
-  m_PrefabAsset: {fileID: 0}
-  m_GameObject: {fileID: 1007382324}
-  m_Enabled: 1
-  m_EditorHideFlags: 0
-  m_Script: {fileID: 11500000, guid: 3f55b708478cebe429cfce6531ca4cde, type: 3}
-  m_Name: 
-  m_EditorClassIdentifier: 
-  _hand: {fileID: 1242878883}
-  _body: {fileID: 1007382327}
-  _origXDriveLimit: 0
-  _currentXDriveLimit: 3.4028235e+38
-  _finger: 3
-  _joint: 1
---- !u!1 &1031752490
-GameObject:
-  m_ObjectHideFlags: 0
-  m_CorrespondingSourceObject: {fileID: 0}
-  m_PrefabInstance: {fileID: 0}
-  m_PrefabAsset: {fileID: 0}
-  serializedVersion: 6
-  m_Component:
-  - component: {fileID: 1031752491}
-  - component: {fileID: 1031752495}
-  - component: {fileID: 1031752494}
-  - component: {fileID: 1031752493}
-  - component: {fileID: 1031752492}
-  m_Layer: 0
-  m_Name: BigCube
-  m_TagString: Untagged
-  m_Icon: {fileID: 0}
-  m_NavMeshLayer: 0
-  m_StaticEditorFlags: 0
-  m_IsActive: 1
---- !u!4 &1031752491
-Transform:
-  m_ObjectHideFlags: 0
-  m_CorrespondingSourceObject: {fileID: 0}
-  m_PrefabInstance: {fileID: 0}
-  m_PrefabAsset: {fileID: 0}
-  m_GameObject: {fileID: 1031752490}
-  m_LocalRotation: {x: -0, y: -0, z: -0, w: 1}
-  m_LocalPosition: {x: -0.32, y: 0.26100004, z: -0.029}
-  m_LocalScale: {x: 0.2, y: 0.2, z: 0.2}
-  m_Children: []
-  m_Father: {fileID: 461023104}
-  m_RootOrder: 1
-  m_LocalEulerAnglesHint: {x: 0, y: 0, z: 0}
---- !u!54 &1031752492
-Rigidbody:
-  m_ObjectHideFlags: 0
-  m_CorrespondingSourceObject: {fileID: 0}
-  m_PrefabInstance: {fileID: 0}
-  m_PrefabAsset: {fileID: 0}
-  m_GameObject: {fileID: 1031752490}
-  serializedVersion: 2
-  m_Mass: 5
-  m_Drag: 0
-  m_AngularDrag: 0.05
-  m_UseGravity: 1
-  m_IsKinematic: 0
-  m_Interpolate: 0
-  m_Constraints: 0
-  m_CollisionDetection: 0
---- !u!65 &1031752493
-BoxCollider:
-  m_ObjectHideFlags: 0
-  m_CorrespondingSourceObject: {fileID: 0}
-  m_PrefabInstance: {fileID: 0}
-  m_PrefabAsset: {fileID: 0}
-  m_GameObject: {fileID: 1031752490}
-  m_Material: {fileID: 0}
-  m_IsTrigger: 0
-  m_Enabled: 1
-  serializedVersion: 2
-  m_Size: {x: 1, y: 1, z: 1}
-  m_Center: {x: 0, y: 0, z: 0}
---- !u!23 &1031752494
-MeshRenderer:
-  m_ObjectHideFlags: 0
-  m_CorrespondingSourceObject: {fileID: 0}
-  m_PrefabInstance: {fileID: 0}
-  m_PrefabAsset: {fileID: 0}
-  m_GameObject: {fileID: 1031752490}
-  m_Enabled: 1
-  m_CastShadows: 1
-  m_ReceiveShadows: 1
-  m_DynamicOccludee: 1
-  m_MotionVectors: 1
-  m_LightProbeUsage: 1
-  m_ReflectionProbeUsage: 1
-  m_RayTracingMode: 2
-  m_RayTraceProcedural: 0
-  m_RenderingLayerMask: 257
-  m_RendererPriority: 0
-  m_Materials:
-  - {fileID: 10303, guid: 0000000000000000f000000000000000, type: 0}
-  m_StaticBatchInfo:
-    firstSubMesh: 0
-    subMeshCount: 0
-  m_StaticBatchRoot: {fileID: 0}
-  m_ProbeAnchor: {fileID: 0}
-  m_LightProbeVolumeOverride: {fileID: 0}
-  m_ScaleInLightmap: 1
-  m_ReceiveGI: 1
-  m_PreserveUVs: 0
-  m_IgnoreNormalsForChartDetection: 0
-  m_ImportantGI: 0
-  m_StitchLightmapSeams: 1
-  m_SelectedEditorRenderState: 3
-  m_MinimumChartSize: 4
-  m_AutoUVMaxDistance: 0.5
-  m_AutoUVMaxAngle: 89
-  m_LightmapParameters: {fileID: 0}
-  m_SortingLayerID: 0
-  m_SortingLayer: 0
-  m_SortingOrder: 0
-  m_AdditionalVertexStreams: {fileID: 0}
---- !u!33 &1031752495
-MeshFilter:
-  m_ObjectHideFlags: 0
-  m_CorrespondingSourceObject: {fileID: 0}
-  m_PrefabInstance: {fileID: 0}
-  m_PrefabAsset: {fileID: 0}
-  m_GameObject: {fileID: 1031752490}
-  m_Mesh: {fileID: 10202, guid: 0000000000000000e000000000000000, type: 0}
---- !u!1 &1034902643
-GameObject:
-  m_ObjectHideFlags: 0
-  m_CorrespondingSourceObject: {fileID: 0}
-  m_PrefabInstance: {fileID: 0}
-  m_PrefabAsset: {fileID: 0}
-  serializedVersion: 6
-  m_Component:
-  - component: {fileID: 1034902645}
-  - component: {fileID: 1034902644}
-  m_Layer: 0
-  m_Name: Directional Light
-  m_TagString: Untagged
-  m_Icon: {fileID: 0}
-  m_NavMeshLayer: 0
-  m_StaticEditorFlags: 0
-  m_IsActive: 1
---- !u!108 &1034902644
-Light:
-  m_ObjectHideFlags: 0
-  m_CorrespondingSourceObject: {fileID: 0}
-  m_PrefabInstance: {fileID: 0}
-  m_PrefabAsset: {fileID: 0}
-  m_GameObject: {fileID: 1034902643}
-  m_Enabled: 1
-  serializedVersion: 10
-  m_Type: 1
-  m_Shape: 0
-  m_Color: {r: 1, g: 0.95686275, b: 0.8392157, a: 1}
-  m_Intensity: 1
-  m_Range: 10
-  m_SpotAngle: 30
-  m_InnerSpotAngle: 21.80208
-  m_CookieSize: 10
-  m_Shadows:
-    m_Type: 2
-    m_Resolution: -1
-    m_CustomResolution: -1
-    m_Strength: 1
-    m_Bias: 0.05
-    m_NormalBias: 0.4
-    m_NearPlane: 0.2
-    m_CullingMatrixOverride:
-      e00: 1
-      e01: 0
-      e02: 0
-      e03: 0
-      e10: 0
-      e11: 1
-      e12: 0
-      e13: 0
-      e20: 0
-      e21: 0
-      e22: 1
-      e23: 0
-      e30: 0
-      e31: 0
-      e32: 0
-      e33: 1
-    m_UseCullingMatrixOverride: 0
-  m_Cookie: {fileID: 0}
-  m_DrawHalo: 0
-  m_Flare: {fileID: 0}
-  m_RenderMode: 0
-  m_CullingMask:
-    serializedVersion: 2
-    m_Bits: 4294967295
-  m_RenderingLayerMask: 1
-  m_Lightmapping: 4
-  m_LightShadowCasterMode: 0
-  m_AreaSize: {x: 1, y: 1}
-  m_BounceIntensity: 1
-  m_ColorTemperature: 6570
-  m_UseColorTemperature: 0
-  m_BoundingSphereOverride: {x: 0, y: 0, z: 0, w: 0}
-  m_UseBoundingSphereOverride: 0
-  m_UseViewFrustumForShadowCasterCull: 1
-  m_ShadowRadius: 0
-  m_ShadowAngle: 0
---- !u!4 &1034902645
-Transform:
-  m_ObjectHideFlags: 0
-  m_CorrespondingSourceObject: {fileID: 0}
-  m_PrefabInstance: {fileID: 0}
-  m_PrefabAsset: {fileID: 0}
-  m_GameObject: {fileID: 1034902643}
-  m_LocalRotation: {x: 0.40821788, y: -0.23456968, z: 0.10938163, w: 0.8754261}
-  m_LocalPosition: {x: 0, y: 3, z: 0}
-  m_LocalScale: {x: 1, y: 1, z: 1}
-  m_Children: []
-  m_Father: {fileID: 0}
-  m_RootOrder: 0
-  m_LocalEulerAnglesHint: {x: 50, y: -30, z: 0}
---- !u!1 &1092288546
-GameObject:
-  m_ObjectHideFlags: 0
-  m_CorrespondingSourceObject: {fileID: 0}
-  m_PrefabInstance: {fileID: 0}
-  m_PrefabAsset: {fileID: 0}
-  serializedVersion: 6
-  m_Component:
-  - component: {fileID: 1092288547}
-  - component: {fileID: 1092288550}
-  - component: {fileID: 1092288549}
-  - component: {fileID: 1092288548}
-  m_Layer: 0
-  m_Name: Cube (2)
-  m_TagString: Untagged
-  m_Icon: {fileID: 0}
-  m_NavMeshLayer: 0
-  m_StaticEditorFlags: 0
-  m_IsActive: 1
---- !u!4 &1092288547
-Transform:
-  m_ObjectHideFlags: 0
-  m_CorrespondingSourceObject: {fileID: 0}
-  m_PrefabInstance: {fileID: 0}
-  m_PrefabAsset: {fileID: 0}
-  m_GameObject: {fileID: 1092288546}
-  m_LocalRotation: {x: -0, y: -0.70710576, z: -0, w: 0.70710784}
-  m_LocalPosition: {x: 0.0000010061567, y: 0.4, z: 0.45}
-  m_LocalScale: {x: 0.1, y: 0.7, z: 1}
-  m_Children: []
-  m_Father: {fileID: 176742435}
-  m_RootOrder: 2
-  m_LocalEulerAnglesHint: {x: 0, y: -90, z: 0}
---- !u!65 &1092288548
-BoxCollider:
-  m_ObjectHideFlags: 0
-  m_CorrespondingSourceObject: {fileID: 0}
-  m_PrefabInstance: {fileID: 0}
-  m_PrefabAsset: {fileID: 0}
-  m_GameObject: {fileID: 1092288546}
-  m_Material: {fileID: 0}
-  m_IsTrigger: 0
-  m_Enabled: 1
-  serializedVersion: 2
-  m_Size: {x: 1, y: 1, z: 1}
-  m_Center: {x: 0, y: 0, z: 0}
---- !u!23 &1092288549
-MeshRenderer:
-  m_ObjectHideFlags: 0
-  m_CorrespondingSourceObject: {fileID: 0}
-  m_PrefabInstance: {fileID: 0}
-  m_PrefabAsset: {fileID: 0}
-  m_GameObject: {fileID: 1092288546}
-  m_Enabled: 1
-  m_CastShadows: 1
-  m_ReceiveShadows: 1
-  m_DynamicOccludee: 1
-  m_MotionVectors: 1
-  m_LightProbeUsage: 1
-  m_ReflectionProbeUsage: 1
-  m_RayTracingMode: 2
-  m_RayTraceProcedural: 0
-  m_RenderingLayerMask: 257
-  m_RendererPriority: 0
-  m_Materials:
-  - {fileID: 10303, guid: 0000000000000000f000000000000000, type: 0}
-  m_StaticBatchInfo:
-    firstSubMesh: 0
-    subMeshCount: 0
-  m_StaticBatchRoot: {fileID: 0}
-  m_ProbeAnchor: {fileID: 0}
-  m_LightProbeVolumeOverride: {fileID: 0}
-  m_ScaleInLightmap: 1
-  m_ReceiveGI: 1
-  m_PreserveUVs: 0
-  m_IgnoreNormalsForChartDetection: 0
-  m_ImportantGI: 0
-  m_StitchLightmapSeams: 1
-  m_SelectedEditorRenderState: 3
-  m_MinimumChartSize: 4
-  m_AutoUVMaxDistance: 0.5
-  m_AutoUVMaxAngle: 89
-  m_LightmapParameters: {fileID: 0}
-  m_SortingLayerID: 0
-  m_SortingLayer: 0
-  m_SortingOrder: 0
-  m_AdditionalVertexStreams: {fileID: 0}
---- !u!33 &1092288550
-MeshFilter:
-  m_ObjectHideFlags: 0
-  m_CorrespondingSourceObject: {fileID: 0}
-  m_PrefabInstance: {fileID: 0}
-  m_PrefabAsset: {fileID: 0}
-  m_GameObject: {fileID: 1092288546}
-  m_Mesh: {fileID: 10202, guid: 0000000000000000e000000000000000, type: 0}
---- !u!1 &1100450176
-GameObject:
-  m_ObjectHideFlags: 0
-  m_CorrespondingSourceObject: {fileID: 0}
-  m_PrefabInstance: {fileID: 0}
-  m_PrefabAsset: {fileID: 0}
-  serializedVersion: 6
-  m_Component:
-  - component: {fileID: 1100450177}
-  - component: {fileID: 1100450178}
-  m_Layer: 0
-  m_Name: Character
-  m_TagString: Untagged
-  m_Icon: {fileID: 0}
-  m_NavMeshLayer: 0
-  m_StaticEditorFlags: 0
-  m_IsActive: 1
---- !u!4 &1100450177
-Transform:
-  m_ObjectHideFlags: 0
-  m_CorrespondingSourceObject: {fileID: 0}
-  m_PrefabInstance: {fileID: 0}
-  m_PrefabAsset: {fileID: 0}
-  m_GameObject: {fileID: 1100450176}
-  m_LocalRotation: {x: -0, y: -0, z: -0, w: 1}
-  m_LocalPosition: {x: -0.114, y: 0.25199997, z: -0.054}
-  m_LocalScale: {x: 0.07, y: 0.07, z: 0.07}
-  m_Children:
-  - {fileID: 417227619}
-  - {fileID: 1883367206}
-  - {fileID: 135976653}
-  - {fileID: 2103061971}
-  - {fileID: 1842197906}
-  - {fileID: 195425109}
-  m_Father: {fileID: 461023104}
-  m_RootOrder: 2
-  m_LocalEulerAnglesHint: {x: 0, y: 0, z: 0}
---- !u!54 &1100450178
-Rigidbody:
-  m_ObjectHideFlags: 0
-  m_CorrespondingSourceObject: {fileID: 0}
-  m_PrefabInstance: {fileID: 0}
-  m_PrefabAsset: {fileID: 0}
-  m_GameObject: {fileID: 1100450176}
-  serializedVersion: 2
-  m_Mass: 1
-  m_Drag: 0
-  m_AngularDrag: 0.05
-  m_UseGravity: 1
-  m_IsKinematic: 0
-  m_Interpolate: 0
-  m_Constraints: 0
-  m_CollisionDetection: 0
---- !u!1 &1110960195
-GameObject:
-  m_ObjectHideFlags: 0
-  m_CorrespondingSourceObject: {fileID: 0}
-  m_PrefabInstance: {fileID: 0}
-  m_PrefabAsset: {fileID: 0}
-  serializedVersion: 6
-  m_Component:
-  - component: {fileID: 1110960197}
-  - component: {fileID: 1110960196}
-  - component: {fileID: 1110960198}
-  - component: {fileID: 1110960199}
-  m_Layer: 0
-  m_Name: Right Index Joint 2
-  m_TagString: Untagged
-  m_Icon: {fileID: 0}
-  m_NavMeshLayer: 0
-  m_StaticEditorFlags: 0
-  m_IsActive: 1
---- !u!136 &1110960196
-CapsuleCollider:
-  m_ObjectHideFlags: 0
-  m_CorrespondingSourceObject: {fileID: 0}
-  m_PrefabInstance: {fileID: 0}
-  m_PrefabAsset: {fileID: 0}
-  m_GameObject: {fileID: 1110960195}
-  m_Material: {fileID: 1137393251}
-  m_IsTrigger: 0
-  m_Enabled: 1
-  m_Radius: 0.004
-  m_Height: 0.023820002
-  m_Direction: 2
-  m_Center: {x: 0, y: 0, z: 0.00791}
---- !u!4 &1110960197
-Transform:
-  m_ObjectHideFlags: 0
-  m_CorrespondingSourceObject: {fileID: 0}
-  m_PrefabInstance: {fileID: 0}
-  m_PrefabAsset: {fileID: 0}
-  m_GameObject: {fileID: 1110960195}
-  m_LocalRotation: {x: -0, y: -0, z: -0, w: 1}
-  m_LocalPosition: {x: 0, y: 0, z: 0.02238}
-  m_LocalScale: {x: 1, y: 1.0000001, z: 1}
-  m_Children: []
-  m_Father: {fileID: 852406278}
-  m_RootOrder: 0
-  m_LocalEulerAnglesHint: {x: 0, y: 0, z: 0}
---- !u!171741748 &1110960198
-ArticulationBody:
-  m_ObjectHideFlags: 0
-  m_CorrespondingSourceObject: {fileID: 0}
-  m_PrefabInstance: {fileID: 0}
-  m_PrefabAsset: {fileID: 0}
-  m_GameObject: {fileID: 1110960195}
-  m_Enabled: 1
-  serializedVersion: 3
-  m_Mass: 0.6
-  m_ParentAnchorPosition: {x: -0.000000003725293, y: -0.00000001583249, z: 0.022380007}
-  m_ParentAnchorRotation: {x: 0, y: 0, z: 0, w: 1.0000002}
-  m_AnchorPosition: {x: 0, y: 0, z: 0}
-  m_AnchorRotation: {x: 0, y: 0, z: 0, w: 1}
-  m_ComputeParentAnchor: 0
-  m_ArticulationJointType: 2
-  m_LinearX: 2
-  m_LinearY: 2
-  m_LinearZ: 2
-  m_SwingY: 2
-  m_SwingZ: 2
-  m_Twist: 2
-  m_XDrive:
-    lowerLimit: -10
-    upperLimit: 89
-    stiffness: 200
-    damping: 3
-    forceLimit: 180001.81
-    target: 0
-    targetVelocity: 0
-  m_YDrive:
-    lowerLimit: 0
-    upperLimit: 0
-    stiffness: 0
-    damping: 0
-    forceLimit: 3.4028235e+38
-    target: 0
-    targetVelocity: 0
-  m_ZDrive:
-    lowerLimit: 0
-    upperLimit: 0
-    stiffness: 0
-    damping: 0
-    forceLimit: 3.4028235e+38
-    target: 0
-    targetVelocity: 0
-  m_LinearDamping: 0.05
-  m_AngularDamping: 0.05
-  m_JointFriction: 0.05
-  m_Immovable: 0
-  m_UseGravity: 0
-  m_CollisionDetectionMode: 2
---- !u!114 &1110960199
-MonoBehaviour:
-  m_ObjectHideFlags: 0
-  m_CorrespondingSourceObject: {fileID: 0}
-  m_PrefabInstance: {fileID: 0}
-  m_PrefabAsset: {fileID: 0}
-  m_GameObject: {fileID: 1110960195}
-  m_Enabled: 1
-  m_EditorHideFlags: 0
-  m_Script: {fileID: 11500000, guid: 3f55b708478cebe429cfce6531ca4cde, type: 3}
-  m_Name: 
-  m_EditorClassIdentifier: 
-  _hand: {fileID: 1242878883}
-  _body: {fileID: 1110960198}
-  _origXDriveLimit: 0
-  _currentXDriveLimit: 3.4028235e+38
-  _finger: 1
-  _joint: 2
---- !u!1 &1116588236
-GameObject:
-  m_ObjectHideFlags: 0
-  m_CorrespondingSourceObject: {fileID: 0}
-  m_PrefabInstance: {fileID: 0}
-  m_PrefabAsset: {fileID: 0}
-  serializedVersion: 6
-  m_Component:
-  - component: {fileID: 1116588237}
-  - component: {fileID: 1116588238}
-  - component: {fileID: 1116588239}
-  - component: {fileID: 1116588240}
-  m_Layer: 0
-  m_Name: Right Middle Joint 0
-  m_TagString: Untagged
-  m_Icon: {fileID: 0}
-  m_NavMeshLayer: 0
-  m_StaticEditorFlags: 0
-  m_IsActive: 1
---- !u!4 &1116588237
-Transform:
-  m_ObjectHideFlags: 0
-  m_CorrespondingSourceObject: {fileID: 0}
-  m_PrefabInstance: {fileID: 0}
-  m_PrefabAsset: {fileID: 0}
-  m_GameObject: {fileID: 1116588236}
-  m_LocalRotation: {x: 0.07527792, y: -0.009242235, z: -0.073994935, w: 0.99437046}
-  m_LocalPosition: {x: -0.002788769, y: 0.0040000016, z: 0.023252115}
-  m_LocalScale: {x: 0.99999964, y: 0.99999976, z: 1}
-  m_Children:
-  - {fileID: 136499757}
-  m_Father: {fileID: 1793765636}
-  m_RootOrder: 2
-  m_LocalEulerAnglesHint: {x: 0, y: 0, z: 0}
---- !u!136 &1116588238
-CapsuleCollider:
-  m_ObjectHideFlags: 0
-  m_CorrespondingSourceObject: {fileID: 0}
-  m_PrefabInstance: {fileID: 0}
-  m_PrefabAsset: {fileID: 0}
-  m_GameObject: {fileID: 1116588236}
-  m_Material: {fileID: 1137393251}
-  m_IsTrigger: 0
-  m_Enabled: 1
-  m_Radius: 0.004
-  m_Height: 0.052630004
-  m_Direction: 2
-  m_Center: {x: 0, y: 0, z: 0.022315001}
---- !u!171741748 &1116588239
-ArticulationBody:
-  m_ObjectHideFlags: 0
-  m_CorrespondingSourceObject: {fileID: 0}
-  m_PrefabInstance: {fileID: 0}
-  m_PrefabAsset: {fileID: 0}
-  m_GameObject: {fileID: 1116588236}
-  m_Enabled: 1
-  serializedVersion: 3
-  m_Mass: 0.6
-  m_ParentAnchorPosition: {x: -0.002788769, y: 0.0040000016, z: 0.023252115}
-  m_ParentAnchorRotation: {x: 0.075277954, y: -0.009242229, z: -0.07399494, w: 0.9943706}
-  m_AnchorPosition: {x: 0, y: 0, z: 0}
-  m_AnchorRotation: {x: 0, y: 0, z: 0, w: 1}
-  m_ComputeParentAnchor: 0
-  m_ArticulationJointType: 3
-  m_LinearX: 2
-  m_LinearY: 2
-  m_LinearZ: 2
-  m_SwingY: 1
-  m_SwingZ: 1
-  m_Twist: 1
-  m_XDrive:
-    lowerLimit: -15
-    upperLimit: 80
-    stiffness: 200
-    damping: 3
-    forceLimit: 180001.81
-    target: 0
-    targetVelocity: 0
-  m_YDrive:
-    lowerLimit: -15
-    upperLimit: 15
-    stiffness: 200
-    damping: 6
-    forceLimit: 180001.81
-    target: 0
-    targetVelocity: 0
-  m_ZDrive:
-    lowerLimit: -15
-    upperLimit: 15
-    stiffness: 200
-    damping: 6
-    forceLimit: 180001.81
-    target: 0
-    targetVelocity: 0
-  m_LinearDamping: 0.05
-  m_AngularDamping: 0.05
-  m_JointFriction: 0.05
-  m_Immovable: 0
-  m_UseGravity: 0
-  m_CollisionDetectionMode: 2
---- !u!114 &1116588240
-MonoBehaviour:
-  m_ObjectHideFlags: 0
-  m_CorrespondingSourceObject: {fileID: 0}
-  m_PrefabInstance: {fileID: 0}
-  m_PrefabAsset: {fileID: 0}
-  m_GameObject: {fileID: 1116588236}
-  m_Enabled: 1
-  m_EditorHideFlags: 0
-  m_Script: {fileID: 11500000, guid: 3f55b708478cebe429cfce6531ca4cde, type: 3}
-  m_Name: 
-  m_EditorClassIdentifier: 
-  _hand: {fileID: 1242878883}
-  _body: {fileID: 1116588239}
-  _origXDriveLimit: 0
-  _currentXDriveLimit: 3.4028235e+38
-  _finger: 2
-  _joint: 0
---- !u!134 &1137393251
-PhysicMaterial:
-  m_ObjectHideFlags: 0
-  m_CorrespondingSourceObject: {fileID: 0}
-  m_PrefabInstance: {fileID: 0}
-  m_PrefabAsset: {fileID: 0}
-  m_Name: HandPhysics
-  dynamicFriction: 1
-  staticFriction: 1
-  bounciness: 0
-  frictionCombine: 0
-  bounceCombine: 1
---- !u!1 &1141051099
-GameObject:
-  m_ObjectHideFlags: 0
-  m_CorrespondingSourceObject: {fileID: 0}
-  m_PrefabInstance: {fileID: 0}
-  m_PrefabAsset: {fileID: 0}
-  serializedVersion: 6
-  m_Component:
-  - component: {fileID: 1141051100}
-  - component: {fileID: 1141051103}
-  - component: {fileID: 1141051102}
-  - component: {fileID: 1141051101}
-  m_Layer: 0
-  m_Name: Cube (4)
-  m_TagString: Untagged
-  m_Icon: {fileID: 0}
-  m_NavMeshLayer: 0
-  m_StaticEditorFlags: 0
-  m_IsActive: 1
---- !u!4 &1141051100
-Transform:
-  m_ObjectHideFlags: 0
-  m_CorrespondingSourceObject: {fileID: 0}
-  m_PrefabInstance: {fileID: 0}
-  m_PrefabAsset: {fileID: 0}
-  m_GameObject: {fileID: 1141051099}
-  m_LocalRotation: {x: 0, y: 0, z: 0, w: 1}
-  m_LocalPosition: {x: 0, y: 0, z: 0}
-  m_LocalScale: {x: 1, y: 0.1, z: 1}
-  m_Children: []
-  m_Father: {fileID: 176742435}
-  m_RootOrder: 4
-  m_LocalEulerAnglesHint: {x: 0, y: 0, z: 0}
---- !u!65 &1141051101
-BoxCollider:
-  m_ObjectHideFlags: 0
-  m_CorrespondingSourceObject: {fileID: 0}
-  m_PrefabInstance: {fileID: 0}
-  m_PrefabAsset: {fileID: 0}
-  m_GameObject: {fileID: 1141051099}
-  m_Material: {fileID: 0}
-  m_IsTrigger: 0
-  m_Enabled: 1
-  serializedVersion: 2
-  m_Size: {x: 1, y: 1, z: 1}
-  m_Center: {x: 0, y: 0, z: 0}
---- !u!23 &1141051102
-MeshRenderer:
-  m_ObjectHideFlags: 0
-  m_CorrespondingSourceObject: {fileID: 0}
-  m_PrefabInstance: {fileID: 0}
-  m_PrefabAsset: {fileID: 0}
-  m_GameObject: {fileID: 1141051099}
-  m_Enabled: 1
-  m_CastShadows: 1
-  m_ReceiveShadows: 1
-  m_DynamicOccludee: 1
-  m_MotionVectors: 1
-  m_LightProbeUsage: 1
-  m_ReflectionProbeUsage: 1
-  m_RayTracingMode: 2
-  m_RayTraceProcedural: 0
-  m_RenderingLayerMask: 257
-  m_RendererPriority: 0
-  m_Materials:
-  - {fileID: 10303, guid: 0000000000000000f000000000000000, type: 0}
-  m_StaticBatchInfo:
-    firstSubMesh: 0
-    subMeshCount: 0
-  m_StaticBatchRoot: {fileID: 0}
-  m_ProbeAnchor: {fileID: 0}
-  m_LightProbeVolumeOverride: {fileID: 0}
-  m_ScaleInLightmap: 1
-  m_ReceiveGI: 1
-  m_PreserveUVs: 0
-  m_IgnoreNormalsForChartDetection: 0
-  m_ImportantGI: 0
-  m_StitchLightmapSeams: 1
-  m_SelectedEditorRenderState: 3
-  m_MinimumChartSize: 4
-  m_AutoUVMaxDistance: 0.5
-  m_AutoUVMaxAngle: 89
-  m_LightmapParameters: {fileID: 0}
-  m_SortingLayerID: 0
-  m_SortingLayer: 0
-  m_SortingOrder: 0
-  m_AdditionalVertexStreams: {fileID: 0}
---- !u!33 &1141051103
-MeshFilter:
-  m_ObjectHideFlags: 0
-  m_CorrespondingSourceObject: {fileID: 0}
-  m_PrefabInstance: {fileID: 0}
-  m_PrefabAsset: {fileID: 0}
-  m_GameObject: {fileID: 1141051099}
-  m_Mesh: {fileID: 10202, guid: 0000000000000000e000000000000000, type: 0}
---- !u!1 &1150913566
-GameObject:
-  m_ObjectHideFlags: 0
-  m_CorrespondingSourceObject: {fileID: 0}
-  m_PrefabInstance: {fileID: 0}
-  m_PrefabAsset: {fileID: 0}
-  serializedVersion: 6
-  m_Component:
-  - component: {fileID: 1150913567}
-  - component: {fileID: 1150913571}
-  - component: {fileID: 1150913570}
-  - component: {fileID: 1150913569}
-  - component: {fileID: 1150913568}
-  m_Layer: 0
-  m_Name: Sphere (4)
-  m_TagString: Untagged
-  m_Icon: {fileID: 0}
-  m_NavMeshLayer: 0
-  m_StaticEditorFlags: 0
-  m_IsActive: 1
---- !u!4 &1150913567
-Transform:
-  m_ObjectHideFlags: 0
-  m_CorrespondingSourceObject: {fileID: 0}
-  m_PrefabInstance: {fileID: 0}
-  m_PrefabAsset: {fileID: 0}
-  m_GameObject: {fileID: 1150913566}
-  m_LocalRotation: {x: 0, y: 0, z: 0, w: 1}
-  m_LocalPosition: {x: -0.5719999, y: 0.5849993, z: 0.11800009}
-  m_LocalScale: {x: 0.7, y: 0.7, z: 0.7}
-  m_Children: []
-  m_Father: {fileID: 1571827757}
-  m_RootOrder: 4
-  m_LocalEulerAnglesHint: {x: 0, y: 0, z: 0}
---- !u!54 &1150913568
-Rigidbody:
-  m_ObjectHideFlags: 0
-  m_CorrespondingSourceObject: {fileID: 0}
-  m_PrefabInstance: {fileID: 0}
-  m_PrefabAsset: {fileID: 0}
-  m_GameObject: {fileID: 1150913566}
-  serializedVersion: 2
-  m_Mass: 0.3
-  m_Drag: 0
-  m_AngularDrag: 0.05
-  m_UseGravity: 1
-  m_IsKinematic: 0
-  m_Interpolate: 0
-  m_Constraints: 0
-  m_CollisionDetection: 0
---- !u!135 &1150913569
-SphereCollider:
-  m_ObjectHideFlags: 0
-  m_CorrespondingSourceObject: {fileID: 0}
-  m_PrefabInstance: {fileID: 0}
-  m_PrefabAsset: {fileID: 0}
-  m_GameObject: {fileID: 1150913566}
-  m_Material: {fileID: 0}
-  m_IsTrigger: 0
-  m_Enabled: 1
-  serializedVersion: 2
-  m_Radius: 0.5
-  m_Center: {x: 0, y: 0, z: 0}
---- !u!23 &1150913570
-MeshRenderer:
-  m_ObjectHideFlags: 0
-  m_CorrespondingSourceObject: {fileID: 0}
-  m_PrefabInstance: {fileID: 0}
-  m_PrefabAsset: {fileID: 0}
-  m_GameObject: {fileID: 1150913566}
-  m_Enabled: 1
-  m_CastShadows: 1
-  m_ReceiveShadows: 1
-  m_DynamicOccludee: 1
-  m_MotionVectors: 1
-  m_LightProbeUsage: 1
-  m_ReflectionProbeUsage: 1
-  m_RayTracingMode: 2
-  m_RayTraceProcedural: 0
-  m_RenderingLayerMask: 257
-  m_RendererPriority: 0
-  m_Materials:
-  - {fileID: 2100000, guid: 48e304f0beb52ec488103ff9cab09bde, type: 2}
-  m_StaticBatchInfo:
-    firstSubMesh: 0
-    subMeshCount: 0
-  m_StaticBatchRoot: {fileID: 0}
-  m_ProbeAnchor: {fileID: 0}
-  m_LightProbeVolumeOverride: {fileID: 0}
-  m_ScaleInLightmap: 1
-  m_ReceiveGI: 1
-  m_PreserveUVs: 0
-  m_IgnoreNormalsForChartDetection: 0
-  m_ImportantGI: 0
-  m_StitchLightmapSeams: 1
-  m_SelectedEditorRenderState: 3
-  m_MinimumChartSize: 4
-  m_AutoUVMaxDistance: 0.5
-  m_AutoUVMaxAngle: 89
-  m_LightmapParameters: {fileID: 0}
-  m_SortingLayerID: 0
-  m_SortingLayer: 0
-  m_SortingOrder: 0
-  m_AdditionalVertexStreams: {fileID: 0}
---- !u!33 &1150913571
-MeshFilter:
-  m_ObjectHideFlags: 0
-  m_CorrespondingSourceObject: {fileID: 0}
-  m_PrefabInstance: {fileID: 0}
-  m_PrefabAsset: {fileID: 0}
-  m_GameObject: {fileID: 1150913566}
-  m_Mesh: {fileID: 10207, guid: 0000000000000000e000000000000000, type: 0}
---- !u!1 &1151483195
-GameObject:
-  m_ObjectHideFlags: 0
-  m_CorrespondingSourceObject: {fileID: 0}
-  m_PrefabInstance: {fileID: 0}
-  m_PrefabAsset: {fileID: 0}
-  serializedVersion: 6
-  m_Component:
-  - component: {fileID: 1151483197}
-  - component: {fileID: 1151483196}
-  - component: {fileID: 1151483198}
-  - component: {fileID: 1151483199}
-  m_Layer: 0
-  m_Name: Right Thumb Joint 2
-  m_TagString: Untagged
-  m_Icon: {fileID: 0}
-  m_NavMeshLayer: 0
-  m_StaticEditorFlags: 0
-  m_IsActive: 1
---- !u!136 &1151483196
-CapsuleCollider:
-  m_ObjectHideFlags: 0
-  m_CorrespondingSourceObject: {fileID: 0}
-  m_PrefabInstance: {fileID: 0}
-  m_PrefabAsset: {fileID: 0}
-  m_GameObject: {fileID: 1151483195}
-  m_Material: {fileID: 1137393251}
-  m_IsTrigger: 0
-  m_Enabled: 1
-  m_Radius: 0.004
-  m_Height: 0.02967
-  m_Direction: 2
-  m_Center: {x: 0, y: 0, z: 0.010835}
---- !u!4 &1151483197
-Transform:
-  m_ObjectHideFlags: 0
-  m_CorrespondingSourceObject: {fileID: 0}
-  m_PrefabInstance: {fileID: 0}
-  m_PrefabAsset: {fileID: 0}
-  m_GameObject: {fileID: 1151483195}
-  m_LocalRotation: {x: -0, y: -0, z: -0, w: 1}
-  m_LocalPosition: {x: 0, y: 0, z: 0.031570002}
-  m_LocalScale: {x: 1, y: 1.0000001, z: 1}
-  m_Children: []
-  m_Father: {fileID: 1667524767}
-  m_RootOrder: 0
-  m_LocalEulerAnglesHint: {x: 0, y: 0, z: 0}
---- !u!171741748 &1151483198
-ArticulationBody:
-  m_ObjectHideFlags: 0
-  m_CorrespondingSourceObject: {fileID: 0}
-  m_PrefabInstance: {fileID: 0}
-  m_PrefabAsset: {fileID: 0}
-  m_GameObject: {fileID: 1151483195}
-  m_Enabled: 1
-  serializedVersion: 3
-  m_Mass: 0.6
-  m_ParentAnchorPosition: {x: -0.000000011175874, y: 0.000000027939691, z: 0.03157002}
-  m_ParentAnchorRotation: {x: 0, y: 0, z: 0, w: 1.0000002}
-  m_AnchorPosition: {x: 0, y: 0, z: 0}
-  m_AnchorRotation: {x: 0, y: 0, z: 0, w: 1}
-  m_ComputeParentAnchor: 0
-  m_ArticulationJointType: 2
-  m_LinearX: 2
-  m_LinearY: 2
-  m_LinearZ: 2
-  m_SwingY: 2
-  m_SwingZ: 2
-  m_Twist: 2
-  m_XDrive:
-    lowerLimit: -10
-    upperLimit: 89
-    stiffness: 200
-    damping: 3
-    forceLimit: 180001.81
-    target: 0
-    targetVelocity: 0
-  m_YDrive:
-    lowerLimit: 0
-    upperLimit: 0
-    stiffness: 0
-    damping: 0
-    forceLimit: 3.4028235e+38
-    target: 0
-    targetVelocity: 0
-  m_ZDrive:
-    lowerLimit: 0
-    upperLimit: 0
-    stiffness: 0
-    damping: 0
-    forceLimit: 3.4028235e+38
-    target: 0
-    targetVelocity: 0
-  m_LinearDamping: 0.05
-  m_AngularDamping: 0.05
-  m_JointFriction: 0.05
-  m_Immovable: 0
-  m_UseGravity: 0
-  m_CollisionDetectionMode: 2
---- !u!114 &1151483199
-MonoBehaviour:
-  m_ObjectHideFlags: 0
-  m_CorrespondingSourceObject: {fileID: 0}
-  m_PrefabInstance: {fileID: 0}
-  m_PrefabAsset: {fileID: 0}
-  m_GameObject: {fileID: 1151483195}
-  m_Enabled: 1
-  m_EditorHideFlags: 0
-  m_Script: {fileID: 11500000, guid: 3f55b708478cebe429cfce6531ca4cde, type: 3}
-  m_Name: 
-  m_EditorClassIdentifier: 
-  _hand: {fileID: 1242878883}
-  _body: {fileID: 1151483198}
-  _origXDriveLimit: 0
-  _currentXDriveLimit: 3.4028235e+38
-  _finger: 0
-  _joint: 2
---- !u!1 &1152218872
-GameObject:
-  m_ObjectHideFlags: 0
-  m_CorrespondingSourceObject: {fileID: 0}
-  m_PrefabInstance: {fileID: 0}
-  m_PrefabAsset: {fileID: 0}
-  serializedVersion: 6
-  m_Component:
-  - component: {fileID: 1152218873}
-  - component: {fileID: 1152218877}
-  - component: {fileID: 1152218876}
-  - component: {fileID: 1152218875}
-  - component: {fileID: 1152218874}
-  m_Layer: 0
-  m_Name: Cube (3)
-  m_TagString: Untagged
-  m_Icon: {fileID: 0}
-  m_NavMeshLayer: 0
-  m_StaticEditorFlags: 0
-  m_IsActive: 1
---- !u!4 &1152218873
-Transform:
-  m_ObjectHideFlags: 0
-  m_CorrespondingSourceObject: {fileID: 0}
-  m_PrefabInstance: {fileID: 0}
-  m_PrefabAsset: {fileID: 0}
-  m_GameObject: {fileID: 1152218872}
-  m_LocalRotation: {x: -0, y: -0, z: -0, w: 1}
-  m_LocalPosition: {x: -0.0024, y: 0.348, z: 0.0247}
-  m_LocalScale: {x: 0.025, y: 0.025, z: 0.025}
-  m_Children: []
-  m_Father: {fileID: 207924401}
-  m_RootOrder: 3
-  m_LocalEulerAnglesHint: {x: 0, y: 0, z: 0}
---- !u!54 &1152218874
-Rigidbody:
-  m_ObjectHideFlags: 0
-  m_CorrespondingSourceObject: {fileID: 0}
-  m_PrefabInstance: {fileID: 0}
-  m_PrefabAsset: {fileID: 0}
-  m_GameObject: {fileID: 1152218872}
-  serializedVersion: 2
-  m_Mass: 0.25
-  m_Drag: 0
-  m_AngularDrag: 0.05
-  m_UseGravity: 1
-  m_IsKinematic: 0
-  m_Interpolate: 0
-  m_Constraints: 0
-  m_CollisionDetection: 0
---- !u!65 &1152218875
-BoxCollider:
-  m_ObjectHideFlags: 0
-  m_CorrespondingSourceObject: {fileID: 0}
-  m_PrefabInstance: {fileID: 0}
-  m_PrefabAsset: {fileID: 0}
-  m_GameObject: {fileID: 1152218872}
-  m_Material: {fileID: 0}
-  m_IsTrigger: 0
-  m_Enabled: 1
-  serializedVersion: 2
-  m_Size: {x: 1, y: 1, z: 1}
-  m_Center: {x: 0, y: 0, z: 0}
---- !u!23 &1152218876
-MeshRenderer:
-  m_ObjectHideFlags: 0
-  m_CorrespondingSourceObject: {fileID: 0}
-  m_PrefabInstance: {fileID: 0}
-  m_PrefabAsset: {fileID: 0}
-  m_GameObject: {fileID: 1152218872}
-  m_Enabled: 1
-  m_CastShadows: 1
-  m_ReceiveShadows: 1
-  m_DynamicOccludee: 1
-  m_MotionVectors: 1
-  m_LightProbeUsage: 1
-  m_ReflectionProbeUsage: 1
-  m_RayTracingMode: 2
-  m_RayTraceProcedural: 0
-  m_RenderingLayerMask: 257
-  m_RendererPriority: 0
-  m_Materials:
-  - {fileID: 10303, guid: 0000000000000000f000000000000000, type: 0}
-  m_StaticBatchInfo:
-    firstSubMesh: 0
-    subMeshCount: 0
-  m_StaticBatchRoot: {fileID: 0}
-  m_ProbeAnchor: {fileID: 0}
-  m_LightProbeVolumeOverride: {fileID: 0}
-  m_ScaleInLightmap: 1
-  m_ReceiveGI: 1
-  m_PreserveUVs: 0
-  m_IgnoreNormalsForChartDetection: 0
-  m_ImportantGI: 0
-  m_StitchLightmapSeams: 1
-  m_SelectedEditorRenderState: 3
-  m_MinimumChartSize: 4
-  m_AutoUVMaxDistance: 0.5
-  m_AutoUVMaxAngle: 89
-  m_LightmapParameters: {fileID: 0}
-  m_SortingLayerID: 0
-  m_SortingLayer: 0
-  m_SortingOrder: 0
-  m_AdditionalVertexStreams: {fileID: 0}
---- !u!33 &1152218877
-MeshFilter:
-  m_ObjectHideFlags: 0
-  m_CorrespondingSourceObject: {fileID: 0}
-  m_PrefabInstance: {fileID: 0}
-  m_PrefabAsset: {fileID: 0}
-  m_GameObject: {fileID: 1152218872}
-  m_Mesh: {fileID: 10202, guid: 0000000000000000e000000000000000, type: 0}
---- !u!1 &1165845078
-GameObject:
-  m_ObjectHideFlags: 0
-  m_CorrespondingSourceObject: {fileID: 0}
-  m_PrefabInstance: {fileID: 0}
-  m_PrefabAsset: {fileID: 0}
-  serializedVersion: 6
-  m_Component:
-  - component: {fileID: 1165845080}
-  - component: {fileID: 1165845079}
-  - component: {fileID: 1165845081}
-  - component: {fileID: 1165845082}
-  m_Layer: 0
-  m_Name: Left Pinky Joint 2
-  m_TagString: Untagged
-  m_Icon: {fileID: 0}
-  m_NavMeshLayer: 0
-  m_StaticEditorFlags: 0
-  m_IsActive: 1
---- !u!136 &1165845079
-CapsuleCollider:
-  m_ObjectHideFlags: 0
-  m_CorrespondingSourceObject: {fileID: 0}
-  m_PrefabInstance: {fileID: 0}
-  m_PrefabAsset: {fileID: 0}
-  m_GameObject: {fileID: 1165845078}
-  m_Material: {fileID: 1221702}
-  m_IsTrigger: 0
-  m_Enabled: 1
-  m_Radius: 0.004
-  m_Height: 0.023960002
-  m_Direction: 2
-  m_Center: {x: 0, y: 0, z: 0.00798}
---- !u!4 &1165845080
-Transform:
-  m_ObjectHideFlags: 0
-  m_CorrespondingSourceObject: {fileID: 0}
-  m_PrefabInstance: {fileID: 0}
-  m_PrefabAsset: {fileID: 0}
-  m_GameObject: {fileID: 1165845078}
-  m_LocalRotation: {x: -0, y: -0, z: -0, w: 1}
-  m_LocalPosition: {x: 0, y: 0, z: 0.018110001}
-  m_LocalScale: {x: 1, y: 1, z: 1}
-  m_Children: []
-  m_Father: {fileID: 1384832134}
-  m_RootOrder: 0
-  m_LocalEulerAnglesHint: {x: 0, y: 0, z: 0}
---- !u!171741748 &1165845081
-ArticulationBody:
-  m_ObjectHideFlags: 0
-  m_CorrespondingSourceObject: {fileID: 0}
-  m_PrefabInstance: {fileID: 0}
-  m_PrefabAsset: {fileID: 0}
-  m_GameObject: {fileID: 1165845078}
-  m_Enabled: 1
-  serializedVersion: 3
-  m_Mass: 0.6
-  m_ParentAnchorPosition: {x: -0.000000013038521, y: 0.0000000020280109, z: 0.018110018}
-  m_ParentAnchorRotation: {x: 0, y: 0, z: 0, w: 1.0000001}
-  m_AnchorPosition: {x: 0, y: 0, z: 0}
-  m_AnchorRotation: {x: 0, y: 0, z: 0, w: 1}
-  m_ComputeParentAnchor: 0
-  m_ArticulationJointType: 2
-  m_LinearX: 2
-  m_LinearY: 2
-  m_LinearZ: 2
-  m_SwingY: 2
-  m_SwingZ: 2
-  m_Twist: 2
-  m_XDrive:
-    lowerLimit: -10
-    upperLimit: 89
-    stiffness: 200
-    damping: 3
-    forceLimit: 180001.81
-    target: 0
-    targetVelocity: 0
-  m_YDrive:
-    lowerLimit: 0
-    upperLimit: 0
-    stiffness: 0
-    damping: 0
-    forceLimit: 3.4028235e+38
-    target: 0
-    targetVelocity: 0
-  m_ZDrive:
-    lowerLimit: 0
-    upperLimit: 0
-    stiffness: 0
-    damping: 0
-    forceLimit: 3.4028235e+38
-    target: 0
-    targetVelocity: 0
-  m_LinearDamping: 0.05
-  m_AngularDamping: 0.05
-  m_JointFriction: 0.05
-  m_Immovable: 0
-  m_UseGravity: 0
-  m_CollisionDetectionMode: 2
---- !u!114 &1165845082
-MonoBehaviour:
-  m_ObjectHideFlags: 0
-  m_CorrespondingSourceObject: {fileID: 0}
-  m_PrefabInstance: {fileID: 0}
-  m_PrefabAsset: {fileID: 0}
-  m_GameObject: {fileID: 1165845078}
-  m_Enabled: 1
-  m_EditorHideFlags: 0
-  m_Script: {fileID: 11500000, guid: 3f55b708478cebe429cfce6531ca4cde, type: 3}
-  m_Name: 
-  m_EditorClassIdentifier: 
-  _hand: {fileID: 791410185}
-  _body: {fileID: 1165845081}
-  _origXDriveLimit: 0
-  _currentXDriveLimit: 3.4028235e+38
-  _finger: 4
-  _joint: 2
---- !u!1 &1186293047
-GameObject:
-  m_ObjectHideFlags: 0
-  m_CorrespondingSourceObject: {fileID: 0}
-  m_PrefabInstance: {fileID: 0}
-  m_PrefabAsset: {fileID: 0}
-  serializedVersion: 6
-  m_Component:
-  - component: {fileID: 1186293049}
-  - component: {fileID: 1186293048}
-  - component: {fileID: 1186293050}
-  - component: {fileID: 1186293051}
-  m_Layer: 0
-  m_Name: Right Middle Joint 2
-  m_TagString: Untagged
-  m_Icon: {fileID: 0}
-  m_NavMeshLayer: 0
-  m_StaticEditorFlags: 0
-  m_IsActive: 1
---- !u!136 &1186293048
-CapsuleCollider:
-  m_ObjectHideFlags: 0
-  m_CorrespondingSourceObject: {fileID: 0}
-  m_PrefabInstance: {fileID: 0}
-  m_PrefabAsset: {fileID: 0}
-  m_GameObject: {fileID: 1186293047}
-  m_Material: {fileID: 1137393251}
-  m_IsTrigger: 0
-  m_Enabled: 1
-  m_Radius: 0.004
-  m_Height: 0.025400002
-  m_Direction: 2
-  m_Center: {x: 0, y: 0, z: 0.0087}
---- !u!4 &1186293049
-Transform:
-  m_ObjectHideFlags: 0
-  m_CorrespondingSourceObject: {fileID: 0}
-  m_PrefabInstance: {fileID: 0}
-  m_PrefabAsset: {fileID: 0}
-  m_GameObject: {fileID: 1186293047}
-  m_LocalRotation: {x: -0, y: -0, z: -0, w: 1}
-  m_LocalPosition: {x: 0, y: 0, z: 0.026330002}
-  m_LocalScale: {x: 1.0000001, y: 1.0000001, z: 1.0000001}
-  m_Children: []
-  m_Father: {fileID: 136499757}
-  m_RootOrder: 0
-  m_LocalEulerAnglesHint: {x: 0, y: 0, z: 0}
---- !u!171741748 &1186293050
-ArticulationBody:
-  m_ObjectHideFlags: 0
-  m_CorrespondingSourceObject: {fileID: 0}
-  m_PrefabInstance: {fileID: 0}
-  m_PrefabAsset: {fileID: 0}
-  m_GameObject: {fileID: 1186293047}
-  m_Enabled: 1
-  serializedVersion: 3
-  m_Mass: 0.6
-  m_ParentAnchorPosition: {x: 2.3283078e-10, y: 0.0000000055879377, z: 0.026330026}
-  m_ParentAnchorRotation: {x: 0, y: 0, z: 0, w: 1.0000002}
-  m_AnchorPosition: {x: 0, y: 0, z: 0}
-  m_AnchorRotation: {x: 0, y: 0, z: 0, w: 1}
-  m_ComputeParentAnchor: 0
-  m_ArticulationJointType: 2
-  m_LinearX: 2
-  m_LinearY: 2
-  m_LinearZ: 2
-  m_SwingY: 2
-  m_SwingZ: 2
-  m_Twist: 2
-  m_XDrive:
-    lowerLimit: -10
-    upperLimit: 89
-    stiffness: 200
-    damping: 3
-    forceLimit: 180001.81
-    target: 0
-    targetVelocity: 0
-  m_YDrive:
-    lowerLimit: 0
-    upperLimit: 0
-    stiffness: 0
-    damping: 0
-    forceLimit: 3.4028235e+38
-    target: 0
-    targetVelocity: 0
-  m_ZDrive:
-    lowerLimit: 0
-    upperLimit: 0
-    stiffness: 0
-    damping: 0
-    forceLimit: 3.4028235e+38
-    target: 0
-    targetVelocity: 0
-  m_LinearDamping: 0.05
-  m_AngularDamping: 0.05
-  m_JointFriction: 0.05
-  m_Immovable: 0
-  m_UseGravity: 0
-  m_CollisionDetectionMode: 2
---- !u!114 &1186293051
-MonoBehaviour:
-  m_ObjectHideFlags: 0
-  m_CorrespondingSourceObject: {fileID: 0}
-  m_PrefabInstance: {fileID: 0}
-  m_PrefabAsset: {fileID: 0}
-  m_GameObject: {fileID: 1186293047}
-  m_Enabled: 1
-  m_EditorHideFlags: 0
-  m_Script: {fileID: 11500000, guid: 3f55b708478cebe429cfce6531ca4cde, type: 3}
-  m_Name: 
-  m_EditorClassIdentifier: 
-  _hand: {fileID: 1242878883}
-  _body: {fileID: 1186293050}
-  _origXDriveLimit: 0
-  _currentXDriveLimit: 3.4028235e+38
-  _finger: 2
-  _joint: 2
---- !u!1 &1217242966
-GameObject:
-  m_ObjectHideFlags: 0
-  m_CorrespondingSourceObject: {fileID: 0}
-  m_PrefabInstance: {fileID: 0}
-  m_PrefabAsset: {fileID: 0}
-  serializedVersion: 6
-  m_Component:
-  - component: {fileID: 1217242967}
-  - component: {fileID: 1217242969}
-  - component: {fileID: 1217242968}
-  m_Layer: 0
-  m_Name: Text (TMP)
-  m_TagString: Untagged
-  m_Icon: {fileID: 0}
-  m_NavMeshLayer: 0
-  m_StaticEditorFlags: 0
-  m_IsActive: 1
---- !u!224 &1217242967
-RectTransform:
-  m_ObjectHideFlags: 0
-  m_CorrespondingSourceObject: {fileID: 0}
-  m_PrefabInstance: {fileID: 0}
-  m_PrefabAsset: {fileID: 0}
-  m_GameObject: {fileID: 1217242966}
-  m_LocalRotation: {x: 0.7071068, y: -0, z: -0, w: 0.7071068}
-  m_LocalPosition: {x: 0, y: 0, z: 0}
-  m_LocalScale: {x: 0.06666666, y: 0.066666655, z: 0.066666655}
-  m_Children: []
-  m_Father: {fileID: 1758430180}
-  m_RootOrder: 0
-  m_LocalEulerAnglesHint: {x: 90, y: 0, z: 0}
-  m_AnchorMin: {x: 0.5, y: 0.5}
-  m_AnchorMax: {x: 0.5, y: 0.5}
-  m_AnchoredPosition: {x: 0, y: 0.51}
-  m_SizeDelta: {x: 14, y: 14}
-  m_Pivot: {x: 0.5, y: 0.5}
---- !u!114 &1217242968
-MonoBehaviour:
-  m_ObjectHideFlags: 0
-  m_CorrespondingSourceObject: {fileID: 0}
-  m_PrefabInstance: {fileID: 0}
-  m_PrefabAsset: {fileID: 0}
-  m_GameObject: {fileID: 1217242966}
-  m_Enabled: 1
-  m_EditorHideFlags: 0
-  m_Script: {fileID: 11500000, guid: 9541d86e2fd84c1d9990edf0852d74ab, type: 3}
-  m_Name: 
-  m_EditorClassIdentifier: 
-  m_Material: {fileID: 0}
-  m_Color: {r: 1, g: 1, b: 1, a: 1}
-  m_RaycastTarget: 1
-  m_RaycastPadding: {x: 0, y: 0, z: 0, w: 0}
-  m_Maskable: 1
-  m_OnCullStateChanged:
-    m_PersistentCalls:
-      m_Calls: []
-  m_text: 'Physics
-
-    No Helpers'
-  m_isRightToLeft: 0
-  m_fontAsset: {fileID: 11400000, guid: 8f586378b4e144a9851e7b34d9b748ee, type: 2}
-  m_sharedMaterial: {fileID: 2180264, guid: 8f586378b4e144a9851e7b34d9b748ee, type: 2}
-  m_fontSharedMaterials: []
-  m_fontMaterial: {fileID: 0}
-  m_fontMaterials: []
-  m_fontColor32:
-    serializedVersion: 2
-    rgba: 4278190080
-  m_fontColor: {r: 0, g: 0, b: 0, a: 1}
-  m_enableVertexGradient: 0
-  m_colorMode: 3
-  m_fontColorGradient:
-    topLeft: {r: 1, g: 1, b: 1, a: 1}
-    topRight: {r: 1, g: 1, b: 1, a: 1}
-    bottomLeft: {r: 1, g: 1, b: 1, a: 1}
-    bottomRight: {r: 1, g: 1, b: 1, a: 1}
-  m_fontColorGradientPreset: {fileID: 0}
-  m_spriteAsset: {fileID: 0}
-  m_tintAllSprites: 0
-  m_StyleSheet: {fileID: 0}
-  m_TextStyleHashCode: -1183493901
-  m_overrideHtmlColors: 0
-  m_faceColor:
-    serializedVersion: 2
-    rgba: 4294967295
-  m_fontSize: 24
-  m_fontSizeBase: 24
-  m_fontWeight: 400
-  m_enableAutoSizing: 0
-  m_fontSizeMin: 18
-  m_fontSizeMax: 72
-  m_fontStyle: 0
-  m_HorizontalAlignment: 2
-  m_VerticalAlignment: 512
-  m_textAlignment: 65535
-  m_characterSpacing: 0
-  m_wordSpacing: 0
-  m_lineSpacing: 0
-  m_lineSpacingMax: 0
-  m_paragraphSpacing: 0
-  m_charWidthMaxAdj: 0
-  m_enableWordWrapping: 1
-  m_wordWrappingRatios: 0.4
-  m_overflowMode: 0
-  m_linkedTextComponent: {fileID: 0}
-  parentLinkedComponent: {fileID: 0}
-  m_enableKerning: 1
-  m_enableExtraPadding: 0
-  checkPaddingRequired: 0
-  m_isRichText: 1
-  m_parseCtrlCharacters: 1
-  m_isOrthographic: 0
-  m_isCullingEnabled: 0
-  m_horizontalMapping: 0
-  m_verticalMapping: 0
-  m_uvLineOffset: 0
-  m_geometrySortingOrder: 0
-  m_IsTextObjectScaleStatic: 0
-  m_VertexBufferAutoSizeReduction: 0
-  m_useMaxVisibleDescender: 1
-  m_pageToDisplay: 1
-  m_margin: {x: 0, y: 0, z: 0, w: 0}
-  m_isUsingLegacyAnimationComponent: 0
-  m_isVolumetricText: 0
-  m_hasFontAssetChanged: 0
-  m_renderer: {fileID: 1217242969}
-  m_maskType: 0
-  _SortingLayer: 0
-  _SortingLayerID: 0
-  _SortingOrder: 0
---- !u!23 &1217242969
-MeshRenderer:
-  m_ObjectHideFlags: 0
-  m_CorrespondingSourceObject: {fileID: 0}
-  m_PrefabInstance: {fileID: 0}
-  m_PrefabAsset: {fileID: 0}
-  m_GameObject: {fileID: 1217242966}
-  m_Enabled: 1
-  m_CastShadows: 0
-  m_ReceiveShadows: 0
-  m_DynamicOccludee: 1
-  m_MotionVectors: 1
-  m_LightProbeUsage: 1
-  m_ReflectionProbeUsage: 1
-  m_RayTracingMode: 2
-  m_RayTraceProcedural: 0
-  m_RenderingLayerMask: 257
-  m_RendererPriority: 0
-  m_Materials:
-  - {fileID: 2180264, guid: 8f586378b4e144a9851e7b34d9b748ee, type: 2}
-  m_StaticBatchInfo:
-    firstSubMesh: 0
-    subMeshCount: 0
-  m_StaticBatchRoot: {fileID: 0}
-  m_ProbeAnchor: {fileID: 0}
-  m_LightProbeVolumeOverride: {fileID: 0}
-  m_ScaleInLightmap: 1
-  m_ReceiveGI: 1
-  m_PreserveUVs: 0
-  m_IgnoreNormalsForChartDetection: 0
-  m_ImportantGI: 0
-  m_StitchLightmapSeams: 1
-  m_SelectedEditorRenderState: 3
-  m_MinimumChartSize: 4
-  m_AutoUVMaxDistance: 0.5
-  m_AutoUVMaxAngle: 89
-  m_LightmapParameters: {fileID: 0}
-  m_SortingLayerID: 0
-  m_SortingLayer: 0
-  m_SortingOrder: 0
-  m_AdditionalVertexStreams: {fileID: 0}
---- !u!1 &1229062932
-GameObject:
-  m_ObjectHideFlags: 0
-  m_CorrespondingSourceObject: {fileID: 0}
-  m_PrefabInstance: {fileID: 0}
-  m_PrefabAsset: {fileID: 0}
-  serializedVersion: 6
-  m_Component:
-  - component: {fileID: 1229062933}
-  - component: {fileID: 1229062934}
-  - component: {fileID: 1229062935}
-  - component: {fileID: 1229062936}
-  m_Layer: 0
-  m_Name: Left Ring Joint 0
-  m_TagString: Untagged
-  m_Icon: {fileID: 0}
-  m_NavMeshLayer: 0
-  m_StaticEditorFlags: 0
-  m_IsActive: 1
---- !u!4 &1229062933
-Transform:
-  m_ObjectHideFlags: 0
-  m_CorrespondingSourceObject: {fileID: 0}
-  m_PrefabInstance: {fileID: 0}
-  m_PrefabAsset: {fileID: 0}
-  m_GameObject: {fileID: 1229062932}
-  m_LocalRotation: {x: 0.06767923, y: -0.06845519, z: 0.104890674, w: 0.9898138}
-  m_LocalPosition: {x: -0.017447187, y: 0.0040000137, z: 0.01727916}
-  m_LocalScale: {x: 0.99999976, y: 0.99999976, z: 0.9999999}
-  m_Children:
-  - {fileID: 2104620322}
-  m_Father: {fileID: 921515319}
-  m_RootOrder: 3
-  m_LocalEulerAnglesHint: {x: 0, y: 0, z: 0}
---- !u!136 &1229062934
-CapsuleCollider:
-  m_ObjectHideFlags: 0
-  m_CorrespondingSourceObject: {fileID: 0}
-  m_PrefabInstance: {fileID: 0}
-  m_PrefabAsset: {fileID: 0}
-  m_GameObject: {fileID: 1229062932}
-  m_Material: {fileID: 1221702}
-  m_IsTrigger: 0
-  m_Enabled: 1
-  m_Radius: 0.004
-  m_Height: 0.049370002
-  m_Direction: 2
-  m_Center: {x: 0, y: 0, z: 0.020685}
---- !u!171741748 &1229062935
-ArticulationBody:
-  m_ObjectHideFlags: 0
-  m_CorrespondingSourceObject: {fileID: 0}
-  m_PrefabInstance: {fileID: 0}
-  m_PrefabAsset: {fileID: 0}
-  m_GameObject: {fileID: 1229062932}
-  m_Enabled: 1
-  serializedVersion: 3
-  m_Mass: 0.6
-  m_ParentAnchorPosition: {x: -0.017447187, y: 0.0040000137, z: 0.01727916}
-  m_ParentAnchorRotation: {x: 0.067679256, y: -0.06845519, z: 0.10489069, w: 0.9898139}
-  m_AnchorPosition: {x: 0, y: 0, z: 0}
-  m_AnchorRotation: {x: 0, y: 0, z: 0, w: 1}
-  m_ComputeParentAnchor: 0
-  m_ArticulationJointType: 3
-  m_LinearX: 2
-  m_LinearY: 2
-  m_LinearZ: 2
-  m_SwingY: 1
-  m_SwingZ: 1
-  m_Twist: 1
-  m_XDrive:
-    lowerLimit: -15
-    upperLimit: 80
-    stiffness: 200
-    damping: 3
-    forceLimit: 180001.81
-    target: 0
-    targetVelocity: 0
-  m_YDrive:
-    lowerLimit: -15
-    upperLimit: 15
-    stiffness: 200
-    damping: 6
-    forceLimit: 180001.81
-    target: 0
-    targetVelocity: 0
-  m_ZDrive:
-    lowerLimit: -15
-    upperLimit: 15
-    stiffness: 200
-    damping: 6
-    forceLimit: 180001.81
-    target: 0
-    targetVelocity: 0
-  m_LinearDamping: 0.05
-  m_AngularDamping: 0.05
-  m_JointFriction: 0.05
-  m_Immovable: 0
-  m_UseGravity: 0
-  m_CollisionDetectionMode: 2
---- !u!114 &1229062936
-MonoBehaviour:
-  m_ObjectHideFlags: 0
-  m_CorrespondingSourceObject: {fileID: 0}
-  m_PrefabInstance: {fileID: 0}
-  m_PrefabAsset: {fileID: 0}
-  m_GameObject: {fileID: 1229062932}
-  m_Enabled: 1
-  m_EditorHideFlags: 0
-  m_Script: {fileID: 11500000, guid: 3f55b708478cebe429cfce6531ca4cde, type: 3}
-  m_Name: 
-  m_EditorClassIdentifier: 
-  _hand: {fileID: 791410185}
-  _body: {fileID: 1229062935}
-  _origXDriveLimit: 0
-  _currentXDriveLimit: 3.4028235e+38
-  _finger: 3
-  _joint: 0
---- !u!1 &1242878882
-GameObject:
-  m_ObjectHideFlags: 0
-  m_CorrespondingSourceObject: {fileID: 0}
-  m_PrefabInstance: {fileID: 0}
-  m_PrefabAsset: {fileID: 0}
-  serializedVersion: 6
-  m_Component:
-  - component: {fileID: 1242878884}
-  - component: {fileID: 1242878883}
-  m_Layer: 0
-  m_Name: Right Hand
-  m_TagString: Untagged
-  m_Icon: {fileID: 0}
-  m_NavMeshLayer: 0
-  m_StaticEditorFlags: 0
-  m_IsActive: 1
---- !u!114 &1242878883
-MonoBehaviour:
-  m_ObjectHideFlags: 0
-  m_CorrespondingSourceObject: {fileID: 0}
-  m_PrefabInstance: {fileID: 0}
-  m_PrefabAsset: {fileID: 0}
-  m_GameObject: {fileID: 1242878882}
-  m_Enabled: 1
-  m_EditorHideFlags: 0
-  m_Script: {fileID: 11500000, guid: 445639c80127bbd44b6bd9d34463b470, type: 3}
-  m_Name: 
-  m_EditorClassIdentifier: 
-  _physicsHand:
-    triggerDistance: 0.004
-    oldPosition: {x: 0, y: 0, z: 0}
-    gameObject: {fileID: 1793765632}
-    rootObject: {fileID: 1242878882}
-    transform: {fileID: 1793765636}
-    palmBone: {fileID: 1793765635}
-    palmBody: {fileID: 1793765634}
-    palmCollider: {fileID: 1793765633}
-    jointBones:
-    - {fileID: 2104560771}
-    - {fileID: 1667524770}
-    - {fileID: 1151483199}
-    - {fileID: 634069368}
-    - {fileID: 852406281}
-    - {fileID: 1110960199}
-    - {fileID: 1116588240}
-    - {fileID: 136499760}
-    - {fileID: 1186293051}
-    - {fileID: 1396261702}
-    - {fileID: 1007382328}
-    - {fileID: 690041510}
-    - {fileID: 993010203}
-    - {fileID: 593131391}
-    - {fileID: 453983201}
-    jointBodies:
-    - {fileID: 2104560770}
-    - {fileID: 1667524769}
-    - {fileID: 1151483198}
-    - {fileID: 634069367}
-    - {fileID: 852406280}
-    - {fileID: 1110960198}
-    - {fileID: 1116588239}
-    - {fileID: 136499759}
-    - {fileID: 1186293050}
-    - {fileID: 1396261701}
-    - {fileID: 1007382327}
-    - {fileID: 690041509}
-    - {fileID: 993010202}
-    - {fileID: 593131390}
-    - {fileID: 453983200}
-    jointColliders:
-    - {fileID: 2104560769}
-    - {fileID: 1667524768}
-    - {fileID: 1151483196}
-    - {fileID: 634069366}
-    - {fileID: 852406279}
-    - {fileID: 1110960196}
-    - {fileID: 1116588238}
-    - {fileID: 136499758}
-    - {fileID: 1186293048}
-    - {fileID: 1396261700}
-    - {fileID: 1007382326}
-    - {fileID: 690041507}
-    - {fileID: 993010201}
-    - {fileID: 593131389}
-    - {fileID: 453983198}
-    defaultRotations:
-    - {x: -0.6644468, y: -0.34441155, z: -0.5637821, w: 0.34934354}
-    - {x: -0.19850887, y: -0.549382, z: -0.8101427, w: 0.04942213}
-    - {x: -0.095235884, y: -0.55546176, z: -0.82590574, w: 0.016494589}
-    - {x: -0.013266354, y: -0.54483914, z: -0.8380312, w: 0.026037607}
-    - {x: 0.08120667, y: -0.50801295, z: -0.85746795, w: -0.00878219}
-    - {x: -0.12940955, y: -0.4829629, z: -0.8627299, w: 0.07547912}
-    strength: 2
-    stiffness: 100
-    forceLimit: 1000
-    boneMass: 0.6
-  _handedness: 1
---- !u!4 &1242878884
-Transform:
-  m_ObjectHideFlags: 0
-  m_CorrespondingSourceObject: {fileID: 0}
-  m_PrefabInstance: {fileID: 0}
-  m_PrefabAsset: {fileID: 0}
-  m_GameObject: {fileID: 1242878882}
-  m_LocalRotation: {x: -0, y: -0, z: -0, w: 1}
-  m_LocalPosition: {x: 0, y: 0, z: 0}
-  m_LocalScale: {x: 1, y: 1, z: 1}
-  m_Children:
-  - {fileID: 1793765636}
-  m_Father: {fileID: 1874090592}
-  m_RootOrder: 1
-  m_LocalEulerAnglesHint: {x: 0, y: 0, z: 0}
---- !u!1 &1265756910
-GameObject:
-  m_ObjectHideFlags: 0
-  m_CorrespondingSourceObject: {fileID: 0}
-  m_PrefabInstance: {fileID: 0}
-  m_PrefabAsset: {fileID: 0}
-  serializedVersion: 6
-  m_Component:
-  - component: {fileID: 1265756911}
-  m_Layer: 0
-  m_Name: Object Combinations
-  m_TagString: Untagged
-  m_Icon: {fileID: 0}
-  m_NavMeshLayer: 0
-  m_StaticEditorFlags: 0
-  m_IsActive: 1
---- !u!4 &1265756911
-Transform:
-  m_ObjectHideFlags: 0
-  m_CorrespondingSourceObject: {fileID: 0}
-  m_PrefabInstance: {fileID: 0}
-  m_PrefabAsset: {fileID: 0}
-  m_GameObject: {fileID: 1265756910}
-  m_LocalRotation: {x: -0, y: -0, z: -0, w: 1}
-  m_LocalPosition: {x: 0.492, y: 0.046, z: -0.09900001}
-  m_LocalScale: {x: 1, y: 1, z: 1}
-  m_Children:
-  - {fileID: 1758430180}
-  - {fileID: 910863328}
-  - {fileID: 1838090640}
-  - {fileID: 416876777}
-  m_Father: {fileID: 461023104}
-  m_RootOrder: 5
-  m_LocalEulerAnglesHint: {x: 0, y: 0, z: 0}
---- !u!1 &1354581305
-GameObject:
-  m_ObjectHideFlags: 0
-  m_CorrespondingSourceObject: {fileID: 0}
-  m_PrefabInstance: {fileID: 0}
-  m_PrefabAsset: {fileID: 0}
-  serializedVersion: 6
-  m_Component:
-  - component: {fileID: 1354581306}
-  - component: {fileID: 1354581310}
-  - component: {fileID: 1354581309}
-  - component: {fileID: 1354581308}
-  - component: {fileID: 1354581307}
-  m_Layer: 0
-  m_Name: Sphere (8)
-  m_TagString: Untagged
-  m_Icon: {fileID: 0}
-  m_NavMeshLayer: 0
-  m_StaticEditorFlags: 0
-  m_IsActive: 1
---- !u!4 &1354581306
-Transform:
-  m_ObjectHideFlags: 0
-  m_CorrespondingSourceObject: {fileID: 0}
-  m_PrefabInstance: {fileID: 0}
-  m_PrefabAsset: {fileID: 0}
-  m_GameObject: {fileID: 1354581305}
-  m_LocalRotation: {x: 0, y: 0, z: 0, w: 1}
-  m_LocalPosition: {x: 0.766, y: -0.799, z: -0.742}
-  m_LocalScale: {x: 0.7, y: 0.7, z: 0.7}
-  m_Children: []
-  m_Father: {fileID: 1571827757}
-  m_RootOrder: 8
-  m_LocalEulerAnglesHint: {x: 0, y: 0, z: 0}
---- !u!54 &1354581307
-Rigidbody:
-  m_ObjectHideFlags: 0
-  m_CorrespondingSourceObject: {fileID: 0}
-  m_PrefabInstance: {fileID: 0}
-  m_PrefabAsset: {fileID: 0}
-  m_GameObject: {fileID: 1354581305}
-  serializedVersion: 2
-  m_Mass: 0.3
-  m_Drag: 0
-  m_AngularDrag: 0.05
-  m_UseGravity: 1
-  m_IsKinematic: 0
-  m_Interpolate: 0
-  m_Constraints: 0
-  m_CollisionDetection: 0
---- !u!135 &1354581308
-SphereCollider:
-  m_ObjectHideFlags: 0
-  m_CorrespondingSourceObject: {fileID: 0}
-  m_PrefabInstance: {fileID: 0}
-  m_PrefabAsset: {fileID: 0}
-  m_GameObject: {fileID: 1354581305}
-  m_Material: {fileID: 0}
-  m_IsTrigger: 0
-  m_Enabled: 1
-  serializedVersion: 2
-  m_Radius: 0.5
-  m_Center: {x: 0, y: 0, z: 0}
---- !u!23 &1354581309
-MeshRenderer:
-  m_ObjectHideFlags: 0
-  m_CorrespondingSourceObject: {fileID: 0}
-  m_PrefabInstance: {fileID: 0}
-  m_PrefabAsset: {fileID: 0}
-  m_GameObject: {fileID: 1354581305}
-  m_Enabled: 1
-  m_CastShadows: 1
-  m_ReceiveShadows: 1
-  m_DynamicOccludee: 1
-  m_MotionVectors: 1
-  m_LightProbeUsage: 1
-  m_ReflectionProbeUsage: 1
-  m_RayTracingMode: 2
-  m_RayTraceProcedural: 0
-  m_RenderingLayerMask: 257
-  m_RendererPriority: 0
-  m_Materials:
-  - {fileID: 2100000, guid: 8cb233f56e8e9254bae25e262d165716, type: 2}
-  m_StaticBatchInfo:
-    firstSubMesh: 0
-    subMeshCount: 0
-  m_StaticBatchRoot: {fileID: 0}
-  m_ProbeAnchor: {fileID: 0}
-  m_LightProbeVolumeOverride: {fileID: 0}
-  m_ScaleInLightmap: 1
-  m_ReceiveGI: 1
-  m_PreserveUVs: 0
-  m_IgnoreNormalsForChartDetection: 0
-  m_ImportantGI: 0
-  m_StitchLightmapSeams: 1
-  m_SelectedEditorRenderState: 3
-  m_MinimumChartSize: 4
-  m_AutoUVMaxDistance: 0.5
-  m_AutoUVMaxAngle: 89
-  m_LightmapParameters: {fileID: 0}
-  m_SortingLayerID: 0
-  m_SortingLayer: 0
-  m_SortingOrder: 0
-  m_AdditionalVertexStreams: {fileID: 0}
---- !u!33 &1354581310
-MeshFilter:
-  m_ObjectHideFlags: 0
-  m_CorrespondingSourceObject: {fileID: 0}
-  m_PrefabInstance: {fileID: 0}
-  m_PrefabAsset: {fileID: 0}
-  m_GameObject: {fileID: 1354581305}
-  m_Mesh: {fileID: 10207, guid: 0000000000000000e000000000000000, type: 0}
---- !u!1 &1364199983
-GameObject:
-  m_ObjectHideFlags: 0
-  m_CorrespondingSourceObject: {fileID: 0}
-  m_PrefabInstance: {fileID: 0}
-  m_PrefabAsset: {fileID: 0}
-  serializedVersion: 6
-  m_Component:
-  - component: {fileID: 1364199984}
-  - component: {fileID: 1364199988}
-  - component: {fileID: 1364199987}
-  - component: {fileID: 1364199986}
-  - component: {fileID: 1364199985}
-  m_Layer: 0
-  m_Name: Sphere (3)
-  m_TagString: Untagged
-  m_Icon: {fileID: 0}
-  m_NavMeshLayer: 0
-  m_StaticEditorFlags: 0
-  m_IsActive: 1
---- !u!4 &1364199984
-Transform:
-  m_ObjectHideFlags: 0
-  m_CorrespondingSourceObject: {fileID: 0}
-  m_PrefabInstance: {fileID: 0}
-  m_PrefabAsset: {fileID: 0}
-  m_GameObject: {fileID: 1364199983}
-  m_LocalRotation: {x: 0, y: 0, z: 0, w: 1}
-  m_LocalPosition: {x: 0.072, y: 0.585, z: 0.624}
-  m_LocalScale: {x: 0.7, y: 0.7, z: 0.7}
-  m_Children: []
-  m_Father: {fileID: 1571827757}
-  m_RootOrder: 3
-  m_LocalEulerAnglesHint: {x: 0, y: 0, z: 0}
---- !u!54 &1364199985
-Rigidbody:
-  m_ObjectHideFlags: 0
-  m_CorrespondingSourceObject: {fileID: 0}
-  m_PrefabInstance: {fileID: 0}
-  m_PrefabAsset: {fileID: 0}
-  m_GameObject: {fileID: 1364199983}
-  serializedVersion: 2
-  m_Mass: 0.3
-  m_Drag: 0
-  m_AngularDrag: 0.05
-  m_UseGravity: 1
-  m_IsKinematic: 0
-  m_Interpolate: 0
-  m_Constraints: 0
-  m_CollisionDetection: 0
---- !u!135 &1364199986
-SphereCollider:
-  m_ObjectHideFlags: 0
-  m_CorrespondingSourceObject: {fileID: 0}
-  m_PrefabInstance: {fileID: 0}
-  m_PrefabAsset: {fileID: 0}
-  m_GameObject: {fileID: 1364199983}
-  m_Material: {fileID: 0}
-  m_IsTrigger: 0
-  m_Enabled: 1
-  serializedVersion: 2
-  m_Radius: 0.5
-  m_Center: {x: 0, y: 0, z: 0}
---- !u!23 &1364199987
-MeshRenderer:
-  m_ObjectHideFlags: 0
-  m_CorrespondingSourceObject: {fileID: 0}
-  m_PrefabInstance: {fileID: 0}
-  m_PrefabAsset: {fileID: 0}
-  m_GameObject: {fileID: 1364199983}
-  m_Enabled: 1
-  m_CastShadows: 1
-  m_ReceiveShadows: 1
-  m_DynamicOccludee: 1
-  m_MotionVectors: 1
-  m_LightProbeUsage: 1
-  m_ReflectionProbeUsage: 1
-  m_RayTracingMode: 2
-  m_RayTraceProcedural: 0
-  m_RenderingLayerMask: 257
-  m_RendererPriority: 0
-  m_Materials:
-  - {fileID: 2100000, guid: 99a373455609ca547a4caba100545cce, type: 2}
-  m_StaticBatchInfo:
-    firstSubMesh: 0
-    subMeshCount: 0
-  m_StaticBatchRoot: {fileID: 0}
-  m_ProbeAnchor: {fileID: 0}
-  m_LightProbeVolumeOverride: {fileID: 0}
-  m_ScaleInLightmap: 1
-  m_ReceiveGI: 1
-  m_PreserveUVs: 0
-  m_IgnoreNormalsForChartDetection: 0
-  m_ImportantGI: 0
-  m_StitchLightmapSeams: 1
-  m_SelectedEditorRenderState: 3
-  m_MinimumChartSize: 4
-  m_AutoUVMaxDistance: 0.5
-  m_AutoUVMaxAngle: 89
-  m_LightmapParameters: {fileID: 0}
-  m_SortingLayerID: 0
-  m_SortingLayer: 0
-  m_SortingOrder: 0
-  m_AdditionalVertexStreams: {fileID: 0}
---- !u!33 &1364199988
-MeshFilter:
-  m_ObjectHideFlags: 0
-  m_CorrespondingSourceObject: {fileID: 0}
-  m_PrefabInstance: {fileID: 0}
-  m_PrefabAsset: {fileID: 0}
-  m_GameObject: {fileID: 1364199983}
-  m_Mesh: {fileID: 10207, guid: 0000000000000000e000000000000000, type: 0}
---- !u!1 &1384832133
-GameObject:
-  m_ObjectHideFlags: 0
-  m_CorrespondingSourceObject: {fileID: 0}
-  m_PrefabInstance: {fileID: 0}
-  m_PrefabAsset: {fileID: 0}
-  serializedVersion: 6
-  m_Component:
-  - component: {fileID: 1384832134}
-  - component: {fileID: 1384832135}
-  - component: {fileID: 1384832136}
-  - component: {fileID: 1384832137}
-  m_Layer: 0
-  m_Name: Left Pinky Joint 1
-  m_TagString: Untagged
-  m_Icon: {fileID: 0}
-  m_NavMeshLayer: 0
-  m_StaticEditorFlags: 0
-  m_IsActive: 1
---- !u!4 &1384832134
-Transform:
-  m_ObjectHideFlags: 0
-  m_CorrespondingSourceObject: {fileID: 0}
-  m_PrefabInstance: {fileID: 0}
-  m_PrefabAsset: {fileID: 0}
-  m_GameObject: {fileID: 1384832133}
-  m_LocalRotation: {x: -0.0000000018626449, y: -0, z: -0.000000006053596, w: 1}
-  m_LocalPosition: {x: 0, y: 0, z: 0.032740004}
-  m_LocalScale: {x: 0.9999999, y: 1, z: 1}
-  m_Children:
-  - {fileID: 1165845080}
-  m_Father: {fileID: 341016972}
-  m_RootOrder: 0
-  m_LocalEulerAnglesHint: {x: 0, y: 0, z: 0}
---- !u!136 &1384832135
-CapsuleCollider:
-  m_ObjectHideFlags: 0
-  m_CorrespondingSourceObject: {fileID: 0}
-  m_PrefabInstance: {fileID: 0}
-  m_PrefabAsset: {fileID: 0}
-  m_GameObject: {fileID: 1384832133}
-  m_Material: {fileID: 1221702}
-  m_IsTrigger: 0
-  m_Enabled: 1
-  m_Radius: 0.004
-  m_Height: 0.02611
-  m_Direction: 2
-  m_Center: {x: 0, y: 0, z: 0.009055001}
---- !u!171741748 &1384832136
-ArticulationBody:
-  m_ObjectHideFlags: 0
-  m_CorrespondingSourceObject: {fileID: 0}
-  m_PrefabInstance: {fileID: 0}
-  m_PrefabAsset: {fileID: 0}
-  m_GameObject: {fileID: 1384832133}
-  m_Enabled: 1
-  serializedVersion: 3
-  m_Mass: 0.6
-  m_ParentAnchorPosition: {x: -0.000000017695132, y: -0.0000000137370115, z: 0.03274001}
-  m_ParentAnchorRotation: {x: 0, y: 0, z: 0, w: 1.0000001}
-  m_AnchorPosition: {x: 0, y: 0, z: 0}
-  m_AnchorRotation: {x: 0, y: 0, z: 0, w: 1}
-  m_ComputeParentAnchor: 0
-  m_ArticulationJointType: 2
-  m_LinearX: 2
-  m_LinearY: 2
-  m_LinearZ: 2
-  m_SwingY: 2
-  m_SwingZ: 2
-  m_Twist: 2
-  m_XDrive:
-    lowerLimit: -10
-    upperLimit: 89
-    stiffness: 200
-    damping: 3
-    forceLimit: 180001.81
-    target: 0
-    targetVelocity: 0
-  m_YDrive:
-    lowerLimit: 0
-    upperLimit: 0
-    stiffness: 0
-    damping: 0
-    forceLimit: 3.4028235e+38
-    target: 0
-    targetVelocity: 0
-  m_ZDrive:
-    lowerLimit: 0
-    upperLimit: 0
-    stiffness: 0
-    damping: 0
-    forceLimit: 3.4028235e+38
-    target: 0
-    targetVelocity: 0
-  m_LinearDamping: 0.05
-  m_AngularDamping: 0.05
-  m_JointFriction: 0.05
-  m_Immovable: 0
-  m_UseGravity: 0
-  m_CollisionDetectionMode: 2
---- !u!114 &1384832137
-MonoBehaviour:
-  m_ObjectHideFlags: 0
-  m_CorrespondingSourceObject: {fileID: 0}
-  m_PrefabInstance: {fileID: 0}
-  m_PrefabAsset: {fileID: 0}
-  m_GameObject: {fileID: 1384832133}
-  m_Enabled: 1
-  m_EditorHideFlags: 0
-  m_Script: {fileID: 11500000, guid: 3f55b708478cebe429cfce6531ca4cde, type: 3}
-  m_Name: 
-  m_EditorClassIdentifier: 
-  _hand: {fileID: 791410185}
-  _body: {fileID: 1384832136}
-  _origXDriveLimit: 0
-  _currentXDriveLimit: 3.4028235e+38
-  _finger: 4
-  _joint: 1
---- !u!1 &1396261698
-GameObject:
-  m_ObjectHideFlags: 0
-  m_CorrespondingSourceObject: {fileID: 0}
-  m_PrefabInstance: {fileID: 0}
-  m_PrefabAsset: {fileID: 0}
-  serializedVersion: 6
-  m_Component:
-  - component: {fileID: 1396261699}
-  - component: {fileID: 1396261700}
-  - component: {fileID: 1396261701}
-  - component: {fileID: 1396261702}
-  m_Layer: 0
-  m_Name: Right Ring Joint 0
-  m_TagString: Untagged
-  m_Icon: {fileID: 0}
-  m_NavMeshLayer: 0
-  m_StaticEditorFlags: 0
-  m_IsActive: 1
---- !u!4 &1396261699
-Transform:
-  m_ObjectHideFlags: 0
-  m_CorrespondingSourceObject: {fileID: 0}
-  m_PrefabInstance: {fileID: 0}
-  m_PrefabAsset: {fileID: 0}
-  m_GameObject: {fileID: 1396261698}
-  m_LocalRotation: {x: 0.067679256, y: 0.06845519, z: -0.104890674, w: 0.9898138}
-  m_LocalPosition: {x: 0.017447188, y: 0.004000012, z: 0.017279157}
-  m_LocalScale: {x: 0.99999964, y: 0.99999976, z: 1}
-  m_Children:
-  - {fileID: 1007382325}
-  m_Father: {fileID: 1793765636}
-  m_RootOrder: 3
-  m_LocalEulerAnglesHint: {x: 0, y: 0, z: 0}
---- !u!136 &1396261700
-CapsuleCollider:
-  m_ObjectHideFlags: 0
-  m_CorrespondingSourceObject: {fileID: 0}
-  m_PrefabInstance: {fileID: 0}
-  m_PrefabAsset: {fileID: 0}
-  m_GameObject: {fileID: 1396261698}
-  m_Material: {fileID: 1137393251}
-  m_IsTrigger: 0
-  m_Enabled: 1
-  m_Radius: 0.004
-  m_Height: 0.049370002
-  m_Direction: 2
-  m_Center: {x: 0, y: 0, z: 0.020685}
---- !u!171741748 &1396261701
-ArticulationBody:
-  m_ObjectHideFlags: 0
-  m_CorrespondingSourceObject: {fileID: 0}
-  m_PrefabInstance: {fileID: 0}
-  m_PrefabAsset: {fileID: 0}
-  m_GameObject: {fileID: 1396261698}
-  m_Enabled: 1
-  serializedVersion: 3
-  m_Mass: 0.6
-  m_ParentAnchorPosition: {x: 0.017447188, y: 0.004000012, z: 0.017279157}
-  m_ParentAnchorRotation: {x: 0.067679256, y: 0.06845519, z: -0.10489069, w: 0.9898139}
-  m_AnchorPosition: {x: 0, y: 0, z: 0}
-  m_AnchorRotation: {x: 0, y: 0, z: 0, w: 1}
-  m_ComputeParentAnchor: 0
-  m_ArticulationJointType: 3
-  m_LinearX: 2
-  m_LinearY: 2
-  m_LinearZ: 2
-  m_SwingY: 1
-  m_SwingZ: 1
-  m_Twist: 1
-  m_XDrive:
-    lowerLimit: -15
-    upperLimit: 80
-    stiffness: 200
-    damping: 3
-    forceLimit: 180001.81
-    target: 0
-    targetVelocity: 0
-  m_YDrive:
-    lowerLimit: -15
-    upperLimit: 15
-    stiffness: 200
-    damping: 6
-    forceLimit: 180001.81
-    target: 0
-    targetVelocity: 0
-  m_ZDrive:
-    lowerLimit: -15
-    upperLimit: 15
-    stiffness: 200
-    damping: 6
-    forceLimit: 180001.81
-    target: 0
-    targetVelocity: 0
-  m_LinearDamping: 0.05
-  m_AngularDamping: 0.05
-  m_JointFriction: 0.05
-  m_Immovable: 0
-  m_UseGravity: 0
-  m_CollisionDetectionMode: 2
---- !u!114 &1396261702
-MonoBehaviour:
-  m_ObjectHideFlags: 0
-  m_CorrespondingSourceObject: {fileID: 0}
-  m_PrefabInstance: {fileID: 0}
-  m_PrefabAsset: {fileID: 0}
-  m_GameObject: {fileID: 1396261698}
-  m_Enabled: 1
-  m_EditorHideFlags: 0
-  m_Script: {fileID: 11500000, guid: 3f55b708478cebe429cfce6531ca4cde, type: 3}
-  m_Name: 
-  m_EditorClassIdentifier: 
-  _hand: {fileID: 1242878883}
-  _body: {fileID: 1396261701}
-  _origXDriveLimit: 0
-  _currentXDriveLimit: 3.4028235e+38
-  _finger: 3
-  _joint: 0
---- !u!1 &1414173479
-GameObject:
-  m_ObjectHideFlags: 0
-  m_CorrespondingSourceObject: {fileID: 0}
-  m_PrefabInstance: {fileID: 0}
-  m_PrefabAsset: {fileID: 0}
-  serializedVersion: 6
-  m_Component:
-  - component: {fileID: 1414173480}
-  - component: {fileID: 1414173484}
-  - component: {fileID: 1414173483}
-  - component: {fileID: 1414173482}
-  - component: {fileID: 1414173481}
-  m_Layer: 0
-  m_Name: Cube (1)
-  m_TagString: Untagged
-  m_Icon: {fileID: 0}
-  m_NavMeshLayer: 0
-  m_StaticEditorFlags: 0
-  m_IsActive: 1
---- !u!4 &1414173480
-Transform:
-  m_ObjectHideFlags: 0
-  m_CorrespondingSourceObject: {fileID: 0}
-  m_PrefabInstance: {fileID: 0}
-  m_PrefabAsset: {fileID: 0}
-  m_GameObject: {fileID: 1414173479}
-  m_LocalRotation: {x: -0, y: -0, z: -0, w: 1}
-  m_LocalPosition: {x: -0.011, y: 0.151, z: 0.021}
-  m_LocalScale: {x: 0.075, y: 0.075, z: 0.075}
-  m_Children: []
-  m_Father: {fileID: 207924401}
-  m_RootOrder: 1
-  m_LocalEulerAnglesHint: {x: 0, y: 0, z: 0}
---- !u!54 &1414173481
-Rigidbody:
-  m_ObjectHideFlags: 0
-  m_CorrespondingSourceObject: {fileID: 0}
-  m_PrefabInstance: {fileID: 0}
-  m_PrefabAsset: {fileID: 0}
-  m_GameObject: {fileID: 1414173479}
-  serializedVersion: 2
-  m_Mass: 0.75
-  m_Drag: 0
-  m_AngularDrag: 0.05
-  m_UseGravity: 1
-  m_IsKinematic: 0
-  m_Interpolate: 0
-  m_Constraints: 0
-  m_CollisionDetection: 0
---- !u!65 &1414173482
-BoxCollider:
-  m_ObjectHideFlags: 0
-  m_CorrespondingSourceObject: {fileID: 0}
-  m_PrefabInstance: {fileID: 0}
-  m_PrefabAsset: {fileID: 0}
-  m_GameObject: {fileID: 1414173479}
-  m_Material: {fileID: 0}
-  m_IsTrigger: 0
-  m_Enabled: 1
-  serializedVersion: 2
-  m_Size: {x: 1, y: 1, z: 1}
-  m_Center: {x: 0, y: 0, z: 0}
---- !u!23 &1414173483
-MeshRenderer:
-  m_ObjectHideFlags: 0
-  m_CorrespondingSourceObject: {fileID: 0}
-  m_PrefabInstance: {fileID: 0}
-  m_PrefabAsset: {fileID: 0}
-  m_GameObject: {fileID: 1414173479}
-  m_Enabled: 1
-  m_CastShadows: 1
-  m_ReceiveShadows: 1
-  m_DynamicOccludee: 1
-  m_MotionVectors: 1
-  m_LightProbeUsage: 1
-  m_ReflectionProbeUsage: 1
-  m_RayTracingMode: 2
-  m_RayTraceProcedural: 0
-  m_RenderingLayerMask: 257
-  m_RendererPriority: 0
-  m_Materials:
-  - {fileID: 10303, guid: 0000000000000000f000000000000000, type: 0}
-  m_StaticBatchInfo:
-    firstSubMesh: 0
-    subMeshCount: 0
-  m_StaticBatchRoot: {fileID: 0}
-  m_ProbeAnchor: {fileID: 0}
-  m_LightProbeVolumeOverride: {fileID: 0}
-  m_ScaleInLightmap: 1
-  m_ReceiveGI: 1
-  m_PreserveUVs: 0
-  m_IgnoreNormalsForChartDetection: 0
-  m_ImportantGI: 0
-  m_StitchLightmapSeams: 1
-  m_SelectedEditorRenderState: 3
-  m_MinimumChartSize: 4
-  m_AutoUVMaxDistance: 0.5
-  m_AutoUVMaxAngle: 89
-  m_LightmapParameters: {fileID: 0}
-  m_SortingLayerID: 0
-  m_SortingLayer: 0
-  m_SortingOrder: 0
-  m_AdditionalVertexStreams: {fileID: 0}
---- !u!33 &1414173484
-MeshFilter:
-  m_ObjectHideFlags: 0
-  m_CorrespondingSourceObject: {fileID: 0}
-  m_PrefabInstance: {fileID: 0}
-  m_PrefabAsset: {fileID: 0}
-  m_GameObject: {fileID: 1414173479}
-  m_Mesh: {fileID: 10202, guid: 0000000000000000e000000000000000, type: 0}
---- !u!1 &1494877839
-GameObject:
-  m_ObjectHideFlags: 0
-  m_CorrespondingSourceObject: {fileID: 0}
-  m_PrefabInstance: {fileID: 0}
-  m_PrefabAsset: {fileID: 0}
-  serializedVersion: 6
-  m_Component:
-  - component: {fileID: 1494877840}
-  - component: {fileID: 1494877841}
-  - component: {fileID: 1494877842}
-  - component: {fileID: 1494877843}
-  m_Layer: 0
-  m_Name: Left Thumb Joint 1
-  m_TagString: Untagged
-  m_Icon: {fileID: 0}
-  m_NavMeshLayer: 0
-  m_StaticEditorFlags: 0
-  m_IsActive: 1
---- !u!4 &1494877840
-Transform:
-  m_ObjectHideFlags: 0
-  m_CorrespondingSourceObject: {fileID: 0}
-  m_PrefabInstance: {fileID: 0}
-  m_PrefabAsset: {fileID: 0}
-  m_GameObject: {fileID: 1494877839}
-  m_LocalRotation: {x: -0, y: -0, z: 0.00000001164153, w: 1}
-  m_LocalPosition: {x: 0, y: 0, z: 0.046220005}
-  m_LocalScale: {x: 1.0000001, y: 0.99999976, z: 0.99999976}
-  m_Children:
-  - {fileID: 747139384}
-  m_Father: {fileID: 804266081}
-  m_RootOrder: 0
-  m_LocalEulerAnglesHint: {x: 0, y: 0, z: 0}
---- !u!136 &1494877841
-CapsuleCollider:
-  m_ObjectHideFlags: 0
-  m_CorrespondingSourceObject: {fileID: 0}
-  m_PrefabInstance: {fileID: 0}
-  m_PrefabAsset: {fileID: 0}
-  m_GameObject: {fileID: 1494877839}
-  m_Material: {fileID: 1221702}
-  m_IsTrigger: 0
-  m_Enabled: 1
-  m_Radius: 0.004
-  m_Height: 0.039570004
-  m_Direction: 2
-  m_Center: {x: 0, y: 0, z: 0.015785001}
---- !u!171741748 &1494877842
-ArticulationBody:
-  m_ObjectHideFlags: 0
-  m_CorrespondingSourceObject: {fileID: 0}
-  m_PrefabInstance: {fileID: 0}
-  m_PrefabAsset: {fileID: 0}
-  m_GameObject: {fileID: 1494877839}
-  m_Enabled: 1
-  serializedVersion: 3
-  m_Mass: 0.6
-  m_ParentAnchorPosition: {x: 0.000000010244551, y: 0.000000007450582, z: 0.046220005}
-  m_ParentAnchorRotation: {x: 0, y: 0, z: 0, w: 1.0000002}
-  m_AnchorPosition: {x: 0, y: 0, z: 0}
-  m_AnchorRotation: {x: 0, y: 0, z: 0, w: 1}
-  m_ComputeParentAnchor: 0
-  m_ArticulationJointType: 2
-  m_LinearX: 2
-  m_LinearY: 2
-  m_LinearZ: 2
-  m_SwingY: 2
-  m_SwingZ: 2
-  m_Twist: 2
-  m_XDrive:
-    lowerLimit: -10
-    upperLimit: 89
-    stiffness: 200
-    damping: 3
-    forceLimit: 180001.81
-    target: 0
-    targetVelocity: 0
-  m_YDrive:
-    lowerLimit: 0
-    upperLimit: 0
-    stiffness: 0
-    damping: 0
-    forceLimit: 3.4028235e+38
-    target: 0
-    targetVelocity: 0
-  m_ZDrive:
-    lowerLimit: 0
-    upperLimit: 0
-    stiffness: 0
-    damping: 0
-    forceLimit: 3.4028235e+38
-    target: 0
-    targetVelocity: 0
-  m_LinearDamping: 0.05
-  m_AngularDamping: 0.05
-  m_JointFriction: 0.05
-  m_Immovable: 0
-  m_UseGravity: 0
-  m_CollisionDetectionMode: 2
---- !u!114 &1494877843
-MonoBehaviour:
-  m_ObjectHideFlags: 0
-  m_CorrespondingSourceObject: {fileID: 0}
-  m_PrefabInstance: {fileID: 0}
-  m_PrefabAsset: {fileID: 0}
-  m_GameObject: {fileID: 1494877839}
-  m_Enabled: 1
-  m_EditorHideFlags: 0
-  m_Script: {fileID: 11500000, guid: 3f55b708478cebe429cfce6531ca4cde, type: 3}
-  m_Name: 
-  m_EditorClassIdentifier: 
-  _hand: {fileID: 791410185}
-  _body: {fileID: 1494877842}
-  _origXDriveLimit: 0
-  _currentXDriveLimit: 3.4028235e+38
-  _finger: 0
-  _joint: 1
---- !u!1 &1543569617
-GameObject:
-  m_ObjectHideFlags: 0
-  m_CorrespondingSourceObject: {fileID: 0}
-  m_PrefabInstance: {fileID: 0}
-  m_PrefabAsset: {fileID: 0}
-  serializedVersion: 6
-  m_Component:
-  - component: {fileID: 1543569618}
-  m_Layer: 0
-  m_Name: Hands
-  m_TagString: Untagged
-  m_Icon: {fileID: 0}
-  m_NavMeshLayer: 0
-  m_StaticEditorFlags: 0
-  m_IsActive: 1
---- !u!4 &1543569618
-Transform:
-  m_ObjectHideFlags: 0
-  m_CorrespondingSourceObject: {fileID: 0}
-  m_PrefabInstance: {fileID: 0}
-  m_PrefabAsset: {fileID: 0}
-  m_GameObject: {fileID: 1543569617}
-  m_LocalRotation: {x: 0, y: 0, z: 0, w: 1}
-  m_LocalPosition: {x: 0, y: 0, z: 0}
-  m_LocalScale: {x: 1, y: 1, z: 1}
-  m_Children:
-  - {fileID: 688815171}
-  - {fileID: 1635276116}
-  m_Father: {fileID: 1812745759}
-  m_RootOrder: 1
-  m_LocalEulerAnglesHint: {x: 0, y: 0, z: 0}
---- !u!1 &1546688609
-GameObject:
-  m_ObjectHideFlags: 0
-  m_CorrespondingSourceObject: {fileID: 0}
-  m_PrefabInstance: {fileID: 0}
-  m_PrefabAsset: {fileID: 0}
-  serializedVersion: 6
-  m_Component:
-  - component: {fileID: 1546688611}
-  - component: {fileID: 1546688610}
-  - component: {fileID: 1546688612}
-  - component: {fileID: 1546688613}
-  m_Layer: 0
-  m_Name: Left Index Joint 2
-  m_TagString: Untagged
-  m_Icon: {fileID: 0}
-  m_NavMeshLayer: 0
-  m_StaticEditorFlags: 0
-  m_IsActive: 1
---- !u!136 &1546688610
-CapsuleCollider:
-  m_ObjectHideFlags: 0
-  m_CorrespondingSourceObject: {fileID: 0}
-  m_PrefabInstance: {fileID: 0}
-  m_PrefabAsset: {fileID: 0}
-  m_GameObject: {fileID: 1546688609}
-  m_Material: {fileID: 1221702}
-  m_IsTrigger: 0
-  m_Enabled: 1
-  m_Radius: 0.004
-  m_Height: 0.023820002
-  m_Direction: 2
-  m_Center: {x: 0, y: 0, z: 0.00791}
---- !u!4 &1546688611
-Transform:
-  m_ObjectHideFlags: 0
-  m_CorrespondingSourceObject: {fileID: 0}
-  m_PrefabInstance: {fileID: 0}
-  m_PrefabAsset: {fileID: 0}
-  m_GameObject: {fileID: 1546688609}
-  m_LocalRotation: {x: -0, y: -0, z: -0, w: 1}
-  m_LocalPosition: {x: 0, y: 0, z: 0.02238}
-  m_LocalScale: {x: 1, y: 1.0000001, z: 1}
-  m_Children: []
-  m_Father: {fileID: 393901948}
-  m_RootOrder: 0
-  m_LocalEulerAnglesHint: {x: 0, y: 0, z: 0}
---- !u!171741748 &1546688612
-ArticulationBody:
-  m_ObjectHideFlags: 0
-  m_CorrespondingSourceObject: {fileID: 0}
-  m_PrefabInstance: {fileID: 0}
-  m_PrefabAsset: {fileID: 0}
-  m_GameObject: {fileID: 1546688609}
-  m_Enabled: 1
-  serializedVersion: 3
-  m_Mass: 0.6
-  m_ParentAnchorPosition: {x: 0.0000000102445545, y: -0.000000020489109, z: 0.022380015}
-  m_ParentAnchorRotation: {x: 0, y: 0, z: 0, w: 1.0000002}
-  m_AnchorPosition: {x: 0, y: 0, z: 0}
-  m_AnchorRotation: {x: 0, y: 0, z: 0, w: 1}
-  m_ComputeParentAnchor: 0
-  m_ArticulationJointType: 2
-  m_LinearX: 2
-  m_LinearY: 2
-  m_LinearZ: 2
-  m_SwingY: 2
-  m_SwingZ: 2
-  m_Twist: 2
-  m_XDrive:
-    lowerLimit: -10
-    upperLimit: 89
-    stiffness: 200
-    damping: 3
-    forceLimit: 180001.81
-    target: 0
-    targetVelocity: 0
-  m_YDrive:
-    lowerLimit: 0
-    upperLimit: 0
-    stiffness: 0
-    damping: 0
-    forceLimit: 3.4028235e+38
-    target: 0
-    targetVelocity: 0
-  m_ZDrive:
-    lowerLimit: 0
-    upperLimit: 0
-    stiffness: 0
-    damping: 0
-    forceLimit: 3.4028235e+38
-    target: 0
-    targetVelocity: 0
-  m_LinearDamping: 0.05
-  m_AngularDamping: 0.05
-  m_JointFriction: 0.05
-  m_Immovable: 0
-  m_UseGravity: 0
-  m_CollisionDetectionMode: 2
---- !u!114 &1546688613
-MonoBehaviour:
-  m_ObjectHideFlags: 0
-  m_CorrespondingSourceObject: {fileID: 0}
-  m_PrefabInstance: {fileID: 0}
-  m_PrefabAsset: {fileID: 0}
-  m_GameObject: {fileID: 1546688609}
-  m_Enabled: 1
-  m_EditorHideFlags: 0
-  m_Script: {fileID: 11500000, guid: 3f55b708478cebe429cfce6531ca4cde, type: 3}
-  m_Name: 
-  m_EditorClassIdentifier: 
-  _hand: {fileID: 791410185}
-  _body: {fileID: 1546688612}
-  _origXDriveLimit: 0
-  _currentXDriveLimit: 3.4028235e+38
-  _finger: 1
-  _joint: 2
---- !u!1 &1571827756
-GameObject:
-  m_ObjectHideFlags: 0
-  m_CorrespondingSourceObject: {fileID: 0}
-  m_PrefabInstance: {fileID: 0}
-  m_PrefabAsset: {fileID: 0}
-  serializedVersion: 6
-  m_Component:
-  - component: {fileID: 1571827757}
-  m_Layer: 0
-  m_Name: Balls
-  m_TagString: Untagged
-  m_Icon: {fileID: 0}
-  m_NavMeshLayer: 0
-  m_StaticEditorFlags: 0
-  m_IsActive: 1
---- !u!4 &1571827757
-Transform:
-  m_ObjectHideFlags: 0
-  m_CorrespondingSourceObject: {fileID: 0}
-  m_PrefabInstance: {fileID: 0}
-  m_PrefabAsset: {fileID: 0}
-  m_GameObject: {fileID: 1571827756}
-  m_LocalRotation: {x: -0, y: -0, z: -0, w: 1}
-  m_LocalPosition: {x: 0.021333296, y: 0.69633335, z: 0.006000002}
-  m_LocalScale: {x: 0.33333334, y: 0.33333334, z: 0.33333334}
-  m_Children:
-  - {fileID: 259186205}
-  - {fileID: 187038647}
-  - {fileID: 25869036}
-  - {fileID: 1364199984}
-  - {fileID: 1150913567}
-  - {fileID: 239016655}
-  - {fileID: 896341550}
-  - {fileID: 2047985975}
-  - {fileID: 1354581306}
-  m_Father: {fileID: 176742435}
-  m_RootOrder: 5
-  m_LocalEulerAnglesHint: {x: 0, y: 0, z: 0}
---- !u!1 &1572165151
-GameObject:
-  m_ObjectHideFlags: 0
-  m_CorrespondingSourceObject: {fileID: 0}
-  m_PrefabInstance: {fileID: 0}
-  m_PrefabAsset: {fileID: 0}
-  serializedVersion: 6
-  m_Component:
-  - component: {fileID: 1572165153}
-  - component: {fileID: 1572165152}
-  m_Layer: 0
-  m_Name: XRRig
-  m_TagString: Untagged
-  m_Icon: {fileID: 0}
-  m_NavMeshLayer: 0
-  m_StaticEditorFlags: 0
-  m_IsActive: 1
---- !u!114 &1572165152
-MonoBehaviour:
-  m_ObjectHideFlags: 0
-  m_CorrespondingSourceObject: {fileID: 0}
-  m_PrefabInstance: {fileID: 0}
-  m_PrefabAsset: {fileID: 0}
-  m_GameObject: {fileID: 1572165151}
-  m_Enabled: 1
-  m_EditorHideFlags: 0
-  m_Script: {fileID: 11500000, guid: a2483b9bd782f9449a5972b61b7d51a9, type: 3}
-  m_Name: 
-  m_EditorClassIdentifier: 
-  m_CameraFloorOffsetObject: {fileID: 1681750755}
-  m_RequestedTrackingMode: 0
-  m_TrackingOriginMode: 1
-  m_TrackingSpace: 0
-  m_CameraYOffset: 1.36144
---- !u!4 &1572165153
-Transform:
-  m_ObjectHideFlags: 0
-  m_CorrespondingSourceObject: {fileID: 0}
-  m_PrefabInstance: {fileID: 0}
-  m_PrefabAsset: {fileID: 0}
-  m_GameObject: {fileID: 1572165151}
-  m_LocalRotation: {x: -0, y: -0, z: -0, w: 1}
-  m_LocalPosition: {x: 0, y: 0, z: -0.676}
-  m_LocalScale: {x: 1, y: 1, z: 1}
-  m_Children:
-  - {fileID: 1681750756}
-  m_Father: {fileID: 0}
-  m_RootOrder: 4
-  m_LocalEulerAnglesHint: {x: 0, y: 0, z: 0}
---- !u!1001 &1635276115
-PrefabInstance:
-  m_ObjectHideFlags: 0
-  serializedVersion: 2
-  m_Modification:
-    m_TransformParent: {fileID: 1543569618}
-    m_Modifications:
-    - target: {fileID: 156364588004832645, guid: 1b43d6eb40db60b419700fd2677e79c4, type: 3}
-      propertyPath: m_LocalScale.x
-      value: 1.1738297
-      objectReference: {fileID: 0}
-    - target: {fileID: 156364588004832645, guid: 1b43d6eb40db60b419700fd2677e79c4, type: 3}
-      propertyPath: m_LocalScale.y
-      value: 1.0000001
-      objectReference: {fileID: 0}
-    - target: {fileID: 156364588004832645, guid: 1b43d6eb40db60b419700fd2677e79c4, type: 3}
-      propertyPath: m_LocalScale.z
-      value: 1.0000001
-      objectReference: {fileID: 0}
-    - target: {fileID: 156364588004832645, guid: 1b43d6eb40db60b419700fd2677e79c4, type: 3}
-      propertyPath: m_LocalPosition.x
-      value: -0.028199323
-      objectReference: {fileID: 0}
-    - target: {fileID: 156364588004832645, guid: 1b43d6eb40db60b419700fd2677e79c4, type: 3}
-      propertyPath: m_LocalPosition.y
-      value: 0.000000018626451
-      objectReference: {fileID: 0}
-    - target: {fileID: 156364588004832645, guid: 1b43d6eb40db60b419700fd2677e79c4, type: 3}
-      propertyPath: m_LocalPosition.z
-      value: -0.000000023283064
-      objectReference: {fileID: 0}
-    - target: {fileID: 369465886481600252, guid: 1b43d6eb40db60b419700fd2677e79c4, type: 3}
-      propertyPath: m_LocalScale.x
-      value: 1.1407824
-      objectReference: {fileID: 0}
-    - target: {fileID: 369465886481600252, guid: 1b43d6eb40db60b419700fd2677e79c4, type: 3}
-      propertyPath: m_LocalScale.y
-      value: 1
-      objectReference: {fileID: 0}
-    - target: {fileID: 369465886481600252, guid: 1b43d6eb40db60b419700fd2677e79c4, type: 3}
-      propertyPath: m_LocalScale.z
-      value: 1
-      objectReference: {fileID: 0}
-    - target: {fileID: 369465886481600252, guid: 1b43d6eb40db60b419700fd2677e79c4, type: 3}
-      propertyPath: m_LocalPosition.x
-      value: -0.019990548
-      objectReference: {fileID: 0}
-    - target: {fileID: 369465886481600252, guid: 1b43d6eb40db60b419700fd2677e79c4, type: 3}
-      propertyPath: m_LocalPosition.y
-      value: -0.000000018158437
-      objectReference: {fileID: 0}
-    - target: {fileID: 369465886481600252, guid: 1b43d6eb40db60b419700fd2677e79c4, type: 3}
-      propertyPath: m_LocalPosition.z
-      value: -0.000000017491402
-      objectReference: {fileID: 0}
-    - target: {fileID: 900501605465388645, guid: 1b43d6eb40db60b419700fd2677e79c4, type: 3}
-      propertyPath: m_LocalPosition.x
-      value: -0.051807545
-      objectReference: {fileID: 0}
-    - target: {fileID: 900501605465388645, guid: 1b43d6eb40db60b419700fd2677e79c4, type: 3}
-      propertyPath: m_LocalPosition.y
-      value: -0.000000011990778
-      objectReference: {fileID: 0}
-    - target: {fileID: 900501605465388645, guid: 1b43d6eb40db60b419700fd2677e79c4, type: 3}
-      propertyPath: m_LocalPosition.z
-      value: 0.000000018044375
-      objectReference: {fileID: 0}
-    - target: {fileID: 900501605465388645, guid: 1b43d6eb40db60b419700fd2677e79c4, type: 3}
-      propertyPath: m_LocalRotation.x
-      value: -0
-      objectReference: {fileID: 0}
-    - target: {fileID: 900501605465388645, guid: 1b43d6eb40db60b419700fd2677e79c4, type: 3}
-      propertyPath: m_LocalRotation.y
-      value: -0
-      objectReference: {fileID: 0}
-    - target: {fileID: 900501605465388645, guid: 1b43d6eb40db60b419700fd2677e79c4, type: 3}
-      propertyPath: m_LocalRotation.z
-      value: 0.0000000013969839
-      objectReference: {fileID: 0}
-    - target: {fileID: 982273793453877819, guid: 1b43d6eb40db60b419700fd2677e79c4, type: 3}
-      propertyPath: m_LocalPosition.x
-      value: -0.040618956
-      objectReference: {fileID: 0}
-    - target: {fileID: 982273793453877819, guid: 1b43d6eb40db60b419700fd2677e79c4, type: 3}
-      propertyPath: m_LocalPosition.y
-      value: -0.011704706
-      objectReference: {fileID: 0}
-    - target: {fileID: 982273793453877819, guid: 1b43d6eb40db60b419700fd2677e79c4, type: 3}
-      propertyPath: m_LocalPosition.z
-      value: 0.0013762433
-      objectReference: {fileID: 0}
-    - target: {fileID: 982273793453877819, guid: 1b43d6eb40db60b419700fd2677e79c4, type: 3}
-      propertyPath: m_LocalRotation.w
-      value: -0.9898138
-      objectReference: {fileID: 0}
-    - target: {fileID: 982273793453877819, guid: 1b43d6eb40db60b419700fd2677e79c4, type: 3}
-      propertyPath: m_LocalRotation.x
-      value: 0.104890674
-      objectReference: {fileID: 0}
-    - target: {fileID: 982273793453877819, guid: 1b43d6eb40db60b419700fd2677e79c4, type: 3}
-      propertyPath: m_LocalRotation.y
-      value: -0.0684552
-      objectReference: {fileID: 0}
-    - target: {fileID: 982273793453877819, guid: 1b43d6eb40db60b419700fd2677e79c4, type: 3}
-      propertyPath: m_LocalRotation.z
-      value: 0.06767926
-      objectReference: {fileID: 0}
-    - target: {fileID: 985327982100911501, guid: 1b43d6eb40db60b419700fd2677e79c4, type: 3}
-      propertyPath: m_LocalPosition.x
-      value: -0.047957703
-      objectReference: {fileID: 0}
-    - target: {fileID: 985327982100911501, guid: 1b43d6eb40db60b419700fd2677e79c4, type: 3}
-      propertyPath: m_LocalPosition.y
-      value: -0.000000016298145
-      objectReference: {fileID: 0}
-    - target: {fileID: 985327982100911501, guid: 1b43d6eb40db60b419700fd2677e79c4, type: 3}
-      propertyPath: m_LocalPosition.z
-      value: -0.000000029802322
-      objectReference: {fileID: 0}
-    - target: {fileID: 985327982100911501, guid: 1b43d6eb40db60b419700fd2677e79c4, type: 3}
-      propertyPath: m_LocalRotation.x
-      value: -0
-      objectReference: {fileID: 0}
-    - target: {fileID: 985327982100911501, guid: 1b43d6eb40db60b419700fd2677e79c4, type: 3}
-      propertyPath: m_LocalRotation.z
-      value: 0.0000000018626449
-      objectReference: {fileID: 0}
-    - target: {fileID: 1224919784555392553, guid: 1b43d6eb40db60b419700fd2677e79c4, type: 3}
-      propertyPath: m_LocalPosition.x
-      value: -0.038684033
-      objectReference: {fileID: 0}
-    - target: {fileID: 1224919784555392553, guid: 1b43d6eb40db60b419700fd2677e79c4, type: 3}
-      propertyPath: m_LocalPosition.y
-      value: -0.0055230055
-      objectReference: {fileID: 0}
-    - target: {fileID: 1224919784555392553, guid: 1b43d6eb40db60b419700fd2677e79c4, type: 3}
-      propertyPath: m_LocalPosition.z
-      value: 0.011204779
-      objectReference: {fileID: 0}
-    - target: {fileID: 1224919784555392553, guid: 1b43d6eb40db60b419700fd2677e79c4, type: 3}
-      propertyPath: m_LocalRotation.w
-      value: -0.9739429
-      objectReference: {fileID: 0}
-    - target: {fileID: 1224919784555392553, guid: 1b43d6eb40db60b419700fd2677e79c4, type: 3}
-      propertyPath: m_LocalRotation.x
-      value: 0.17725913
-      objectReference: {fileID: 0}
-    - target: {fileID: 1224919784555392553, guid: 1b43d6eb40db60b419700fd2677e79c4, type: 3}
-      propertyPath: m_LocalRotation.y
-      value: -0.13843808
-      objectReference: {fileID: 0}
-    - target: {fileID: 1224919784555392553, guid: 1b43d6eb40db60b419700fd2677e79c4, type: 3}
-      propertyPath: m_LocalRotation.z
-      value: 0.029145688
-      objectReference: {fileID: 0}
-    - target: {fileID: 1311250824410602103, guid: 1b43d6eb40db60b419700fd2677e79c4, type: 3}
-      propertyPath: m_LocalPosition.x
-      value: -0.060847025
-      objectReference: {fileID: 0}
-    - target: {fileID: 1311250824410602103, guid: 1b43d6eb40db60b419700fd2677e79c4, type: 3}
-      propertyPath: m_LocalPosition.y
-      value: -0.000000026950147
-      objectReference: {fileID: 0}
-    - target: {fileID: 1311250824410602103, guid: 1b43d6eb40db60b419700fd2677e79c4, type: 3}
-      propertyPath: m_LocalPosition.z
-      value: -0.0000000050204108
-      objectReference: {fileID: 0}
-    - target: {fileID: 1311250824410602103, guid: 1b43d6eb40db60b419700fd2677e79c4, type: 3}
-      propertyPath: m_LocalRotation.z
-      value: -6.984919e-10
-      objectReference: {fileID: 0}
-    - target: {fileID: 1394413225787566799, guid: 1b43d6eb40db60b419700fd2677e79c4, type: 3}
-      propertyPath: m_LocalPosition.x
-      value: -0.041285187
-      objectReference: {fileID: 0}
-    - target: {fileID: 1394413225787566799, guid: 1b43d6eb40db60b419700fd2677e79c4, type: 3}
-      propertyPath: m_LocalPosition.y
-      value: -0.000000052154064
-      objectReference: {fileID: 0}
-    - target: {fileID: 1394413225787566799, guid: 1b43d6eb40db60b419700fd2677e79c4, type: 3}
-      propertyPath: m_LocalPosition.z
-      value: -0.000000009313226
-      objectReference: {fileID: 0}
-    - target: {fileID: 1394413225787566799, guid: 1b43d6eb40db60b419700fd2677e79c4, type: 3}
-      propertyPath: m_LocalRotation.x
-      value: -0
-      objectReference: {fileID: 0}
-    - target: {fileID: 1394413225787566799, guid: 1b43d6eb40db60b419700fd2677e79c4, type: 3}
-      propertyPath: m_LocalRotation.y
-      value: -0
-      objectReference: {fileID: 0}
-    - target: {fileID: 1394413225787566799, guid: 1b43d6eb40db60b419700fd2677e79c4, type: 3}
-      propertyPath: m_LocalRotation.z
-      value: -0
-      objectReference: {fileID: 0}
-    - target: {fileID: 1571317609119407848, guid: 1b43d6eb40db60b419700fd2677e79c4, type: 3}
-      propertyPath: m_LocalPosition.x
-      value: -0.17739606
-      objectReference: {fileID: 0}
-    - target: {fileID: 1571317609119407848, guid: 1b43d6eb40db60b419700fd2677e79c4, type: 3}
-      propertyPath: m_LocalPosition.y
-      value: 1.0353096
-      objectReference: {fileID: 0}
-    - target: {fileID: 1571317609119407848, guid: 1b43d6eb40db60b419700fd2677e79c4, type: 3}
-      propertyPath: m_LocalPosition.z
-      value: -0.39868546
-      objectReference: {fileID: 0}
-    - target: {fileID: 1571317609119407848, guid: 1b43d6eb40db60b419700fd2677e79c4, type: 3}
-      propertyPath: m_LocalRotation.w
-      value: 0.7015485
-      objectReference: {fileID: 0}
-    - target: {fileID: 1571317609119407848, guid: 1b43d6eb40db60b419700fd2677e79c4, type: 3}
-      propertyPath: m_LocalRotation.x
-      value: -0.28813466
-      objectReference: {fileID: 0}
-    - target: {fileID: 1571317609119407848, guid: 1b43d6eb40db60b419700fd2677e79c4, type: 3}
-      propertyPath: m_LocalRotation.y
-      value: 0.5185358
-      objectReference: {fileID: 0}
-    - target: {fileID: 1571317609119407848, guid: 1b43d6eb40db60b419700fd2677e79c4, type: 3}
-      propertyPath: m_LocalRotation.z
-      value: -0.39487815
-      objectReference: {fileID: 0}
-    - target: {fileID: 1603250566574141398, guid: 1b43d6eb40db60b419700fd2677e79c4, type: 3}
-      propertyPath: m_LocalPosition.x
-      value: -0.035532814
-      objectReference: {fileID: 0}
-    - target: {fileID: 1603250566574141398, guid: 1b43d6eb40db60b419700fd2677e79c4, type: 3}
-      propertyPath: m_LocalPosition.y
-      value: 0.000000023329306
-      objectReference: {fileID: 0}
-    - target: {fileID: 1603250566574141398, guid: 1b43d6eb40db60b419700fd2677e79c4, type: 3}
-      propertyPath: m_LocalPosition.z
-      value: 0.00000000653381
-      objectReference: {fileID: 0}
-    - target: {fileID: 2182935335142892868, guid: 1b43d6eb40db60b419700fd2677e79c4, type: 3}
-      propertyPath: m_LocalPosition.x
-      value: -0.037390217
-      objectReference: {fileID: 0}
-    - target: {fileID: 2182935335142892868, guid: 1b43d6eb40db60b419700fd2677e79c4, type: 3}
-      propertyPath: m_LocalPosition.y
-      value: -0.011259144
-      objectReference: {fileID: 0}
-    - target: {fileID: 2182935335142892868, guid: 1b43d6eb40db60b419700fd2677e79c4, type: 3}
-      propertyPath: m_LocalPosition.z
-      value: -0.018525962
-      objectReference: {fileID: 0}
-    - target: {fileID: 2182935335142892868, guid: 1b43d6eb40db60b419700fd2677e79c4, type: 3}
-      propertyPath: m_LocalRotation.w
-      value: -0.9936847
-      objectReference: {fileID: 0}
-    - target: {fileID: 2182935335142892868, guid: 1b43d6eb40db60b419700fd2677e79c4, type: 3}
-      propertyPath: m_LocalRotation.x
-      value: -0.0062662363
-      objectReference: {fileID: 0}
-    - target: {fileID: 2182935335142892868, guid: 1b43d6eb40db60b419700fd2677e79c4, type: 3}
-      propertyPath: m_LocalRotation.y
-      value: 0.08401719
-      objectReference: {fileID: 0}
-    - target: {fileID: 2182935335142892868, guid: 1b43d6eb40db60b419700fd2677e79c4, type: 3}
-      propertyPath: m_LocalRotation.z
-      value: 0.07411185
-      objectReference: {fileID: 0}
-    - target: {fileID: 2454011645194327716, guid: 1b43d6eb40db60b419700fd2677e79c4, type: 3}
-      propertyPath: FineTuning
-      value: 0
-      objectReference: {fileID: 0}
-    - target: {fileID: 2454011645194327716, guid: 1b43d6eb40db60b419700fd2677e79c4, type: 3}
-      propertyPath: _leapProvider
-      value: 
-      objectReference: {fileID: 0}
-    - target: {fileID: 2454011645194327716, guid: 1b43d6eb40db60b419700fd2677e79c4, type: 3}
-      propertyPath: LeapHand.FrameId
-      value: 35927
-      objectReference: {fileID: 0}
-    - target: {fileID: 2454011645194327716, guid: 1b43d6eb40db60b419700fd2677e79c4, type: 3}
-      propertyPath: LeapHand.Arm.Center.x
-      value: 0.4710823
-      objectReference: {fileID: 0}
-    - target: {fileID: 2454011645194327716, guid: 1b43d6eb40db60b419700fd2677e79c4, type: 3}
-      propertyPath: LeapHand.Arm.Center.y
-      value: -1.4157093
-      objectReference: {fileID: 0}
-    - target: {fileID: 2454011645194327716, guid: 1b43d6eb40db60b419700fd2677e79c4, type: 3}
-      propertyPath: LeapHand.Arm.Center.z
-      value: 0.2665692
-      objectReference: {fileID: 0}
-    - target: {fileID: 2454011645194327716, guid: 1b43d6eb40db60b419700fd2677e79c4, type: 3}
-      propertyPath: LeapHand.PalmPosition.x
-      value: 0.5031198
-      objectReference: {fileID: 0}
-    - target: {fileID: 2454011645194327716, guid: 1b43d6eb40db60b419700fd2677e79c4, type: 3}
-      propertyPath: LeapHand.PalmPosition.y
-      value: -1.2643318
-      objectReference: {fileID: 0}
-    - target: {fileID: 2454011645194327716, guid: 1b43d6eb40db60b419700fd2677e79c4, type: 3}
-      propertyPath: LeapHand.PalmPosition.z
-      value: 0.3487234
-      objectReference: {fileID: 0}
-    - target: {fileID: 2454011645194327716, guid: 1b43d6eb40db60b419700fd2677e79c4, type: 3}
-      propertyPath: LeapHand.Arm.Direction.x
-      value: 0.15038371
-      objectReference: {fileID: 0}
-    - target: {fileID: 2454011645194327716, guid: 1b43d6eb40db60b419700fd2677e79c4, type: 3}
-      propertyPath: LeapHand.Arm.Direction.y
-      value: 0.85286856
-      objectReference: {fileID: 0}
-    - target: {fileID: 2454011645194327716, guid: 1b43d6eb40db60b419700fd2677e79c4, type: 3}
-      propertyPath: LeapHand.Arm.NextJoint.x
-      value: 0.48988026
-      objectReference: {fileID: 0}
-    - target: {fileID: 2454011645194327716, guid: 1b43d6eb40db60b419700fd2677e79c4, type: 3}
-      propertyPath: LeapHand.Arm.NextJoint.y
-      value: -1.3091006
-      objectReference: {fileID: 0}
-    - target: {fileID: 2454011645194327716, guid: 1b43d6eb40db60b419700fd2677e79c4, type: 3}
-      propertyPath: LeapHand.Arm.NextJoint.z
-      value: 0.32906923
-      objectReference: {fileID: 0}
-    - target: {fileID: 2454011645194327716, guid: 1b43d6eb40db60b419700fd2677e79c4, type: 3}
-      propertyPath: LeapHand.Arm.PrevJoint.x
-      value: 0.45228434
-      objectReference: {fileID: 0}
-    - target: {fileID: 2454011645194327716, guid: 1b43d6eb40db60b419700fd2677e79c4, type: 3}
-      propertyPath: LeapHand.Arm.PrevJoint.y
-      value: -1.5223178
-      objectReference: {fileID: 0}
-    - target: {fileID: 2454011645194327716, guid: 1b43d6eb40db60b419700fd2677e79c4, type: 3}
-      propertyPath: LeapHand.Arm.PrevJoint.z
-      value: 0.2040692
-      objectReference: {fileID: 0}
-    - target: {fileID: 2454011645194327716, guid: 1b43d6eb40db60b419700fd2677e79c4, type: 3}
-      propertyPath: LeapHand.WristPosition.x
-      value: 0.48171967
-      objectReference: {fileID: 0}
-    - target: {fileID: 2454011645194327716, guid: 1b43d6eb40db60b419700fd2677e79c4, type: 3}
-      propertyPath: LeapHand.WristPosition.y
-      value: -1.3367134
-      objectReference: {fileID: 0}
-    - target: {fileID: 2454011645194327716, guid: 1b43d6eb40db60b419700fd2677e79c4, type: 3}
-      propertyPath: LeapHand.WristPosition.z
-      value: 0.3083838
-      objectReference: {fileID: 0}
-    - target: {fileID: 2454011645194327716, guid: 1b43d6eb40db60b419700fd2677e79c4, type: 3}
-      propertyPath: LeapHand.StabilizedPalmPosition.x
-      value: 0.5031198
-      objectReference: {fileID: 0}
-    - target: {fileID: 2454011645194327716, guid: 1b43d6eb40db60b419700fd2677e79c4, type: 3}
-      propertyPath: LeapHand.StabilizedPalmPosition.y
-      value: -1.2643318
-      objectReference: {fileID: 0}
-    - target: {fileID: 2454011645194327716, guid: 1b43d6eb40db60b419700fd2677e79c4, type: 3}
-      propertyPath: LeapHand.StabilizedPalmPosition.z
-      value: 0.3487234
-      objectReference: {fileID: 0}
-    - target: {fileID: 2454011645194327716, guid: 1b43d6eb40db60b419700fd2677e79c4, type: 3}
-      propertyPath: LeapHand.Fingers.Array.data[0].Direction.x
-      value: 0.508569
-      objectReference: {fileID: 0}
-    - target: {fileID: 2454011645194327716, guid: 1b43d6eb40db60b419700fd2677e79c4, type: 3}
-      propertyPath: LeapHand.Fingers.Array.data[0].Direction.y
-      value: 0.85258615
-      objectReference: {fileID: 0}
-    - target: {fileID: 2454011645194327716, guid: 1b43d6eb40db60b419700fd2677e79c4, type: 3}
-      propertyPath: LeapHand.Fingers.Array.data[0].Direction.z
-      value: -0.120218426
-      objectReference: {fileID: 0}
-    - target: {fileID: 2454011645194327716, guid: 1b43d6eb40db60b419700fd2677e79c4, type: 3}
-      propertyPath: LeapHand.Fingers.Array.data[1].Direction.x
-      value: 0.26733935
-      objectReference: {fileID: 0}
-    - target: {fileID: 2454011645194327716, guid: 1b43d6eb40db60b419700fd2677e79c4, type: 3}
-      propertyPath: LeapHand.Fingers.Array.data[1].Direction.y
-      value: 0.9097725
-      objectReference: {fileID: 0}
-    - target: {fileID: 2454011645194327716, guid: 1b43d6eb40db60b419700fd2677e79c4, type: 3}
-      propertyPath: LeapHand.Fingers.Array.data[2].Direction.x
-      value: 0.1389877
-      objectReference: {fileID: 0}
-    - target: {fileID: 2454011645194327716, guid: 1b43d6eb40db60b419700fd2677e79c4, type: 3}
-      propertyPath: LeapHand.Fingers.Array.data[3].Direction.y
-      value: 0.91387284
-      objectReference: {fileID: 0}
-    - target: {fileID: 2454011645194327716, guid: 1b43d6eb40db60b419700fd2677e79c4, type: 3}
-      propertyPath: LeapHand.Fingers.Array.data[4].Direction.y
-      value: 0.8726369
-      objectReference: {fileID: 0}
-    - target: {fileID: 2454011645194327716, guid: 1b43d6eb40db60b419700fd2677e79c4, type: 3}
-      propertyPath: LeapHand.Fingers.Array.data[0].TipPosition.x
-      value: 0.5626453
-      objectReference: {fileID: 0}
-    - target: {fileID: 2454011645194327716, guid: 1b43d6eb40db60b419700fd2677e79c4, type: 3}
-      propertyPath: LeapHand.Fingers.Array.data[0].TipPosition.y
-      value: -1.2216455
-      objectReference: {fileID: 0}
-    - target: {fileID: 2454011645194327716, guid: 1b43d6eb40db60b419700fd2677e79c4, type: 3}
-      propertyPath: LeapHand.Fingers.Array.data[0].TipPosition.z
-      value: 0.29957157
-      objectReference: {fileID: 0}
-    - target: {fileID: 2454011645194327716, guid: 1b43d6eb40db60b419700fd2677e79c4, type: 3}
-      propertyPath: LeapHand.Fingers.Array.data[1].TipPosition.x
-      value: 0.5500993
-      objectReference: {fileID: 0}
-    - target: {fileID: 2454011645194327716, guid: 1b43d6eb40db60b419700fd2677e79c4, type: 3}
-      propertyPath: LeapHand.Fingers.Array.data[1].TipPosition.y
-      value: -1.1745669
-      objectReference: {fileID: 0}
-    - target: {fileID: 2454011645194327716, guid: 1b43d6eb40db60b419700fd2677e79c4, type: 3}
-      propertyPath: LeapHand.Fingers.Array.data[1].TipPosition.z
-      value: 0.37982178
-      objectReference: {fileID: 0}
-    - target: {fileID: 2454011645194327716, guid: 1b43d6eb40db60b419700fd2677e79c4, type: 3}
-      propertyPath: LeapHand.Fingers.Array.data[2].TipPosition.x
-      value: 0.522582
-      objectReference: {fileID: 0}
-    - target: {fileID: 2454011645194327716, guid: 1b43d6eb40db60b419700fd2677e79c4, type: 3}
-      propertyPath: LeapHand.Fingers.Array.data[2].TipPosition.y
-      value: -1.1652251
-      objectReference: {fileID: 0}
-    - target: {fileID: 2454011645194327716, guid: 1b43d6eb40db60b419700fd2677e79c4, type: 3}
-      propertyPath: LeapHand.Fingers.Array.data[2].TipPosition.z
-      value: 0.395011
-      objectReference: {fileID: 0}
-    - target: {fileID: 2454011645194327716, guid: 1b43d6eb40db60b419700fd2677e79c4, type: 3}
-      propertyPath: LeapHand.Fingers.Array.data[3].TipPosition.x
-      value: 0.48955774
-      objectReference: {fileID: 0}
-    - target: {fileID: 2454011645194327716, guid: 1b43d6eb40db60b419700fd2677e79c4, type: 3}
-      propertyPath: LeapHand.Fingers.Array.data[3].TipPosition.y
-      value: -1.1747168
-      objectReference: {fileID: 0}
-    - target: {fileID: 2454011645194327716, guid: 1b43d6eb40db60b419700fd2677e79c4, type: 3}
-      propertyPath: LeapHand.Fingers.Array.data[3].TipPosition.z
-      value: 0.4000156
-      objectReference: {fileID: 0}
-    - target: {fileID: 2454011645194327716, guid: 1b43d6eb40db60b419700fd2677e79c4, type: 3}
-      propertyPath: LeapHand.Fingers.Array.data[4].TipPosition.x
-      value: 0.4621235
-      objectReference: {fileID: 0}
-    - target: {fileID: 2454011645194327716, guid: 1b43d6eb40db60b419700fd2677e79c4, type: 3}
-      propertyPath: LeapHand.Fingers.Array.data[4].TipPosition.y
-      value: -1.1979188
-      objectReference: {fileID: 0}
-    - target: {fileID: 2454011645194327716, guid: 1b43d6eb40db60b419700fd2677e79c4, type: 3}
-      propertyPath: LeapHand.Fingers.Array.data[4].TipPosition.z
-      value: 0.39549923
-      objectReference: {fileID: 0}
-    - target: {fileID: 2454011645194327716, guid: 1b43d6eb40db60b419700fd2677e79c4, type: 3}
-      propertyPath: BoundHand.fingers.Array.data[0].fingerTipScaleOffset
-      value: 1
-      objectReference: {fileID: 0}
-    - target: {fileID: 2454011645194327716, guid: 1b43d6eb40db60b419700fd2677e79c4, type: 3}
-      propertyPath: BoundHand.fingers.Array.data[1].fingerTipScaleOffset
-      value: 1
-      objectReference: {fileID: 0}
-    - target: {fileID: 2454011645194327716, guid: 1b43d6eb40db60b419700fd2677e79c4, type: 3}
-      propertyPath: BoundHand.fingers.Array.data[2].fingerTipScaleOffset
-      value: 1
-      objectReference: {fileID: 0}
-    - target: {fileID: 2454011645194327716, guid: 1b43d6eb40db60b419700fd2677e79c4, type: 3}
-      propertyPath: BoundHand.fingers.Array.data[3].fingerTipScaleOffset
-      value: 1
-      objectReference: {fileID: 0}
-    - target: {fileID: 2454011645194327716, guid: 1b43d6eb40db60b419700fd2677e79c4, type: 3}
-      propertyPath: BoundHand.fingers.Array.data[4].fingerTipScaleOffset
-      value: 1
-      objectReference: {fileID: 0}
-    - target: {fileID: 2454011645194327716, guid: 1b43d6eb40db60b419700fd2677e79c4, type: 3}
-      propertyPath: LeapHand.Fingers.Array.data[0].bones.Array.data[0].Center.x
-      value: 0.5120629
-      objectReference: {fileID: 0}
-    - target: {fileID: 2454011645194327716, guid: 1b43d6eb40db60b419700fd2677e79c4, type: 3}
-      propertyPath: LeapHand.Fingers.Array.data[0].bones.Array.data[0].Center.y
-      value: -1.3064437
-      objectReference: {fileID: 0}
-    - target: {fileID: 2454011645194327716, guid: 1b43d6eb40db60b419700fd2677e79c4, type: 3}
-      propertyPath: LeapHand.Fingers.Array.data[0].bones.Array.data[0].Center.z
-      value: 0.31152844
-      objectReference: {fileID: 0}
-    - target: {fileID: 2454011645194327716, guid: 1b43d6eb40db60b419700fd2677e79c4, type: 3}
-      propertyPath: LeapHand.Fingers.Array.data[0].bones.Array.data[1].Center.x
-      value: 0.523816
-      objectReference: {fileID: 0}
-    - target: {fileID: 2454011645194327716, guid: 1b43d6eb40db60b419700fd2677e79c4, type: 3}
-      propertyPath: LeapHand.Fingers.Array.data[0].bones.Array.data[1].Center.y
-      value: -1.2867404
-      objectReference: {fileID: 0}
-    - target: {fileID: 2454011645194327716, guid: 1b43d6eb40db60b419700fd2677e79c4, type: 3}
-      propertyPath: LeapHand.Fingers.Array.data[0].bones.Array.data[1].Center.z
-      value: 0.3087502
-      objectReference: {fileID: 0}
-    - target: {fileID: 2454011645194327716, guid: 1b43d6eb40db60b419700fd2677e79c4, type: 3}
-      propertyPath: LeapHand.Fingers.Array.data[0].bones.Array.data[2].Center.x
-      value: 0.54359686
-      objectReference: {fileID: 0}
-    - target: {fileID: 2454011645194327716, guid: 1b43d6eb40db60b419700fd2677e79c4, type: 3}
-      propertyPath: LeapHand.Fingers.Array.data[0].bones.Array.data[2].Center.y
-      value: -1.2535791
-      objectReference: {fileID: 0}
-    - target: {fileID: 2454011645194327716, guid: 1b43d6eb40db60b419700fd2677e79c4, type: 3}
-      propertyPath: LeapHand.Fingers.Array.data[0].bones.Array.data[2].Center.z
-      value: 0.30407435
-      objectReference: {fileID: 0}
-    - target: {fileID: 2454011645194327716, guid: 1b43d6eb40db60b419700fd2677e79c4, type: 3}
-      propertyPath: LeapHand.Fingers.Array.data[0].bones.Array.data[3].Center.x
-      value: 0.557135
-      objectReference: {fileID: 0}
-    - target: {fileID: 2454011645194327716, guid: 1b43d6eb40db60b419700fd2677e79c4, type: 3}
-      propertyPath: LeapHand.Fingers.Array.data[0].bones.Array.data[3].Center.y
-      value: -1.2308832
-      objectReference: {fileID: 0}
-    - target: {fileID: 2454011645194327716, guid: 1b43d6eb40db60b419700fd2677e79c4, type: 3}
-      propertyPath: LeapHand.Fingers.Array.data[0].bones.Array.data[3].Center.z
-      value: 0.3008741
-      objectReference: {fileID: 0}
-    - target: {fileID: 2454011645194327716, guid: 1b43d6eb40db60b419700fd2677e79c4, type: 3}
-      propertyPath: LeapHand.Fingers.Array.data[1].bones.Array.data[0].Center.x
-      value: 0.5201467
-      objectReference: {fileID: 0}
-    - target: {fileID: 2454011645194327716, guid: 1b43d6eb40db60b419700fd2677e79c4, type: 3}
-      propertyPath: LeapHand.Fingers.Array.data[1].bones.Array.data[0].Center.y
-      value: -1.2764983
-      objectReference: {fileID: 0}
-    - target: {fileID: 2454011645194327716, guid: 1b43d6eb40db60b419700fd2677e79c4, type: 3}
-      propertyPath: LeapHand.Fingers.Array.data[1].bones.Array.data[0].Center.z
-      value: 0.34424376
-      objectReference: {fileID: 0}
-    - target: {fileID: 2454011645194327716, guid: 1b43d6eb40db60b419700fd2677e79c4, type: 3}
-      propertyPath: LeapHand.Fingers.Array.data[1].bones.Array.data[1].Center.x
-      value: 0.5345696
-      objectReference: {fileID: 0}
-    - target: {fileID: 2454011645194327716, guid: 1b43d6eb40db60b419700fd2677e79c4, type: 3}
-      propertyPath: LeapHand.Fingers.Array.data[1].bones.Array.data[1].Center.y
-      value: -1.2274158
-      objectReference: {fileID: 0}
-    - target: {fileID: 2454011645194327716, guid: 1b43d6eb40db60b419700fd2677e79c4, type: 3}
-      propertyPath: LeapHand.Fingers.Array.data[1].bones.Array.data[1].Center.z
-      value: 0.36137545
-      objectReference: {fileID: 0}
-    - target: {fileID: 2454011645194327716, guid: 1b43d6eb40db60b419700fd2677e79c4, type: 3}
-      propertyPath: LeapHand.Fingers.Array.data[1].bones.Array.data[2].Center.x
-      value: 0.5428785
-      objectReference: {fileID: 0}
-    - target: {fileID: 2454011645194327716, guid: 1b43d6eb40db60b419700fd2677e79c4, type: 3}
-      propertyPath: LeapHand.Fingers.Array.data[1].bones.Array.data[2].Center.y
-      value: -1.19914
-      objectReference: {fileID: 0}
-    - target: {fileID: 2454011645194327716, guid: 1b43d6eb40db60b419700fd2677e79c4, type: 3}
-      propertyPath: LeapHand.Fingers.Array.data[1].bones.Array.data[2].Center.z
-      value: 0.37124482
-      objectReference: {fileID: 0}
-    - target: {fileID: 2454011645194327716, guid: 1b43d6eb40db60b419700fd2677e79c4, type: 3}
-      propertyPath: LeapHand.Fingers.Array.data[1].bones.Array.data[3].Center.x
-      value: 0.54798466
-      objectReference: {fileID: 0}
-    - target: {fileID: 2454011645194327716, guid: 1b43d6eb40db60b419700fd2677e79c4, type: 3}
-      propertyPath: LeapHand.Fingers.Array.data[1].bones.Array.data[3].Center.y
-      value: -1.1817632
-      objectReference: {fileID: 0}
-    - target: {fileID: 2454011645194327716, guid: 1b43d6eb40db60b419700fd2677e79c4, type: 3}
-      propertyPath: LeapHand.Fingers.Array.data[1].bones.Array.data[3].Center.z
-      value: 0.37730998
-      objectReference: {fileID: 0}
-    - target: {fileID: 2454011645194327716, guid: 1b43d6eb40db60b419700fd2677e79c4, type: 3}
-      propertyPath: LeapHand.Fingers.Array.data[2].bones.Array.data[0].Center.x
-      value: 0.5058118
-      objectReference: {fileID: 0}
-    - target: {fileID: 2454011645194327716, guid: 1b43d6eb40db60b419700fd2677e79c4, type: 3}
-      propertyPath: LeapHand.Fingers.Array.data[2].bones.Array.data[0].Center.y
-      value: -1.2763119
-      objectReference: {fileID: 0}
-    - target: {fileID: 2454011645194327716, guid: 1b43d6eb40db60b419700fd2677e79c4, type: 3}
-      propertyPath: LeapHand.Fingers.Array.data[2].bones.Array.data[0].Center.z
-      value: 0.35099608
-      objectReference: {fileID: 0}
-    - target: {fileID: 2454011645194327716, guid: 1b43d6eb40db60b419700fd2677e79c4, type: 3}
-      propertyPath: LeapHand.Fingers.Array.data[2].bones.Array.data[1].Center.x
-      value: 0.5134026
-      objectReference: {fileID: 0}
-    - target: {fileID: 2454011645194327716, guid: 1b43d6eb40db60b419700fd2677e79c4, type: 3}
-      propertyPath: LeapHand.Fingers.Array.data[2].bones.Array.data[1].Center.y
-      value: -1.2260301
-      objectReference: {fileID: 0}
-    - target: {fileID: 2454011645194327716, guid: 1b43d6eb40db60b419700fd2677e79c4, type: 3}
-      propertyPath: LeapHand.Fingers.Array.data[2].bones.Array.data[1].Center.z
-      value: 0.3709188
-      objectReference: {fileID: 0}
-    - target: {fileID: 2454011645194327716, guid: 1b43d6eb40db60b419700fd2677e79c4, type: 3}
-      propertyPath: LeapHand.Fingers.Array.data[2].bones.Array.data[2].Center.x
-      value: 0.5183339
-      objectReference: {fileID: 0}
-    - target: {fileID: 2454011645194327716, guid: 1b43d6eb40db60b419700fd2677e79c4, type: 3}
-      propertyPath: LeapHand.Fingers.Array.data[2].bones.Array.data[2].Center.y
-      value: -1.1933651
-      objectReference: {fileID: 0}
-    - target: {fileID: 2454011645194327716, guid: 1b43d6eb40db60b419700fd2677e79c4, type: 3}
-      propertyPath: LeapHand.Fingers.Array.data[2].bones.Array.data[2].Center.z
-      value: 0.38386136
-      objectReference: {fileID: 0}
-    - target: {fileID: 2454011645194327716, guid: 1b43d6eb40db60b419700fd2677e79c4, type: 3}
-      propertyPath: LeapHand.Fingers.Array.data[2].bones.Array.data[3].Center.x
-      value: 0.5213728
-      objectReference: {fileID: 0}
-    - target: {fileID: 2454011645194327716, guid: 1b43d6eb40db60b419700fd2677e79c4, type: 3}
-      propertyPath: LeapHand.Fingers.Array.data[2].bones.Array.data[3].Center.y
-      value: -1.1732349
-      objectReference: {fileID: 0}
-    - target: {fileID: 2454011645194327716, guid: 1b43d6eb40db60b419700fd2677e79c4, type: 3}
-      propertyPath: LeapHand.Fingers.Array.data[2].bones.Array.data[3].Center.z
-      value: 0.39183736
-      objectReference: {fileID: 0}
-    - target: {fileID: 2454011645194327716, guid: 1b43d6eb40db60b419700fd2677e79c4, type: 3}
-      propertyPath: LeapHand.Fingers.Array.data[3].bones.Array.data[0].Center.x
-      value: 0.4902532
-      objectReference: {fileID: 0}
-    - target: {fileID: 2454011645194327716, guid: 1b43d6eb40db60b419700fd2677e79c4, type: 3}
-      propertyPath: LeapHand.Fingers.Array.data[3].bones.Array.data[0].Center.y
-      value: -1.2782772
-      objectReference: {fileID: 0}
-    - target: {fileID: 2454011645194327716, guid: 1b43d6eb40db60b419700fd2677e79c4, type: 3}
-      propertyPath: LeapHand.Fingers.Array.data[3].bones.Array.data[0].Center.z
-      value: 0.3540135
-      objectReference: {fileID: 0}
-    - target: {fileID: 2454011645194327716, guid: 1b43d6eb40db60b419700fd2677e79c4, type: 3}
-      propertyPath: LeapHand.Fingers.Array.data[3].bones.Array.data[1].Center.x
-      value: 0.48994827
-      objectReference: {fileID: 0}
-    - target: {fileID: 2454011645194327716, guid: 1b43d6eb40db60b419700fd2677e79c4, type: 3}
-      propertyPath: LeapHand.Fingers.Array.data[3].bones.Array.data[1].Center.y
-      value: -1.2328713
-      objectReference: {fileID: 0}
-    - target: {fileID: 2454011645194327716, guid: 1b43d6eb40db60b419700fd2677e79c4, type: 3}
-      propertyPath: LeapHand.Fingers.Array.data[3].bones.Array.data[1].Center.z
-      value: 0.37418306
-      objectReference: {fileID: 0}
-    - target: {fileID: 2454011645194327716, guid: 1b43d6eb40db60b419700fd2677e79c4, type: 3}
-      propertyPath: LeapHand.Fingers.Array.data[3].bones.Array.data[2].Center.x
-      value: 0.48974264
-      objectReference: {fileID: 0}
-    - target: {fileID: 2454011645194327716, guid: 1b43d6eb40db60b419700fd2677e79c4, type: 3}
-      propertyPath: LeapHand.Fingers.Array.data[3].bones.Array.data[2].Center.y
-      value: -1.2022473
-      objectReference: {fileID: 0}
-    - target: {fileID: 2454011645194327716, guid: 1b43d6eb40db60b419700fd2677e79c4, type: 3}
-      propertyPath: LeapHand.Fingers.Array.data[3].bones.Array.data[2].Center.z
-      value: 0.3877864
-      objectReference: {fileID: 0}
-    - target: {fileID: 2454011645194327716, guid: 1b43d6eb40db60b419700fd2677e79c4, type: 3}
-      propertyPath: LeapHand.Fingers.Array.data[3].bones.Array.data[3].Center.x
-      value: 0.48961085
-      objectReference: {fileID: 0}
-    - target: {fileID: 2454011645194327716, guid: 1b43d6eb40db60b419700fd2677e79c4, type: 3}
-      propertyPath: LeapHand.Fingers.Array.data[3].bones.Array.data[3].Center.y
-      value: -1.1826218
-      objectReference: {fileID: 0}
-    - target: {fileID: 2454011645194327716, guid: 1b43d6eb40db60b419700fd2677e79c4, type: 3}
-      propertyPath: LeapHand.Fingers.Array.data[3].bones.Array.data[3].Center.z
-      value: 0.39650413
-      objectReference: {fileID: 0}
-    - target: {fileID: 2454011645194327716, guid: 1b43d6eb40db60b419700fd2677e79c4, type: 3}
-      propertyPath: LeapHand.Fingers.Array.data[4].bones.Array.data[0].Center.x
-      value: 0.47433063
-      objectReference: {fileID: 0}
-    - target: {fileID: 2454011645194327716, guid: 1b43d6eb40db60b419700fd2677e79c4, type: 3}
-      propertyPath: LeapHand.Fingers.Array.data[4].bones.Array.data[0].Center.y
-      value: -1.2796454
-      objectReference: {fileID: 0}
-    - target: {fileID: 2454011645194327716, guid: 1b43d6eb40db60b419700fd2677e79c4, type: 3}
-      propertyPath: LeapHand.Fingers.Array.data[4].bones.Array.data[0].Center.z
-      value: 0.35141987
-      objectReference: {fileID: 0}
-    - target: {fileID: 2454011645194327716, guid: 1b43d6eb40db60b419700fd2677e79c4, type: 3}
-      propertyPath: LeapHand.Fingers.Array.data[4].bones.Array.data[1].Center.x
-      value: 0.46869797
-      objectReference: {fileID: 0}
-    - target: {fileID: 2454011645194327716, guid: 1b43d6eb40db60b419700fd2677e79c4, type: 3}
-      propertyPath: LeapHand.Fingers.Array.data[4].bones.Array.data[1].Center.y
-      value: -1.2419345
-      objectReference: {fileID: 0}
-    - target: {fileID: 2454011645194327716, guid: 1b43d6eb40db60b419700fd2677e79c4, type: 3}
-      propertyPath: LeapHand.Fingers.Array.data[4].bones.Array.data[1].Center.z
-      value: 0.3717593
-      objectReference: {fileID: 0}
-    - target: {fileID: 2454011645194327716, guid: 1b43d6eb40db60b419700fd2677e79c4, type: 3}
-      propertyPath: LeapHand.Fingers.Array.data[4].bones.Array.data[2].Center.x
-      value: 0.465384
-      objectReference: {fileID: 0}
-    - target: {fileID: 2454011645194327716, guid: 1b43d6eb40db60b419700fd2677e79c4, type: 3}
-      propertyPath: LeapHand.Fingers.Array.data[4].bones.Array.data[2].Center.y
-      value: -1.2197478
-      objectReference: {fileID: 0}
-    - target: {fileID: 2454011645194327716, guid: 1b43d6eb40db60b419700fd2677e79c4, type: 3}
-      propertyPath: LeapHand.Fingers.Array.data[4].bones.Array.data[2].Center.z
-      value: 0.38372576
-      objectReference: {fileID: 0}
-    - target: {fileID: 2454011645194327716, guid: 1b43d6eb40db60b419700fd2677e79c4, type: 3}
-      propertyPath: LeapHand.Fingers.Array.data[4].bones.Array.data[3].Center.x
-      value: 0.46316364
-      objectReference: {fileID: 0}
-    - target: {fileID: 2454011645194327716, guid: 1b43d6eb40db60b419700fd2677e79c4, type: 3}
-      propertyPath: LeapHand.Fingers.Array.data[4].bones.Array.data[3].Center.y
-      value: -1.2048824
-      objectReference: {fileID: 0}
-    - target: {fileID: 2454011645194327716, guid: 1b43d6eb40db60b419700fd2677e79c4, type: 3}
-      propertyPath: LeapHand.Fingers.Array.data[4].bones.Array.data[3].Center.z
-      value: 0.3917434
-      objectReference: {fileID: 0}
-    - target: {fileID: 2454011645194327716, guid: 1b43d6eb40db60b419700fd2677e79c4, type: 3}
-      propertyPath: LeapHand.Fingers.Array.data[0].bones.Array.data[0].NextJoint.x
-      value: 0.5120629
-      objectReference: {fileID: 0}
-    - target: {fileID: 2454011645194327716, guid: 1b43d6eb40db60b419700fd2677e79c4, type: 3}
-      propertyPath: LeapHand.Fingers.Array.data[0].bones.Array.data[0].NextJoint.y
-      value: -1.3064437
-      objectReference: {fileID: 0}
-    - target: {fileID: 2454011645194327716, guid: 1b43d6eb40db60b419700fd2677e79c4, type: 3}
-      propertyPath: LeapHand.Fingers.Array.data[0].bones.Array.data[0].NextJoint.z
-      value: 0.31152844
-      objectReference: {fileID: 0}
-    - target: {fileID: 2454011645194327716, guid: 1b43d6eb40db60b419700fd2677e79c4, type: 3}
-      propertyPath: LeapHand.Fingers.Array.data[0].bones.Array.data[0].PrevJoint.x
-      value: 0.5120629
-      objectReference: {fileID: 0}
-    - target: {fileID: 2454011645194327716, guid: 1b43d6eb40db60b419700fd2677e79c4, type: 3}
-      propertyPath: LeapHand.Fingers.Array.data[0].bones.Array.data[0].PrevJoint.y
-      value: -1.3064437
-      objectReference: {fileID: 0}
-    - target: {fileID: 2454011645194327716, guid: 1b43d6eb40db60b419700fd2677e79c4, type: 3}
-      propertyPath: LeapHand.Fingers.Array.data[0].bones.Array.data[0].PrevJoint.z
-      value: 0.31152844
-      objectReference: {fileID: 0}
-    - target: {fileID: 2454011645194327716, guid: 1b43d6eb40db60b419700fd2677e79c4, type: 3}
-      propertyPath: LeapHand.Fingers.Array.data[0].bones.Array.data[1].Direction.x
-      value: 0.5085712
-      objectReference: {fileID: 0}
-    - target: {fileID: 2454011645194327716, guid: 1b43d6eb40db60b419700fd2677e79c4, type: 3}
-      propertyPath: LeapHand.Fingers.Array.data[0].bones.Array.data[1].Direction.y
-      value: 0.8525862
-      objectReference: {fileID: 0}
-    - target: {fileID: 2454011645194327716, guid: 1b43d6eb40db60b419700fd2677e79c4, type: 3}
-      propertyPath: LeapHand.Fingers.Array.data[0].bones.Array.data[1].Direction.z
-      value: -0.12021773
-      objectReference: {fileID: 0}
-    - target: {fileID: 2454011645194327716, guid: 1b43d6eb40db60b419700fd2677e79c4, type: 3}
-      propertyPath: LeapHand.Fingers.Array.data[0].bones.Array.data[1].NextJoint.x
-      value: 0.5355691
-      objectReference: {fileID: 0}
-    - target: {fileID: 2454011645194327716, guid: 1b43d6eb40db60b419700fd2677e79c4, type: 3}
-      propertyPath: LeapHand.Fingers.Array.data[0].bones.Array.data[1].NextJoint.y
-      value: -1.2670372
-      objectReference: {fileID: 0}
-    - target: {fileID: 2454011645194327716, guid: 1b43d6eb40db60b419700fd2677e79c4, type: 3}
-      propertyPath: LeapHand.Fingers.Array.data[0].bones.Array.data[1].NextJoint.z
-      value: 0.30597198
-      objectReference: {fileID: 0}
-    - target: {fileID: 2454011645194327716, guid: 1b43d6eb40db60b419700fd2677e79c4, type: 3}
-      propertyPath: LeapHand.Fingers.Array.data[0].bones.Array.data[1].PrevJoint.x
-      value: 0.5120629
-      objectReference: {fileID: 0}
-    - target: {fileID: 2454011645194327716, guid: 1b43d6eb40db60b419700fd2677e79c4, type: 3}
-      propertyPath: LeapHand.Fingers.Array.data[0].bones.Array.data[1].PrevJoint.y
-      value: -1.3064437
-      objectReference: {fileID: 0}
-    - target: {fileID: 2454011645194327716, guid: 1b43d6eb40db60b419700fd2677e79c4, type: 3}
-      propertyPath: LeapHand.Fingers.Array.data[0].bones.Array.data[1].PrevJoint.z
-      value: 0.31152844
-      objectReference: {fileID: 0}
-    - target: {fileID: 2454011645194327716, guid: 1b43d6eb40db60b419700fd2677e79c4, type: 3}
-      propertyPath: LeapHand.Fingers.Array.data[0].bones.Array.data[2].Direction.x
-      value: 0.508569
-      objectReference: {fileID: 0}
-    - target: {fileID: 2454011645194327716, guid: 1b43d6eb40db60b419700fd2677e79c4, type: 3}
-      propertyPath: LeapHand.Fingers.Array.data[0].bones.Array.data[2].Direction.y
-      value: 0.85258615
-      objectReference: {fileID: 0}
-    - target: {fileID: 2454011645194327716, guid: 1b43d6eb40db60b419700fd2677e79c4, type: 3}
-      propertyPath: LeapHand.Fingers.Array.data[0].bones.Array.data[2].Direction.z
-      value: -0.120218426
-      objectReference: {fileID: 0}
-    - target: {fileID: 2454011645194327716, guid: 1b43d6eb40db60b419700fd2677e79c4, type: 3}
-      propertyPath: LeapHand.Fingers.Array.data[0].bones.Array.data[2].NextJoint.x
-      value: 0.5516246
-      objectReference: {fileID: 0}
-    - target: {fileID: 2454011645194327716, guid: 1b43d6eb40db60b419700fd2677e79c4, type: 3}
-      propertyPath: LeapHand.Fingers.Array.data[0].bones.Array.data[2].NextJoint.y
-      value: -1.240121
-      objectReference: {fileID: 0}
-    - target: {fileID: 2454011645194327716, guid: 1b43d6eb40db60b419700fd2677e79c4, type: 3}
-      propertyPath: LeapHand.Fingers.Array.data[0].bones.Array.data[2].NextJoint.z
-      value: 0.30217668
-      objectReference: {fileID: 0}
-    - target: {fileID: 2454011645194327716, guid: 1b43d6eb40db60b419700fd2677e79c4, type: 3}
-      propertyPath: LeapHand.Fingers.Array.data[0].bones.Array.data[2].PrevJoint.x
-      value: 0.5355691
-      objectReference: {fileID: 0}
-    - target: {fileID: 2454011645194327716, guid: 1b43d6eb40db60b419700fd2677e79c4, type: 3}
-      propertyPath: LeapHand.Fingers.Array.data[0].bones.Array.data[2].PrevJoint.y
-      value: -1.2670372
-      objectReference: {fileID: 0}
-    - target: {fileID: 2454011645194327716, guid: 1b43d6eb40db60b419700fd2677e79c4, type: 3}
-      propertyPath: LeapHand.Fingers.Array.data[0].bones.Array.data[2].PrevJoint.z
-      value: 0.30597198
-      objectReference: {fileID: 0}
-    - target: {fileID: 2454011645194327716, guid: 1b43d6eb40db60b419700fd2677e79c4, type: 3}
-      propertyPath: LeapHand.Fingers.Array.data[0].bones.Array.data[3].Direction.y
-      value: 0.8525857
-      objectReference: {fileID: 0}
-    - target: {fileID: 2454011645194327716, guid: 1b43d6eb40db60b419700fd2677e79c4, type: 3}
-      propertyPath: LeapHand.Fingers.Array.data[0].bones.Array.data[3].Direction.z
-      value: -0.12021737
-      objectReference: {fileID: 0}
-    - target: {fileID: 2454011645194327716, guid: 1b43d6eb40db60b419700fd2677e79c4, type: 3}
-      propertyPath: LeapHand.Fingers.Array.data[0].bones.Array.data[3].NextJoint.x
-      value: 0.5626453
-      objectReference: {fileID: 0}
-    - target: {fileID: 2454011645194327716, guid: 1b43d6eb40db60b419700fd2677e79c4, type: 3}
-      propertyPath: LeapHand.Fingers.Array.data[0].bones.Array.data[3].NextJoint.y
-      value: -1.2216455
-      objectReference: {fileID: 0}
-    - target: {fileID: 2454011645194327716, guid: 1b43d6eb40db60b419700fd2677e79c4, type: 3}
-      propertyPath: LeapHand.Fingers.Array.data[0].bones.Array.data[3].NextJoint.z
-      value: 0.29957157
-      objectReference: {fileID: 0}
-    - target: {fileID: 2454011645194327716, guid: 1b43d6eb40db60b419700fd2677e79c4, type: 3}
-      propertyPath: LeapHand.Fingers.Array.data[0].bones.Array.data[3].PrevJoint.x
-      value: 0.5516246
-      objectReference: {fileID: 0}
-    - target: {fileID: 2454011645194327716, guid: 1b43d6eb40db60b419700fd2677e79c4, type: 3}
-      propertyPath: LeapHand.Fingers.Array.data[0].bones.Array.data[3].PrevJoint.y
-      value: -1.240121
-      objectReference: {fileID: 0}
-    - target: {fileID: 2454011645194327716, guid: 1b43d6eb40db60b419700fd2677e79c4, type: 3}
-      propertyPath: LeapHand.Fingers.Array.data[0].bones.Array.data[3].PrevJoint.z
-      value: 0.30217668
-      objectReference: {fileID: 0}
-    - target: {fileID: 2454011645194327716, guid: 1b43d6eb40db60b419700fd2677e79c4, type: 3}
-      propertyPath: LeapHand.Fingers.Array.data[1].bones.Array.data[0].Direction.y
-      value: 0.9097775
-      objectReference: {fileID: 0}
-    - target: {fileID: 2454011645194327716, guid: 1b43d6eb40db60b419700fd2677e79c4, type: 3}
-      propertyPath: LeapHand.Fingers.Array.data[1].bones.Array.data[0].NextJoint.x
-      value: 0.5292523
-      objectReference: {fileID: 0}
-    - target: {fileID: 2454011645194327716, guid: 1b43d6eb40db60b419700fd2677e79c4, type: 3}
-      propertyPath: LeapHand.Fingers.Array.data[1].bones.Array.data[0].NextJoint.y
-      value: -1.2455113
-      objectReference: {fileID: 0}
-    - target: {fileID: 2454011645194327716, guid: 1b43d6eb40db60b419700fd2677e79c4, type: 3}
-      propertyPath: LeapHand.Fingers.Array.data[1].bones.Array.data[0].NextJoint.z
-      value: 0.35505944
-      objectReference: {fileID: 0}
-    - target: {fileID: 2454011645194327716, guid: 1b43d6eb40db60b419700fd2677e79c4, type: 3}
-      propertyPath: LeapHand.Fingers.Array.data[1].bones.Array.data[0].PrevJoint.x
-      value: 0.5110412
-      objectReference: {fileID: 0}
-    - target: {fileID: 2454011645194327716, guid: 1b43d6eb40db60b419700fd2677e79c4, type: 3}
-      propertyPath: LeapHand.Fingers.Array.data[1].bones.Array.data[0].PrevJoint.y
-      value: -1.3074853
-      objectReference: {fileID: 0}
-    - target: {fileID: 2454011645194327716, guid: 1b43d6eb40db60b419700fd2677e79c4, type: 3}
-      propertyPath: LeapHand.Fingers.Array.data[1].bones.Array.data[0].PrevJoint.z
-      value: 0.3334281
-      objectReference: {fileID: 0}
-    - target: {fileID: 2454011645194327716, guid: 1b43d6eb40db60b419700fd2677e79c4, type: 3}
-      propertyPath: LeapHand.Fingers.Array.data[1].bones.Array.data[1].Direction.x
-      value: 0.26733685
-      objectReference: {fileID: 0}
-    - target: {fileID: 2454011645194327716, guid: 1b43d6eb40db60b419700fd2677e79c4, type: 3}
-      propertyPath: LeapHand.Fingers.Array.data[1].bones.Array.data[1].Direction.y
-      value: 0.9097784
-      objectReference: {fileID: 0}
-    - target: {fileID: 2454011645194327716, guid: 1b43d6eb40db60b419700fd2677e79c4, type: 3}
-      propertyPath: LeapHand.Fingers.Array.data[1].bones.Array.data[1].NextJoint.x
-      value: 0.53988695
-      objectReference: {fileID: 0}
-    - target: {fileID: 2454011645194327716, guid: 1b43d6eb40db60b419700fd2677e79c4, type: 3}
-      propertyPath: LeapHand.Fingers.Array.data[1].bones.Array.data[1].NextJoint.y
-      value: -1.2093203
-      objectReference: {fileID: 0}
-    - target: {fileID: 2454011645194327716, guid: 1b43d6eb40db60b419700fd2677e79c4, type: 3}
-      propertyPath: LeapHand.Fingers.Array.data[1].bones.Array.data[1].NextJoint.z
-      value: 0.36769146
-      objectReference: {fileID: 0}
-    - target: {fileID: 2454011645194327716, guid: 1b43d6eb40db60b419700fd2677e79c4, type: 3}
-      propertyPath: LeapHand.Fingers.Array.data[1].bones.Array.data[1].PrevJoint.x
-      value: 0.5292523
-      objectReference: {fileID: 0}
-    - target: {fileID: 2454011645194327716, guid: 1b43d6eb40db60b419700fd2677e79c4, type: 3}
-      propertyPath: LeapHand.Fingers.Array.data[1].bones.Array.data[1].PrevJoint.y
-      value: -1.2455113
-      objectReference: {fileID: 0}
-    - target: {fileID: 2454011645194327716, guid: 1b43d6eb40db60b419700fd2677e79c4, type: 3}
-      propertyPath: LeapHand.Fingers.Array.data[1].bones.Array.data[1].PrevJoint.z
-      value: 0.35505944
-      objectReference: {fileID: 0}
-    - target: {fileID: 2454011645194327716, guid: 1b43d6eb40db60b419700fd2677e79c4, type: 3}
-      propertyPath: LeapHand.Fingers.Array.data[1].bones.Array.data[2].Direction.x
-      value: 0.26733935
-      objectReference: {fileID: 0}
-    - target: {fileID: 2454011645194327716, guid: 1b43d6eb40db60b419700fd2677e79c4, type: 3}
-      propertyPath: LeapHand.Fingers.Array.data[1].bones.Array.data[2].Direction.y
-      value: 0.9097725
-      objectReference: {fileID: 0}
-    - target: {fileID: 2454011645194327716, guid: 1b43d6eb40db60b419700fd2677e79c4, type: 3}
-      propertyPath: LeapHand.Fingers.Array.data[1].bones.Array.data[2].NextJoint.x
-      value: 0.54587
-      objectReference: {fileID: 0}
-    - target: {fileID: 2454011645194327716, guid: 1b43d6eb40db60b419700fd2677e79c4, type: 3}
-      propertyPath: LeapHand.Fingers.Array.data[1].bones.Array.data[2].NextJoint.y
-      value: -1.1889596
-      objectReference: {fileID: 0}
-    - target: {fileID: 2454011645194327716, guid: 1b43d6eb40db60b419700fd2677e79c4, type: 3}
-      propertyPath: LeapHand.Fingers.Array.data[1].bones.Array.data[2].NextJoint.z
-      value: 0.37479818
-      objectReference: {fileID: 0}
-    - target: {fileID: 2454011645194327716, guid: 1b43d6eb40db60b419700fd2677e79c4, type: 3}
-      propertyPath: LeapHand.Fingers.Array.data[1].bones.Array.data[2].PrevJoint.x
-      value: 0.53988695
-      objectReference: {fileID: 0}
-    - target: {fileID: 2454011645194327716, guid: 1b43d6eb40db60b419700fd2677e79c4, type: 3}
-      propertyPath: LeapHand.Fingers.Array.data[1].bones.Array.data[2].PrevJoint.y
-      value: -1.2093203
-      objectReference: {fileID: 0}
-    - target: {fileID: 2454011645194327716, guid: 1b43d6eb40db60b419700fd2677e79c4, type: 3}
-      propertyPath: LeapHand.Fingers.Array.data[1].bones.Array.data[2].PrevJoint.z
-      value: 0.36769146
-      objectReference: {fileID: 0}
-    - target: {fileID: 2454011645194327716, guid: 1b43d6eb40db60b419700fd2677e79c4, type: 3}
-      propertyPath: LeapHand.Fingers.Array.data[1].bones.Array.data[3].Direction.y
-      value: 0.90978086
-      objectReference: {fileID: 0}
-    - target: {fileID: 2454011645194327716, guid: 1b43d6eb40db60b419700fd2677e79c4, type: 3}
-      propertyPath: LeapHand.Fingers.Array.data[1].bones.Array.data[3].NextJoint.x
-      value: 0.5500993
-      objectReference: {fileID: 0}
-    - target: {fileID: 2454011645194327716, guid: 1b43d6eb40db60b419700fd2677e79c4, type: 3}
-      propertyPath: LeapHand.Fingers.Array.data[1].bones.Array.data[3].NextJoint.y
-      value: -1.1745669
-      objectReference: {fileID: 0}
-    - target: {fileID: 2454011645194327716, guid: 1b43d6eb40db60b419700fd2677e79c4, type: 3}
-      propertyPath: LeapHand.Fingers.Array.data[1].bones.Array.data[3].NextJoint.z
-      value: 0.37982178
-      objectReference: {fileID: 0}
-    - target: {fileID: 2454011645194327716, guid: 1b43d6eb40db60b419700fd2677e79c4, type: 3}
-      propertyPath: LeapHand.Fingers.Array.data[1].bones.Array.data[3].PrevJoint.x
-      value: 0.54587
-      objectReference: {fileID: 0}
-    - target: {fileID: 2454011645194327716, guid: 1b43d6eb40db60b419700fd2677e79c4, type: 3}
-      propertyPath: LeapHand.Fingers.Array.data[1].bones.Array.data[3].PrevJoint.y
-      value: -1.1889596
-      objectReference: {fileID: 0}
-    - target: {fileID: 2454011645194327716, guid: 1b43d6eb40db60b419700fd2677e79c4, type: 3}
-      propertyPath: LeapHand.Fingers.Array.data[1].bones.Array.data[3].PrevJoint.z
-      value: 0.37479818
-      objectReference: {fileID: 0}
-    - target: {fileID: 2454011645194327716, guid: 1b43d6eb40db60b419700fd2677e79c4, type: 3}
-      propertyPath: LeapHand.Fingers.Array.data[2].bones.Array.data[0].Direction.y
-      value: 0.92065924
-      objectReference: {fileID: 0}
-    - target: {fileID: 2454011645194327716, guid: 1b43d6eb40db60b419700fd2677e79c4, type: 3}
-      propertyPath: LeapHand.Fingers.Array.data[2].bones.Array.data[0].NextJoint.x
-      value: 0.5103011
-      objectReference: {fileID: 0}
-    - target: {fileID: 2454011645194327716, guid: 1b43d6eb40db60b419700fd2677e79c4, type: 3}
-      propertyPath: LeapHand.Fingers.Array.data[2].bones.Array.data[0].NextJoint.y
-      value: -1.2465746
-      objectReference: {fileID: 0}
-    - target: {fileID: 2454011645194327716, guid: 1b43d6eb40db60b419700fd2677e79c4, type: 3}
-      propertyPath: LeapHand.Fingers.Array.data[2].bones.Array.data[0].NextJoint.z
-      value: 0.36277863
-      objectReference: {fileID: 0}
-    - target: {fileID: 2454011645194327716, guid: 1b43d6eb40db60b419700fd2677e79c4, type: 3}
-      propertyPath: LeapHand.Fingers.Array.data[2].bones.Array.data[0].PrevJoint.x
-      value: 0.5013225
-      objectReference: {fileID: 0}
-    - target: {fileID: 2454011645194327716, guid: 1b43d6eb40db60b419700fd2677e79c4, type: 3}
-      propertyPath: LeapHand.Fingers.Array.data[2].bones.Array.data[0].PrevJoint.y
-      value: -1.3060492
-      objectReference: {fileID: 0}
-    - target: {fileID: 2454011645194327716, guid: 1b43d6eb40db60b419700fd2677e79c4, type: 3}
-      propertyPath: LeapHand.Fingers.Array.data[2].bones.Array.data[0].PrevJoint.z
-      value: 0.33921352
-      objectReference: {fileID: 0}
-    - target: {fileID: 2454011645194327716, guid: 1b43d6eb40db60b419700fd2677e79c4, type: 3}
-      propertyPath: LeapHand.Fingers.Array.data[2].bones.Array.data[1].Direction.x
-      value: 0.13898712
-      objectReference: {fileID: 0}
-    - target: {fileID: 2454011645194327716, guid: 1b43d6eb40db60b419700fd2677e79c4, type: 3}
-      propertyPath: LeapHand.Fingers.Array.data[2].bones.Array.data[1].NextJoint.x
-      value: 0.5165041
-      objectReference: {fileID: 0}
-    - target: {fileID: 2454011645194327716, guid: 1b43d6eb40db60b419700fd2677e79c4, type: 3}
-      propertyPath: LeapHand.Fingers.Array.data[2].bones.Array.data[1].NextJoint.y
-      value: -1.2054856
-      objectReference: {fileID: 0}
-    - target: {fileID: 2454011645194327716, guid: 1b43d6eb40db60b419700fd2677e79c4, type: 3}
-      propertyPath: LeapHand.Fingers.Array.data[2].bones.Array.data[1].NextJoint.z
-      value: 0.37905896
-      objectReference: {fileID: 0}
-    - target: {fileID: 2454011645194327716, guid: 1b43d6eb40db60b419700fd2677e79c4, type: 3}
-      propertyPath: LeapHand.Fingers.Array.data[2].bones.Array.data[1].PrevJoint.x
-      value: 0.5103011
-      objectReference: {fileID: 0}
-    - target: {fileID: 2454011645194327716, guid: 1b43d6eb40db60b419700fd2677e79c4, type: 3}
-      propertyPath: LeapHand.Fingers.Array.data[2].bones.Array.data[1].PrevJoint.y
-      value: -1.2465746
-      objectReference: {fileID: 0}
-    - target: {fileID: 2454011645194327716, guid: 1b43d6eb40db60b419700fd2677e79c4, type: 3}
-      propertyPath: LeapHand.Fingers.Array.data[2].bones.Array.data[1].PrevJoint.z
-      value: 0.36277863
-      objectReference: {fileID: 0}
-    - target: {fileID: 2454011645194327716, guid: 1b43d6eb40db60b419700fd2677e79c4, type: 3}
-      propertyPath: LeapHand.Fingers.Array.data[2].bones.Array.data[2].Direction.x
-      value: 0.1389877
-      objectReference: {fileID: 0}
-    - target: {fileID: 2454011645194327716, guid: 1b43d6eb40db60b419700fd2677e79c4, type: 3}
-      propertyPath: LeapHand.Fingers.Array.data[2].bones.Array.data[2].NextJoint.x
-      value: 0.52016366
-      objectReference: {fileID: 0}
-    - target: {fileID: 2454011645194327716, guid: 1b43d6eb40db60b419700fd2677e79c4, type: 3}
-      propertyPath: LeapHand.Fingers.Array.data[2].bones.Array.data[2].NextJoint.y
-      value: -1.1812446
-      objectReference: {fileID: 0}
-    - target: {fileID: 2454011645194327716, guid: 1b43d6eb40db60b419700fd2677e79c4, type: 3}
-      propertyPath: LeapHand.Fingers.Array.data[2].bones.Array.data[2].NextJoint.z
-      value: 0.38866374
-      objectReference: {fileID: 0}
-    - target: {fileID: 2454011645194327716, guid: 1b43d6eb40db60b419700fd2677e79c4, type: 3}
-      propertyPath: LeapHand.Fingers.Array.data[2].bones.Array.data[2].PrevJoint.x
-      value: 0.5165041
-      objectReference: {fileID: 0}
-    - target: {fileID: 2454011645194327716, guid: 1b43d6eb40db60b419700fd2677e79c4, type: 3}
-      propertyPath: LeapHand.Fingers.Array.data[2].bones.Array.data[2].PrevJoint.y
-      value: -1.2054856
-      objectReference: {fileID: 0}
-    - target: {fileID: 2454011645194327716, guid: 1b43d6eb40db60b419700fd2677e79c4, type: 3}
-      propertyPath: LeapHand.Fingers.Array.data[2].bones.Array.data[2].PrevJoint.z
-      value: 0.37905896
-      objectReference: {fileID: 0}
-    - target: {fileID: 2454011645194327716, guid: 1b43d6eb40db60b419700fd2677e79c4, type: 3}
-      propertyPath: LeapHand.Fingers.Array.data[2].bones.Array.data[3].Direction.x
-      value: 0.13898501
-      objectReference: {fileID: 0}
-    - target: {fileID: 2454011645194327716, guid: 1b43d6eb40db60b419700fd2677e79c4, type: 3}
-      propertyPath: LeapHand.Fingers.Array.data[2].bones.Array.data[3].Direction.y
-      value: 0.9206588
-      objectReference: {fileID: 0}
-    - target: {fileID: 2454011645194327716, guid: 1b43d6eb40db60b419700fd2677e79c4, type: 3}
-      propertyPath: LeapHand.Fingers.Array.data[2].bones.Array.data[3].NextJoint.x
-      value: 0.522582
-      objectReference: {fileID: 0}
-    - target: {fileID: 2454011645194327716, guid: 1b43d6eb40db60b419700fd2677e79c4, type: 3}
-      propertyPath: LeapHand.Fingers.Array.data[2].bones.Array.data[3].NextJoint.y
-      value: -1.1652251
-      objectReference: {fileID: 0}
-    - target: {fileID: 2454011645194327716, guid: 1b43d6eb40db60b419700fd2677e79c4, type: 3}
-      propertyPath: LeapHand.Fingers.Array.data[2].bones.Array.data[3].NextJoint.z
-      value: 0.395011
-      objectReference: {fileID: 0}
-    - target: {fileID: 2454011645194327716, guid: 1b43d6eb40db60b419700fd2677e79c4, type: 3}
-      propertyPath: LeapHand.Fingers.Array.data[2].bones.Array.data[3].PrevJoint.x
-      value: 0.52016366
-      objectReference: {fileID: 0}
-    - target: {fileID: 2454011645194327716, guid: 1b43d6eb40db60b419700fd2677e79c4, type: 3}
-      propertyPath: LeapHand.Fingers.Array.data[2].bones.Array.data[3].PrevJoint.y
-      value: -1.1812446
-      objectReference: {fileID: 0}
-    - target: {fileID: 2454011645194327716, guid: 1b43d6eb40db60b419700fd2677e79c4, type: 3}
-      propertyPath: LeapHand.Fingers.Array.data[2].bones.Array.data[3].PrevJoint.z
-      value: 0.38866374
-      objectReference: {fileID: 0}
-    - target: {fileID: 2454011645194327716, guid: 1b43d6eb40db60b419700fd2677e79c4, type: 3}
-      propertyPath: LeapHand.Fingers.Array.data[3].bones.Array.data[0].Direction.x
-      value: -0.0061377366
-      objectReference: {fileID: 0}
-    - target: {fileID: 2454011645194327716, guid: 1b43d6eb40db60b419700fd2677e79c4, type: 3}
-      propertyPath: LeapHand.Fingers.Array.data[3].bones.Array.data[0].Direction.y
-      value: 0.9138748
-      objectReference: {fileID: 0}
-    - target: {fileID: 2454011645194327716, guid: 1b43d6eb40db60b419700fd2677e79c4, type: 3}
-      propertyPath: LeapHand.Fingers.Array.data[3].bones.Array.data[0].NextJoint.x
-      value: 0.49007523
-      objectReference: {fileID: 0}
-    - target: {fileID: 2454011645194327716, guid: 1b43d6eb40db60b419700fd2677e79c4, type: 3}
-      propertyPath: LeapHand.Fingers.Array.data[3].bones.Array.data[0].NextJoint.y
-      value: -1.2517748
-      objectReference: {fileID: 0}
-    - target: {fileID: 2454011645194327716, guid: 1b43d6eb40db60b419700fd2677e79c4, type: 3}
-      propertyPath: LeapHand.Fingers.Array.data[3].bones.Array.data[0].NextJoint.z
-      value: 0.36578602
-      objectReference: {fileID: 0}
-    - target: {fileID: 2454011645194327716, guid: 1b43d6eb40db60b419700fd2677e79c4, type: 3}
-      propertyPath: LeapHand.Fingers.Array.data[3].bones.Array.data[0].PrevJoint.x
-      value: 0.49043122
-      objectReference: {fileID: 0}
-    - target: {fileID: 2454011645194327716, guid: 1b43d6eb40db60b419700fd2677e79c4, type: 3}
-      propertyPath: LeapHand.Fingers.Array.data[3].bones.Array.data[0].PrevJoint.y
-      value: -1.3047795
-      objectReference: {fileID: 0}
-    - target: {fileID: 2454011645194327716, guid: 1b43d6eb40db60b419700fd2677e79c4, type: 3}
-      propertyPath: LeapHand.Fingers.Array.data[3].bones.Array.data[0].PrevJoint.z
-      value: 0.342241
-      objectReference: {fileID: 0}
-    - target: {fileID: 2454011645194327716, guid: 1b43d6eb40db60b419700fd2677e79c4, type: 3}
-      propertyPath: LeapHand.Fingers.Array.data[3].bones.Array.data[1].Direction.x
-      value: -0.0061369585
-      objectReference: {fileID: 0}
-    - target: {fileID: 2454011645194327716, guid: 1b43d6eb40db60b419700fd2677e79c4, type: 3}
-      propertyPath: LeapHand.Fingers.Array.data[3].bones.Array.data[1].Direction.y
-      value: 0.91387737
-      objectReference: {fileID: 0}
-    - target: {fileID: 2454011645194327716, guid: 1b43d6eb40db60b419700fd2677e79c4, type: 3}
-      propertyPath: LeapHand.Fingers.Array.data[3].bones.Array.data[1].NextJoint.x
-      value: 0.48982134
-      objectReference: {fileID: 0}
-    - target: {fileID: 2454011645194327716, guid: 1b43d6eb40db60b419700fd2677e79c4, type: 3}
-      propertyPath: LeapHand.Fingers.Array.data[3].bones.Array.data[1].NextJoint.y
-      value: -1.2139677
-      objectReference: {fileID: 0}
-    - target: {fileID: 2454011645194327716, guid: 1b43d6eb40db60b419700fd2677e79c4, type: 3}
-      propertyPath: LeapHand.Fingers.Array.data[3].bones.Array.data[1].NextJoint.z
-      value: 0.3825801
-      objectReference: {fileID: 0}
-    - target: {fileID: 2454011645194327716, guid: 1b43d6eb40db60b419700fd2677e79c4, type: 3}
-      propertyPath: LeapHand.Fingers.Array.data[3].bones.Array.data[1].PrevJoint.x
-      value: 0.49007523
-      objectReference: {fileID: 0}
-    - target: {fileID: 2454011645194327716, guid: 1b43d6eb40db60b419700fd2677e79c4, type: 3}
-      propertyPath: LeapHand.Fingers.Array.data[3].bones.Array.data[1].PrevJoint.y
-      value: -1.2517748
-      objectReference: {fileID: 0}
-    - target: {fileID: 2454011645194327716, guid: 1b43d6eb40db60b419700fd2677e79c4, type: 3}
-      propertyPath: LeapHand.Fingers.Array.data[3].bones.Array.data[1].PrevJoint.z
-      value: 0.36578602
-      objectReference: {fileID: 0}
-    - target: {fileID: 2454011645194327716, guid: 1b43d6eb40db60b419700fd2677e79c4, type: 3}
-      propertyPath: LeapHand.Fingers.Array.data[3].bones.Array.data[2].Direction.y
-      value: 0.91387284
-      objectReference: {fileID: 0}
-    - target: {fileID: 2454011645194327716, guid: 1b43d6eb40db60b419700fd2677e79c4, type: 3}
-      propertyPath: LeapHand.Fingers.Array.data[3].bones.Array.data[2].NextJoint.x
-      value: 0.48966393
-      objectReference: {fileID: 0}
-    - target: {fileID: 2454011645194327716, guid: 1b43d6eb40db60b419700fd2677e79c4, type: 3}
-      propertyPath: LeapHand.Fingers.Array.data[3].bones.Array.data[2].NextJoint.y
-      value: -1.1905268
-      objectReference: {fileID: 0}
-    - target: {fileID: 2454011645194327716, guid: 1b43d6eb40db60b419700fd2677e79c4, type: 3}
-      propertyPath: LeapHand.Fingers.Array.data[3].bones.Array.data[2].NextJoint.z
-      value: 0.39299268
-      objectReference: {fileID: 0}
-    - target: {fileID: 2454011645194327716, guid: 1b43d6eb40db60b419700fd2677e79c4, type: 3}
-      propertyPath: LeapHand.Fingers.Array.data[3].bones.Array.data[2].PrevJoint.x
-      value: 0.48982134
-      objectReference: {fileID: 0}
-    - target: {fileID: 2454011645194327716, guid: 1b43d6eb40db60b419700fd2677e79c4, type: 3}
-      propertyPath: LeapHand.Fingers.Array.data[3].bones.Array.data[2].PrevJoint.y
-      value: -1.2139677
-      objectReference: {fileID: 0}
-    - target: {fileID: 2454011645194327716, guid: 1b43d6eb40db60b419700fd2677e79c4, type: 3}
-      propertyPath: LeapHand.Fingers.Array.data[3].bones.Array.data[2].PrevJoint.z
-      value: 0.3825801
-      objectReference: {fileID: 0}
-    - target: {fileID: 2454011645194327716, guid: 1b43d6eb40db60b419700fd2677e79c4, type: 3}
-      propertyPath: LeapHand.Fingers.Array.data[3].bones.Array.data[3].Direction.x
-      value: -0.0061379
-      objectReference: {fileID: 0}
-    - target: {fileID: 2454011645194327716, guid: 1b43d6eb40db60b419700fd2677e79c4, type: 3}
-      propertyPath: LeapHand.Fingers.Array.data[3].bones.Array.data[3].Direction.y
-      value: 0.91387355
-      objectReference: {fileID: 0}
-    - target: {fileID: 2454011645194327716, guid: 1b43d6eb40db60b419700fd2677e79c4, type: 3}
-      propertyPath: LeapHand.Fingers.Array.data[3].bones.Array.data[3].NextJoint.x
-      value: 0.48955774
-      objectReference: {fileID: 0}
-    - target: {fileID: 2454011645194327716, guid: 1b43d6eb40db60b419700fd2677e79c4, type: 3}
-      propertyPath: LeapHand.Fingers.Array.data[3].bones.Array.data[3].NextJoint.y
-      value: -1.1747168
-      objectReference: {fileID: 0}
-    - target: {fileID: 2454011645194327716, guid: 1b43d6eb40db60b419700fd2677e79c4, type: 3}
-      propertyPath: LeapHand.Fingers.Array.data[3].bones.Array.data[3].NextJoint.z
-      value: 0.4000156
-      objectReference: {fileID: 0}
-    - target: {fileID: 2454011645194327716, guid: 1b43d6eb40db60b419700fd2677e79c4, type: 3}
-      propertyPath: LeapHand.Fingers.Array.data[3].bones.Array.data[3].PrevJoint.x
-      value: 0.48966393
-      objectReference: {fileID: 0}
-    - target: {fileID: 2454011645194327716, guid: 1b43d6eb40db60b419700fd2677e79c4, type: 3}
-      propertyPath: LeapHand.Fingers.Array.data[3].bones.Array.data[3].PrevJoint.y
-      value: -1.1905268
-      objectReference: {fileID: 0}
-    - target: {fileID: 2454011645194327716, guid: 1b43d6eb40db60b419700fd2677e79c4, type: 3}
-      propertyPath: LeapHand.Fingers.Array.data[3].bones.Array.data[3].PrevJoint.z
-      value: 0.39299268
-      objectReference: {fileID: 0}
-    - target: {fileID: 2454011645194327716, guid: 1b43d6eb40db60b419700fd2677e79c4, type: 3}
-      propertyPath: LeapHand.Fingers.Array.data[4].bones.Array.data[0].Direction.y
-      value: 0.87263685
-      objectReference: {fileID: 0}
-    - target: {fileID: 2454011645194327716, guid: 1b43d6eb40db60b419700fd2677e79c4, type: 3}
-      propertyPath: LeapHand.Fingers.Array.data[4].bones.Array.data[0].NextJoint.x
-      value: 0.47083163
-      objectReference: {fileID: 0}
-    - target: {fileID: 2454011645194327716, guid: 1b43d6eb40db60b419700fd2677e79c4, type: 3}
-      propertyPath: LeapHand.Fingers.Array.data[4].bones.Array.data[0].NextJoint.y
-      value: -1.2562195
-      objectReference: {fileID: 0}
-    - target: {fileID: 2454011645194327716, guid: 1b43d6eb40db60b419700fd2677e79c4, type: 3}
-      propertyPath: LeapHand.Fingers.Array.data[4].bones.Array.data[0].NextJoint.z
-      value: 0.36405465
-      objectReference: {fileID: 0}
-    - target: {fileID: 2454011645194327716, guid: 1b43d6eb40db60b419700fd2677e79c4, type: 3}
-      propertyPath: LeapHand.Fingers.Array.data[4].bones.Array.data[0].PrevJoint.x
-      value: 0.47782964
-      objectReference: {fileID: 0}
-    - target: {fileID: 2454011645194327716, guid: 1b43d6eb40db60b419700fd2677e79c4, type: 3}
-      propertyPath: LeapHand.Fingers.Array.data[4].bones.Array.data[0].PrevJoint.y
-      value: -1.3030714
-      objectReference: {fileID: 0}
-    - target: {fileID: 2454011645194327716, guid: 1b43d6eb40db60b419700fd2677e79c4, type: 3}
-      propertyPath: LeapHand.Fingers.Array.data[4].bones.Array.data[0].PrevJoint.z
-      value: 0.33878508
-      objectReference: {fileID: 0}
-    - target: {fileID: 2454011645194327716, guid: 1b43d6eb40db60b419700fd2677e79c4, type: 3}
-      propertyPath: LeapHand.Fingers.Array.data[4].bones.Array.data[1].Direction.y
-      value: 0.8726345
-      objectReference: {fileID: 0}
-    - target: {fileID: 2454011645194327716, guid: 1b43d6eb40db60b419700fd2677e79c4, type: 3}
-      propertyPath: LeapHand.Fingers.Array.data[4].bones.Array.data[1].NextJoint.x
-      value: 0.46656427
-      objectReference: {fileID: 0}
-    - target: {fileID: 2454011645194327716, guid: 1b43d6eb40db60b419700fd2677e79c4, type: 3}
-      propertyPath: LeapHand.Fingers.Array.data[4].bones.Array.data[1].NextJoint.y
-      value: -1.2276495
-      objectReference: {fileID: 0}
-    - target: {fileID: 2454011645194327716, guid: 1b43d6eb40db60b419700fd2677e79c4, type: 3}
-      propertyPath: LeapHand.Fingers.Array.data[4].bones.Array.data[1].NextJoint.z
-      value: 0.37946394
-      objectReference: {fileID: 0}
-    - target: {fileID: 2454011645194327716, guid: 1b43d6eb40db60b419700fd2677e79c4, type: 3}
-      propertyPath: LeapHand.Fingers.Array.data[4].bones.Array.data[1].PrevJoint.x
-      value: 0.47083163
-      objectReference: {fileID: 0}
-    - target: {fileID: 2454011645194327716, guid: 1b43d6eb40db60b419700fd2677e79c4, type: 3}
-      propertyPath: LeapHand.Fingers.Array.data[4].bones.Array.data[1].PrevJoint.y
-      value: -1.2562195
-      objectReference: {fileID: 0}
-    - target: {fileID: 2454011645194327716, guid: 1b43d6eb40db60b419700fd2677e79c4, type: 3}
-      propertyPath: LeapHand.Fingers.Array.data[4].bones.Array.data[1].PrevJoint.z
-      value: 0.36405465
-      objectReference: {fileID: 0}
-    - target: {fileID: 2454011645194327716, guid: 1b43d6eb40db60b419700fd2677e79c4, type: 3}
-      propertyPath: LeapHand.Fingers.Array.data[4].bones.Array.data[2].Direction.y
-      value: 0.8726369
-      objectReference: {fileID: 0}
-    - target: {fileID: 2454011645194327716, guid: 1b43d6eb40db60b419700fd2677e79c4, type: 3}
-      propertyPath: LeapHand.Fingers.Array.data[4].bones.Array.data[2].NextJoint.x
-      value: 0.46420377
-      objectReference: {fileID: 0}
-    - target: {fileID: 2454011645194327716, guid: 1b43d6eb40db60b419700fd2677e79c4, type: 3}
-      propertyPath: LeapHand.Fingers.Array.data[4].bones.Array.data[2].NextJoint.y
-      value: -1.211846
-      objectReference: {fileID: 0}
-    - target: {fileID: 2454011645194327716, guid: 1b43d6eb40db60b419700fd2677e79c4, type: 3}
-      propertyPath: LeapHand.Fingers.Array.data[4].bones.Array.data[2].NextJoint.z
-      value: 0.38798755
-      objectReference: {fileID: 0}
-    - target: {fileID: 2454011645194327716, guid: 1b43d6eb40db60b419700fd2677e79c4, type: 3}
-      propertyPath: LeapHand.Fingers.Array.data[4].bones.Array.data[2].PrevJoint.x
-      value: 0.46656427
-      objectReference: {fileID: 0}
-    - target: {fileID: 2454011645194327716, guid: 1b43d6eb40db60b419700fd2677e79c4, type: 3}
-      propertyPath: LeapHand.Fingers.Array.data[4].bones.Array.data[2].PrevJoint.y
-      value: -1.2276495
-      objectReference: {fileID: 0}
-    - target: {fileID: 2454011645194327716, guid: 1b43d6eb40db60b419700fd2677e79c4, type: 3}
-      propertyPath: LeapHand.Fingers.Array.data[4].bones.Array.data[2].PrevJoint.z
-      value: 0.37946394
-      objectReference: {fileID: 0}
-    - target: {fileID: 2454011645194327716, guid: 1b43d6eb40db60b419700fd2677e79c4, type: 3}
-      propertyPath: LeapHand.Fingers.Array.data[4].bones.Array.data[3].Direction.x
-      value: -0.13034222
-      objectReference: {fileID: 0}
-    - target: {fileID: 2454011645194327716, guid: 1b43d6eb40db60b419700fd2677e79c4, type: 3}
-      propertyPath: LeapHand.Fingers.Array.data[4].bones.Array.data[3].Direction.y
-      value: 0.87263286
-      objectReference: {fileID: 0}
-    - target: {fileID: 2454011645194327716, guid: 1b43d6eb40db60b419700fd2677e79c4, type: 3}
-      propertyPath: LeapHand.Fingers.Array.data[4].bones.Array.data[3].NextJoint.x
-      value: 0.4621235
-      objectReference: {fileID: 0}
-    - target: {fileID: 2454011645194327716, guid: 1b43d6eb40db60b419700fd2677e79c4, type: 3}
-      propertyPath: LeapHand.Fingers.Array.data[4].bones.Array.data[3].NextJoint.y
-      value: -1.1979188
-      objectReference: {fileID: 0}
-    - target: {fileID: 2454011645194327716, guid: 1b43d6eb40db60b419700fd2677e79c4, type: 3}
-      propertyPath: LeapHand.Fingers.Array.data[4].bones.Array.data[3].NextJoint.z
-      value: 0.39549923
-      objectReference: {fileID: 0}
-    - target: {fileID: 2454011645194327716, guid: 1b43d6eb40db60b419700fd2677e79c4, type: 3}
-      propertyPath: LeapHand.Fingers.Array.data[4].bones.Array.data[3].PrevJoint.x
-      value: 0.46420377
-      objectReference: {fileID: 0}
-    - target: {fileID: 2454011645194327716, guid: 1b43d6eb40db60b419700fd2677e79c4, type: 3}
-      propertyPath: LeapHand.Fingers.Array.data[4].bones.Array.data[3].PrevJoint.y
-      value: -1.211846
-      objectReference: {fileID: 0}
-    - target: {fileID: 2454011645194327716, guid: 1b43d6eb40db60b419700fd2677e79c4, type: 3}
-      propertyPath: LeapHand.Fingers.Array.data[4].bones.Array.data[3].PrevJoint.z
-      value: 0.38798755
-      objectReference: {fileID: 0}
-    - target: {fileID: 2625696199908417246, guid: 1b43d6eb40db60b419700fd2677e79c4, type: 3}
-      propertyPath: m_LocalScale.x
-      value: 1.1195284
-      objectReference: {fileID: 0}
-    - target: {fileID: 2625696199908417246, guid: 1b43d6eb40db60b419700fd2677e79c4, type: 3}
-      propertyPath: m_LocalScale.y
-      value: 1.1195284
-      objectReference: {fileID: 0}
-    - target: {fileID: 2625696199908417246, guid: 1b43d6eb40db60b419700fd2677e79c4, type: 3}
-      propertyPath: m_LocalScale.z
-      value: 1.1195284
-      objectReference: {fileID: 0}
-    - target: {fileID: 3097134008238498034, guid: 1b43d6eb40db60b419700fd2677e79c4, type: 3}
-      propertyPath: m_LocalPosition.x
-      value: -0.03695312
-      objectReference: {fileID: 0}
-    - target: {fileID: 3097134008238498034, guid: 1b43d6eb40db60b419700fd2677e79c4, type: 3}
-      propertyPath: m_LocalPosition.y
-      value: 0.00000004026653
-      objectReference: {fileID: 0}
-    - target: {fileID: 3097134008238498034, guid: 1b43d6eb40db60b419700fd2677e79c4, type: 3}
-      propertyPath: m_LocalPosition.z
-      value: -0.000000016647391
-      objectReference: {fileID: 0}
-    - target: {fileID: 3620868148920353184, guid: 1b43d6eb40db60b419700fd2677e79c4, type: 3}
-      propertyPath: m_CastShadows
-      value: 0
-      objectReference: {fileID: 0}
-    - target: {fileID: 3620868148920353184, guid: 1b43d6eb40db60b419700fd2677e79c4, type: 3}
-      propertyPath: m_ReceiveShadows
-      value: 0
-      objectReference: {fileID: 0}
-    - target: {fileID: 3620868148920353184, guid: 1b43d6eb40db60b419700fd2677e79c4, type: 3}
-      propertyPath: m_DynamicOccludee
-      value: 0
-      objectReference: {fileID: 0}
-    - target: {fileID: 3620868148920353184, guid: 1b43d6eb40db60b419700fd2677e79c4, type: 3}
-      propertyPath: m_SkinnedMotionVectors
-      value: 0
-      objectReference: {fileID: 0}
-    - target: {fileID: 3620868148920353184, guid: 1b43d6eb40db60b419700fd2677e79c4, type: 3}
-      propertyPath: m_Materials.Array.data[0]
-      value: 
-      objectReference: {fileID: 2100000, guid: 3f39d50b42b2b5e4994463857329283d, type: 2}
-    - target: {fileID: 3648151112113200300, guid: 1b43d6eb40db60b419700fd2677e79c4, type: 3}
-      propertyPath: m_LocalPosition.x
-      value: -0.028540233
-      objectReference: {fileID: 0}
-    - target: {fileID: 3648151112113200300, guid: 1b43d6eb40db60b419700fd2677e79c4, type: 3}
-      propertyPath: m_LocalPosition.y
-      value: 0.0049128216
-      objectReference: {fileID: 0}
-    - target: {fileID: 3648151112113200300, guid: 1b43d6eb40db60b419700fd2677e79c4, type: 3}
-      propertyPath: m_LocalPosition.z
-      value: -0.025196549
-      objectReference: {fileID: 0}
-    - target: {fileID: 3648151112113200300, guid: 1b43d6eb40db60b419700fd2677e79c4, type: 3}
-      propertyPath: m_LocalRotation.w
-      value: -0.7650836
-      objectReference: {fileID: 0}
-    - target: {fileID: 3648151112113200300, guid: 1b43d6eb40db60b419700fd2677e79c4, type: 3}
-      propertyPath: m_LocalRotation.x
-      value: -0.5351684
-      objectReference: {fileID: 0}
-    - target: {fileID: 3648151112113200300, guid: 1b43d6eb40db60b419700fd2677e79c4, type: 3}
-      propertyPath: m_LocalRotation.y
-      value: 0.3575551
-      objectReference: {fileID: 0}
-    - target: {fileID: 3648151112113200300, guid: 1b43d6eb40db60b419700fd2677e79c4, type: 3}
-      propertyPath: m_LocalRotation.z
-      value: 0.019904876
-      objectReference: {fileID: 0}
-    - target: {fileID: 3764015723240962162, guid: 1b43d6eb40db60b419700fd2677e79c4, type: 3}
-      propertyPath: m_LocalScale.x
-      value: 1.1291406
-      objectReference: {fileID: 0}
-    - target: {fileID: 3764015723240962162, guid: 1b43d6eb40db60b419700fd2677e79c4, type: 3}
-      propertyPath: m_LocalScale.y
-      value: 0.9999998
-      objectReference: {fileID: 0}
-    - target: {fileID: 3764015723240962162, guid: 1b43d6eb40db60b419700fd2677e79c4, type: 3}
-      propertyPath: m_LocalScale.z
-      value: 0.9999999
-      objectReference: {fileID: 0}
-    - target: {fileID: 3764015723240962162, guid: 1b43d6eb40db60b419700fd2677e79c4, type: 3}
-      propertyPath: m_LocalPosition.x
-      value: -0.023518901
-      objectReference: {fileID: 0}
-    - target: {fileID: 3764015723240962162, guid: 1b43d6eb40db60b419700fd2677e79c4, type: 3}
-      propertyPath: m_LocalPosition.y
-      value: 0.000000041212445
-      objectReference: {fileID: 0}
-    - target: {fileID: 3764015723240962162, guid: 1b43d6eb40db60b419700fd2677e79c4, type: 3}
-      propertyPath: m_LocalPosition.z
-      value: 0.000000026077032
-      objectReference: {fileID: 0}
-    - target: {fileID: 3786634073052504766, guid: 1b43d6eb40db60b419700fd2677e79c4, type: 3}
-      propertyPath: m_LocalScale.x
-      value: 1.3437861
-      objectReference: {fileID: 0}
-    - target: {fileID: 3786634073052504766, guid: 1b43d6eb40db60b419700fd2677e79c4, type: 3}
-      propertyPath: m_LocalScale.y
-      value: 1.0000002
-      objectReference: {fileID: 0}
-    - target: {fileID: 3786634073052504766, guid: 1b43d6eb40db60b419700fd2677e79c4, type: 3}
-      propertyPath: m_LocalScale.z
-      value: 1.0000001
-      objectReference: {fileID: 0}
-    - target: {fileID: 3786634073052504766, guid: 1b43d6eb40db60b419700fd2677e79c4, type: 3}
-      propertyPath: m_LocalPosition.x
-      value: -0.01617647
-      objectReference: {fileID: 0}
-    - target: {fileID: 3786634073052504766, guid: 1b43d6eb40db60b419700fd2677e79c4, type: 3}
-      propertyPath: m_LocalPosition.y
-      value: -0.000000008787303
-      objectReference: {fileID: 0}
-    - target: {fileID: 3786634073052504766, guid: 1b43d6eb40db60b419700fd2677e79c4, type: 3}
-      propertyPath: m_LocalPosition.z
-      value: 0.0000000048894435
-      objectReference: {fileID: 0}
-    - target: {fileID: 4004357699977641678, guid: 1b43d6eb40db60b419700fd2677e79c4, type: 3}
-      propertyPath: m_LocalPosition.x
-      value: -0.03986503
-      objectReference: {fileID: 0}
-    - target: {fileID: 4004357699977641678, guid: 1b43d6eb40db60b419700fd2677e79c4, type: 3}
-      propertyPath: m_LocalPosition.y
-      value: 0.00000003551981
-      objectReference: {fileID: 0}
-    - target: {fileID: 4004357699977641678, guid: 1b43d6eb40db60b419700fd2677e79c4, type: 3}
-      propertyPath: m_LocalPosition.z
-      value: -0.000000012340024
-      objectReference: {fileID: 0}
-    - target: {fileID: 4069502397648336642, guid: 1b43d6eb40db60b419700fd2677e79c4, type: 3}
-      propertyPath: m_LocalPosition.x
-      value: -0.05770284
-      objectReference: {fileID: 0}
-    - target: {fileID: 4069502397648336642, guid: 1b43d6eb40db60b419700fd2677e79c4, type: 3}
-      propertyPath: m_LocalPosition.y
-      value: -0.000000033673132
-      objectReference: {fileID: 0}
-    - target: {fileID: 4069502397648336642, guid: 1b43d6eb40db60b419700fd2677e79c4, type: 3}
-      propertyPath: m_LocalPosition.z
-      value: 0.000000013038516
-      objectReference: {fileID: 0}
-    - target: {fileID: 4069502397648336642, guid: 1b43d6eb40db60b419700fd2677e79c4, type: 3}
-      propertyPath: m_LocalRotation.x
-      value: -0
-      objectReference: {fileID: 0}
-    - target: {fileID: 4069502397648336642, guid: 1b43d6eb40db60b419700fd2677e79c4, type: 3}
-      propertyPath: m_LocalRotation.z
-      value: 0.0000000030850056
-      objectReference: {fileID: 0}
-    - target: {fileID: 4104340998506250245, guid: 1b43d6eb40db60b419700fd2677e79c4, type: 3}
-      propertyPath: FineTuning
-      value: 0
-      objectReference: {fileID: 0}
-    - target: {fileID: 4104340998506250245, guid: 1b43d6eb40db60b419700fd2677e79c4, type: 3}
-      propertyPath: DebugOptions
-      value: 1
-      objectReference: {fileID: 0}
-    - target: {fileID: 4104340998506250245, guid: 1b43d6eb40db60b419700fd2677e79c4, type: 3}
-=======
   m_Modification:
     m_TransformParent: {fileID: 1543569618}
     m_Modifications:
@@ -10476,7 +2638,6 @@
       value: 0.000000018335413
       objectReference: {fileID: 0}
     - target: {fileID: 4092936677283343407, guid: 85bdae4f36eb5b14c9fac95aec79bf2f, type: 3}
->>>>>>> 3068b29c
       propertyPath: _leapProvider
       value: 
       objectReference: {fileID: 1874090591}
@@ -10484,635 +2645,259 @@
       propertyPath: LeapHand.FrameId
       value: 158611
       objectReference: {fileID: 0}
-<<<<<<< HEAD
-    - target: {fileID: 4104340998506250245, guid: 1b43d6eb40db60b419700fd2677e79c4, type: 3}
-      propertyPath: LeapHand.Arm.Center.x
-      value: 0.09515726
-      objectReference: {fileID: 0}
-    - target: {fileID: 4104340998506250245, guid: 1b43d6eb40db60b419700fd2677e79c4, type: 3}
-=======
     - target: {fileID: 4092936677283343407, guid: 85bdae4f36eb5b14c9fac95aec79bf2f, type: 3}
       propertyPath: BoundHand.scaleOffset
       value: 0.28
       objectReference: {fileID: 0}
     - target: {fileID: 4092936677283343407, guid: 85bdae4f36eb5b14c9fac95aec79bf2f, type: 3}
->>>>>>> 3068b29c
       propertyPath: LeapHand.Arm.Center.y
       value: -0.28137738
       objectReference: {fileID: 0}
-<<<<<<< HEAD
-    - target: {fileID: 4104340998506250245, guid: 1b43d6eb40db60b419700fd2677e79c4, type: 3}
-      propertyPath: LeapHand.Arm.Center.z
-      value: 0.26656926
-      objectReference: {fileID: 0}
-    - target: {fileID: 4104340998506250245, guid: 1b43d6eb40db60b419700fd2677e79c4, type: 3}
-      propertyPath: LeapHand.PalmPosition.x
-      value: 0.063119784
-      objectReference: {fileID: 0}
-    - target: {fileID: 4104340998506250245, guid: 1b43d6eb40db60b419700fd2677e79c4, type: 3}
-=======
     - target: {fileID: 4092936677283343407, guid: 85bdae4f36eb5b14c9fac95aec79bf2f, type: 3}
       propertyPath: LeapHand.Arm.Center.z
       value: 0.18784578
       objectReference: {fileID: 0}
     - target: {fileID: 4092936677283343407, guid: 85bdae4f36eb5b14c9fac95aec79bf2f, type: 3}
->>>>>>> 3068b29c
       propertyPath: LeapHand.PalmPosition.y
       value: -0.13000001
       objectReference: {fileID: 0}
-<<<<<<< HEAD
-    - target: {fileID: 4104340998506250245, guid: 1b43d6eb40db60b419700fd2677e79c4, type: 3}
-=======
-    - target: {fileID: 4092936677283343407, guid: 85bdae4f36eb5b14c9fac95aec79bf2f, type: 3}
->>>>>>> 3068b29c
+    - target: {fileID: 4092936677283343407, guid: 85bdae4f36eb5b14c9fac95aec79bf2f, type: 3}
       propertyPath: LeapHand.PalmPosition.z
       value: 0.26999998
       objectReference: {fileID: 0}
-<<<<<<< HEAD
-    - target: {fileID: 4104340998506250245, guid: 1b43d6eb40db60b419700fd2677e79c4, type: 3}
-      propertyPath: LeapHand.Arm.Direction.y
-      value: 0.85286856
-      objectReference: {fileID: 0}
-    - target: {fileID: 4104340998506250245, guid: 1b43d6eb40db60b419700fd2677e79c4, type: 3}
-      propertyPath: LeapHand.Arm.NextJoint.x
-      value: 0.07635929
-      objectReference: {fileID: 0}
-    - target: {fileID: 4104340998506250245, guid: 1b43d6eb40db60b419700fd2677e79c4, type: 3}
-=======
-    - target: {fileID: 4092936677283343407, guid: 85bdae4f36eb5b14c9fac95aec79bf2f, type: 3}
->>>>>>> 3068b29c
+    - target: {fileID: 4092936677283343407, guid: 85bdae4f36eb5b14c9fac95aec79bf2f, type: 3}
       propertyPath: LeapHand.Arm.NextJoint.y
       value: -0.17476879
       objectReference: {fileID: 0}
-<<<<<<< HEAD
-    - target: {fileID: 4104340998506250245, guid: 1b43d6eb40db60b419700fd2677e79c4, type: 3}
-=======
-    - target: {fileID: 4092936677283343407, guid: 85bdae4f36eb5b14c9fac95aec79bf2f, type: 3}
->>>>>>> 3068b29c
+    - target: {fileID: 4092936677283343407, guid: 85bdae4f36eb5b14c9fac95aec79bf2f, type: 3}
       propertyPath: LeapHand.Arm.NextJoint.z
       value: 0.2503458
       objectReference: {fileID: 0}
-<<<<<<< HEAD
-    - target: {fileID: 4104340998506250245, guid: 1b43d6eb40db60b419700fd2677e79c4, type: 3}
-      propertyPath: LeapHand.Arm.PrevJoint.x
-      value: 0.11395523
-      objectReference: {fileID: 0}
-    - target: {fileID: 4104340998506250245, guid: 1b43d6eb40db60b419700fd2677e79c4, type: 3}
-=======
-    - target: {fileID: 4092936677283343407, guid: 85bdae4f36eb5b14c9fac95aec79bf2f, type: 3}
->>>>>>> 3068b29c
+    - target: {fileID: 4092936677283343407, guid: 85bdae4f36eb5b14c9fac95aec79bf2f, type: 3}
       propertyPath: LeapHand.Arm.PrevJoint.y
       value: -0.38798594
       objectReference: {fileID: 0}
-<<<<<<< HEAD
-    - target: {fileID: 4104340998506250245, guid: 1b43d6eb40db60b419700fd2677e79c4, type: 3}
-      propertyPath: LeapHand.Arm.PrevJoint.z
-      value: 0.20406923
-      objectReference: {fileID: 0}
-    - target: {fileID: 4104340998506250245, guid: 1b43d6eb40db60b419700fd2677e79c4, type: 3}
-      propertyPath: LeapHand.WristPosition.x
-      value: 0.08451989
-      objectReference: {fileID: 0}
-    - target: {fileID: 4104340998506250245, guid: 1b43d6eb40db60b419700fd2677e79c4, type: 3}
-=======
     - target: {fileID: 4092936677283343407, guid: 85bdae4f36eb5b14c9fac95aec79bf2f, type: 3}
       propertyPath: LeapHand.Arm.PrevJoint.z
       value: 0.12534577
       objectReference: {fileID: 0}
     - target: {fileID: 4092936677283343407, guid: 85bdae4f36eb5b14c9fac95aec79bf2f, type: 3}
->>>>>>> 3068b29c
       propertyPath: LeapHand.WristPosition.y
       value: -0.20238157
       objectReference: {fileID: 0}
-<<<<<<< HEAD
-    - target: {fileID: 4104340998506250245, guid: 1b43d6eb40db60b419700fd2677e79c4, type: 3}
-=======
-    - target: {fileID: 4092936677283343407, guid: 85bdae4f36eb5b14c9fac95aec79bf2f, type: 3}
->>>>>>> 3068b29c
+    - target: {fileID: 4092936677283343407, guid: 85bdae4f36eb5b14c9fac95aec79bf2f, type: 3}
       propertyPath: LeapHand.WristPosition.z
       value: 0.22966036
       objectReference: {fileID: 0}
-<<<<<<< HEAD
-    - target: {fileID: 4104340998506250245, guid: 1b43d6eb40db60b419700fd2677e79c4, type: 3}
-      propertyPath: LeapHand.StabilizedPalmPosition.x
-      value: 0.063119784
-      objectReference: {fileID: 0}
-    - target: {fileID: 4104340998506250245, guid: 1b43d6eb40db60b419700fd2677e79c4, type: 3}
-=======
-    - target: {fileID: 4092936677283343407, guid: 85bdae4f36eb5b14c9fac95aec79bf2f, type: 3}
->>>>>>> 3068b29c
+    - target: {fileID: 4092936677283343407, guid: 85bdae4f36eb5b14c9fac95aec79bf2f, type: 3}
       propertyPath: LeapHand.StabilizedPalmPosition.y
       value: -0.13000001
       objectReference: {fileID: 0}
-<<<<<<< HEAD
-    - target: {fileID: 4104340998506250245, guid: 1b43d6eb40db60b419700fd2677e79c4, type: 3}
-=======
-    - target: {fileID: 4092936677283343407, guid: 85bdae4f36eb5b14c9fac95aec79bf2f, type: 3}
->>>>>>> 3068b29c
+    - target: {fileID: 4092936677283343407, guid: 85bdae4f36eb5b14c9fac95aec79bf2f, type: 3}
       propertyPath: LeapHand.StabilizedPalmPosition.z
       value: 0.26999998
       objectReference: {fileID: 0}
-<<<<<<< HEAD
-    - target: {fileID: 4104340998506250245, guid: 1b43d6eb40db60b419700fd2677e79c4, type: 3}
-      propertyPath: LeapHand.Fingers.Array.data[0].Direction.y
-      value: 0.85258615
-      objectReference: {fileID: 0}
-    - target: {fileID: 4104340998506250245, guid: 1b43d6eb40db60b419700fd2677e79c4, type: 3}
-      propertyPath: LeapHand.Fingers.Array.data[0].Direction.z
-      value: -0.120218426
-      objectReference: {fileID: 0}
-    - target: {fileID: 4104340998506250245, guid: 1b43d6eb40db60b419700fd2677e79c4, type: 3}
-=======
     - target: {fileID: 4092936677283343407, guid: 85bdae4f36eb5b14c9fac95aec79bf2f, type: 3}
       propertyPath: LeapHand.Fingers.Array.data[0].Direction.y
       value: 0.85258687
       objectReference: {fileID: 0}
     - target: {fileID: 4092936677283343407, guid: 85bdae4f36eb5b14c9fac95aec79bf2f, type: 3}
->>>>>>> 3068b29c
       propertyPath: LeapHand.Fingers.Array.data[1].Direction.y
       value: 0.9097766
       objectReference: {fileID: 0}
-<<<<<<< HEAD
-    - target: {fileID: 4104340998506250245, guid: 1b43d6eb40db60b419700fd2677e79c4, type: 3}
-=======
-    - target: {fileID: 4092936677283343407, guid: 85bdae4f36eb5b14c9fac95aec79bf2f, type: 3}
->>>>>>> 3068b29c
+    - target: {fileID: 4092936677283343407, guid: 85bdae4f36eb5b14c9fac95aec79bf2f, type: 3}
       propertyPath: LeapHand.Fingers.Array.data[3].Direction.y
       value: 0.9138753
       objectReference: {fileID: 0}
-<<<<<<< HEAD
-    - target: {fileID: 4104340998506250245, guid: 1b43d6eb40db60b419700fd2677e79c4, type: 3}
-      propertyPath: LeapHand.Fingers.Array.data[4].Direction.y
-      value: 0.8726369
-      objectReference: {fileID: 0}
-    - target: {fileID: 4104340998506250245, guid: 1b43d6eb40db60b419700fd2677e79c4, type: 3}
-      propertyPath: LeapHand.Fingers.Array.data[0].TipPosition.x
-      value: 0.0035942793
-      objectReference: {fileID: 0}
-    - target: {fileID: 4104340998506250245, guid: 1b43d6eb40db60b419700fd2677e79c4, type: 3}
-=======
     - target: {fileID: 4092936677283343407, guid: 85bdae4f36eb5b14c9fac95aec79bf2f, type: 3}
       propertyPath: LeapHand.Fingers.Array.data[4].Direction.y
       value: 0.8726357
       objectReference: {fileID: 0}
     - target: {fileID: 4092936677283343407, guid: 85bdae4f36eb5b14c9fac95aec79bf2f, type: 3}
->>>>>>> 3068b29c
       propertyPath: LeapHand.Fingers.Array.data[0].TipPosition.y
       value: -0.087313615
       objectReference: {fileID: 0}
-<<<<<<< HEAD
-    - target: {fileID: 4104340998506250245, guid: 1b43d6eb40db60b419700fd2677e79c4, type: 3}
-=======
-    - target: {fileID: 4092936677283343407, guid: 85bdae4f36eb5b14c9fac95aec79bf2f, type: 3}
->>>>>>> 3068b29c
+    - target: {fileID: 4092936677283343407, guid: 85bdae4f36eb5b14c9fac95aec79bf2f, type: 3}
       propertyPath: LeapHand.Fingers.Array.data[0].TipPosition.z
       value: 0.22084816
       objectReference: {fileID: 0}
-<<<<<<< HEAD
-    - target: {fileID: 4104340998506250245, guid: 1b43d6eb40db60b419700fd2677e79c4, type: 3}
-      propertyPath: LeapHand.Fingers.Array.data[1].TipPosition.x
-      value: 0.016140282
-      objectReference: {fileID: 0}
-    - target: {fileID: 4104340998506250245, guid: 1b43d6eb40db60b419700fd2677e79c4, type: 3}
-=======
-    - target: {fileID: 4092936677283343407, guid: 85bdae4f36eb5b14c9fac95aec79bf2f, type: 3}
->>>>>>> 3068b29c
+    - target: {fileID: 4092936677283343407, guid: 85bdae4f36eb5b14c9fac95aec79bf2f, type: 3}
       propertyPath: LeapHand.Fingers.Array.data[1].TipPosition.y
       value: -0.040235065
       objectReference: {fileID: 0}
-<<<<<<< HEAD
-    - target: {fileID: 4104340998506250245, guid: 1b43d6eb40db60b419700fd2677e79c4, type: 3}
-      propertyPath: LeapHand.Fingers.Array.data[1].TipPosition.z
-      value: 0.37982184
-      objectReference: {fileID: 0}
-    - target: {fileID: 4104340998506250245, guid: 1b43d6eb40db60b419700fd2677e79c4, type: 3}
-      propertyPath: LeapHand.Fingers.Array.data[2].TipPosition.x
-      value: 0.043657586
-      objectReference: {fileID: 0}
-    - target: {fileID: 4104340998506250245, guid: 1b43d6eb40db60b419700fd2677e79c4, type: 3}
-=======
     - target: {fileID: 4092936677283343407, guid: 85bdae4f36eb5b14c9fac95aec79bf2f, type: 3}
       propertyPath: LeapHand.Fingers.Array.data[1].TipPosition.z
       value: 0.30109835
       objectReference: {fileID: 0}
     - target: {fileID: 4092936677283343407, guid: 85bdae4f36eb5b14c9fac95aec79bf2f, type: 3}
->>>>>>> 3068b29c
       propertyPath: LeapHand.Fingers.Array.data[2].TipPosition.y
       value: -0.030893296
       objectReference: {fileID: 0}
-<<<<<<< HEAD
-    - target: {fileID: 4104340998506250245, guid: 1b43d6eb40db60b419700fd2677e79c4, type: 3}
-=======
-    - target: {fileID: 4092936677283343407, guid: 85bdae4f36eb5b14c9fac95aec79bf2f, type: 3}
->>>>>>> 3068b29c
+    - target: {fileID: 4092936677283343407, guid: 85bdae4f36eb5b14c9fac95aec79bf2f, type: 3}
       propertyPath: LeapHand.Fingers.Array.data[2].TipPosition.z
       value: 0.31628758
       objectReference: {fileID: 0}
-<<<<<<< HEAD
-    - target: {fileID: 4104340998506250245, guid: 1b43d6eb40db60b419700fd2677e79c4, type: 3}
-      propertyPath: LeapHand.Fingers.Array.data[3].TipPosition.x
-      value: 0.07668187
-      objectReference: {fileID: 0}
-    - target: {fileID: 4104340998506250245, guid: 1b43d6eb40db60b419700fd2677e79c4, type: 3}
-=======
-    - target: {fileID: 4092936677283343407, guid: 85bdae4f36eb5b14c9fac95aec79bf2f, type: 3}
->>>>>>> 3068b29c
+    - target: {fileID: 4092936677283343407, guid: 85bdae4f36eb5b14c9fac95aec79bf2f, type: 3}
       propertyPath: LeapHand.Fingers.Array.data[3].TipPosition.y
       value: -0.040384952
       objectReference: {fileID: 0}
-<<<<<<< HEAD
-    - target: {fileID: 4104340998506250245, guid: 1b43d6eb40db60b419700fd2677e79c4, type: 3}
-      propertyPath: LeapHand.Fingers.Array.data[3].TipPosition.z
-      value: 0.40001565
-      objectReference: {fileID: 0}
-    - target: {fileID: 4104340998506250245, guid: 1b43d6eb40db60b419700fd2677e79c4, type: 3}
-      propertyPath: LeapHand.Fingers.Array.data[4].TipPosition.x
-      value: 0.10411607
-      objectReference: {fileID: 0}
-    - target: {fileID: 4104340998506250245, guid: 1b43d6eb40db60b419700fd2677e79c4, type: 3}
-=======
     - target: {fileID: 4092936677283343407, guid: 85bdae4f36eb5b14c9fac95aec79bf2f, type: 3}
       propertyPath: LeapHand.Fingers.Array.data[3].TipPosition.z
       value: 0.32129216
       objectReference: {fileID: 0}
     - target: {fileID: 4092936677283343407, guid: 85bdae4f36eb5b14c9fac95aec79bf2f, type: 3}
->>>>>>> 3068b29c
       propertyPath: LeapHand.Fingers.Array.data[4].TipPosition.y
       value: -0.06358692
       objectReference: {fileID: 0}
-<<<<<<< HEAD
-    - target: {fileID: 4104340998506250245, guid: 1b43d6eb40db60b419700fd2677e79c4, type: 3}
-=======
-    - target: {fileID: 4092936677283343407, guid: 85bdae4f36eb5b14c9fac95aec79bf2f, type: 3}
->>>>>>> 3068b29c
+    - target: {fileID: 4092936677283343407, guid: 85bdae4f36eb5b14c9fac95aec79bf2f, type: 3}
       propertyPath: LeapHand.Fingers.Array.data[4].TipPosition.z
       value: 0.3167758
       objectReference: {fileID: 0}
-<<<<<<< HEAD
-    - target: {fileID: 4104340998506250245, guid: 1b43d6eb40db60b419700fd2677e79c4, type: 3}
-      propertyPath: BoundHand.fingers.Array.data[0].fingerTipScaleOffset
-      value: 1
-      objectReference: {fileID: 0}
-    - target: {fileID: 4104340998506250245, guid: 1b43d6eb40db60b419700fd2677e79c4, type: 3}
-=======
-    - target: {fileID: 4092936677283343407, guid: 85bdae4f36eb5b14c9fac95aec79bf2f, type: 3}
->>>>>>> 3068b29c
+    - target: {fileID: 4092936677283343407, guid: 85bdae4f36eb5b14c9fac95aec79bf2f, type: 3}
       propertyPath: BoundHand.fingers.Array.data[1].fingerTipScaleOffset
       value: 0.4
       objectReference: {fileID: 0}
-<<<<<<< HEAD
-    - target: {fileID: 4104340998506250245, guid: 1b43d6eb40db60b419700fd2677e79c4, type: 3}
-=======
-    - target: {fileID: 4092936677283343407, guid: 85bdae4f36eb5b14c9fac95aec79bf2f, type: 3}
->>>>>>> 3068b29c
+    - target: {fileID: 4092936677283343407, guid: 85bdae4f36eb5b14c9fac95aec79bf2f, type: 3}
       propertyPath: BoundHand.fingers.Array.data[2].fingerTipScaleOffset
       value: 0.47
       objectReference: {fileID: 0}
-<<<<<<< HEAD
-    - target: {fileID: 4104340998506250245, guid: 1b43d6eb40db60b419700fd2677e79c4, type: 3}
-=======
-    - target: {fileID: 4092936677283343407, guid: 85bdae4f36eb5b14c9fac95aec79bf2f, type: 3}
->>>>>>> 3068b29c
+    - target: {fileID: 4092936677283343407, guid: 85bdae4f36eb5b14c9fac95aec79bf2f, type: 3}
       propertyPath: BoundHand.fingers.Array.data[3].fingerTipScaleOffset
       value: 0.73
       objectReference: {fileID: 0}
-<<<<<<< HEAD
-    - target: {fileID: 4104340998506250245, guid: 1b43d6eb40db60b419700fd2677e79c4, type: 3}
-=======
-    - target: {fileID: 4092936677283343407, guid: 85bdae4f36eb5b14c9fac95aec79bf2f, type: 3}
->>>>>>> 3068b29c
+    - target: {fileID: 4092936677283343407, guid: 85bdae4f36eb5b14c9fac95aec79bf2f, type: 3}
       propertyPath: BoundHand.fingers.Array.data[4].fingerTipScaleOffset
       value: 0.7
       objectReference: {fileID: 0}
-<<<<<<< HEAD
-    - target: {fileID: 4104340998506250245, guid: 1b43d6eb40db60b419700fd2677e79c4, type: 3}
-      propertyPath: LeapHand.Fingers.Array.data[0].bones.Array.data[0].Center.x
-      value: 0.05417666
-      objectReference: {fileID: 0}
-    - target: {fileID: 4104340998506250245, guid: 1b43d6eb40db60b419700fd2677e79c4, type: 3}
-=======
-    - target: {fileID: 4092936677283343407, guid: 85bdae4f36eb5b14c9fac95aec79bf2f, type: 3}
->>>>>>> 3068b29c
+    - target: {fileID: 4092936677283343407, guid: 85bdae4f36eb5b14c9fac95aec79bf2f, type: 3}
       propertyPath: LeapHand.Fingers.Array.data[0].bones.Array.data[0].Center.y
       value: -0.17211188
       objectReference: {fileID: 0}
-<<<<<<< HEAD
-    - target: {fileID: 4104340998506250245, guid: 1b43d6eb40db60b419700fd2677e79c4, type: 3}
-      propertyPath: LeapHand.Fingers.Array.data[0].bones.Array.data[0].Center.z
-      value: 0.31152847
-      objectReference: {fileID: 0}
-    - target: {fileID: 4104340998506250245, guid: 1b43d6eb40db60b419700fd2677e79c4, type: 3}
-      propertyPath: LeapHand.Fingers.Array.data[0].bones.Array.data[1].Center.x
-      value: 0.04242359
-      objectReference: {fileID: 0}
-    - target: {fileID: 4104340998506250245, guid: 1b43d6eb40db60b419700fd2677e79c4, type: 3}
-=======
     - target: {fileID: 4092936677283343407, guid: 85bdae4f36eb5b14c9fac95aec79bf2f, type: 3}
       propertyPath: LeapHand.Fingers.Array.data[0].bones.Array.data[0].Center.z
       value: 0.23280501
       objectReference: {fileID: 0}
     - target: {fileID: 4092936677283343407, guid: 85bdae4f36eb5b14c9fac95aec79bf2f, type: 3}
->>>>>>> 3068b29c
       propertyPath: LeapHand.Fingers.Array.data[0].bones.Array.data[1].Center.y
       value: -0.1524086
       objectReference: {fileID: 0}
-<<<<<<< HEAD
-    - target: {fileID: 4104340998506250245, guid: 1b43d6eb40db60b419700fd2677e79c4, type: 3}
-=======
-    - target: {fileID: 4092936677283343407, guid: 85bdae4f36eb5b14c9fac95aec79bf2f, type: 3}
->>>>>>> 3068b29c
+    - target: {fileID: 4092936677283343407, guid: 85bdae4f36eb5b14c9fac95aec79bf2f, type: 3}
       propertyPath: LeapHand.Fingers.Array.data[0].bones.Array.data[1].Center.z
       value: 0.23002678
       objectReference: {fileID: 0}
-<<<<<<< HEAD
-    - target: {fileID: 4104340998506250245, guid: 1b43d6eb40db60b419700fd2677e79c4, type: 3}
-      propertyPath: LeapHand.Fingers.Array.data[0].bones.Array.data[2].Center.x
-      value: 0.022642761
-      objectReference: {fileID: 0}
-    - target: {fileID: 4104340998506250245, guid: 1b43d6eb40db60b419700fd2677e79c4, type: 3}
-=======
-    - target: {fileID: 4092936677283343407, guid: 85bdae4f36eb5b14c9fac95aec79bf2f, type: 3}
->>>>>>> 3068b29c
+    - target: {fileID: 4092936677283343407, guid: 85bdae4f36eb5b14c9fac95aec79bf2f, type: 3}
       propertyPath: LeapHand.Fingers.Array.data[0].bones.Array.data[2].Center.y
       value: -0.11924724
       objectReference: {fileID: 0}
-<<<<<<< HEAD
-    - target: {fileID: 4104340998506250245, guid: 1b43d6eb40db60b419700fd2677e79c4, type: 3}
-      propertyPath: LeapHand.Fingers.Array.data[0].bones.Array.data[2].Center.z
-      value: 0.3040744
-      objectReference: {fileID: 0}
-    - target: {fileID: 4104340998506250245, guid: 1b43d6eb40db60b419700fd2677e79c4, type: 3}
-      propertyPath: LeapHand.Fingers.Array.data[0].bones.Array.data[3].Center.x
-      value: 0.009104639
-      objectReference: {fileID: 0}
-    - target: {fileID: 4104340998506250245, guid: 1b43d6eb40db60b419700fd2677e79c4, type: 3}
-=======
     - target: {fileID: 4092936677283343407, guid: 85bdae4f36eb5b14c9fac95aec79bf2f, type: 3}
       propertyPath: LeapHand.Fingers.Array.data[0].bones.Array.data[2].Center.z
       value: 0.22535092
       objectReference: {fileID: 0}
     - target: {fileID: 4092936677283343407, guid: 85bdae4f36eb5b14c9fac95aec79bf2f, type: 3}
->>>>>>> 3068b29c
       propertyPath: LeapHand.Fingers.Array.data[0].bones.Array.data[3].Center.y
       value: -0.09655139
       objectReference: {fileID: 0}
-<<<<<<< HEAD
-    - target: {fileID: 4104340998506250245, guid: 1b43d6eb40db60b419700fd2677e79c4, type: 3}
-=======
-    - target: {fileID: 4092936677283343407, guid: 85bdae4f36eb5b14c9fac95aec79bf2f, type: 3}
->>>>>>> 3068b29c
+    - target: {fileID: 4092936677283343407, guid: 85bdae4f36eb5b14c9fac95aec79bf2f, type: 3}
       propertyPath: LeapHand.Fingers.Array.data[0].bones.Array.data[3].Center.z
       value: 0.22215071
       objectReference: {fileID: 0}
-<<<<<<< HEAD
-    - target: {fileID: 4104340998506250245, guid: 1b43d6eb40db60b419700fd2677e79c4, type: 3}
-      propertyPath: LeapHand.Fingers.Array.data[1].bones.Array.data[0].Center.x
-      value: 0.046092823
-      objectReference: {fileID: 0}
-    - target: {fileID: 4104340998506250245, guid: 1b43d6eb40db60b419700fd2677e79c4, type: 3}
-=======
-    - target: {fileID: 4092936677283343407, guid: 85bdae4f36eb5b14c9fac95aec79bf2f, type: 3}
->>>>>>> 3068b29c
+    - target: {fileID: 4092936677283343407, guid: 85bdae4f36eb5b14c9fac95aec79bf2f, type: 3}
       propertyPath: LeapHand.Fingers.Array.data[1].bones.Array.data[0].Center.y
       value: -0.14216648
       objectReference: {fileID: 0}
-<<<<<<< HEAD
-    - target: {fileID: 4104340998506250245, guid: 1b43d6eb40db60b419700fd2677e79c4, type: 3}
-      propertyPath: LeapHand.Fingers.Array.data[1].bones.Array.data[0].Center.z
-      value: 0.34424382
-      objectReference: {fileID: 0}
-    - target: {fileID: 4104340998506250245, guid: 1b43d6eb40db60b419700fd2677e79c4, type: 3}
-      propertyPath: LeapHand.Fingers.Array.data[1].bones.Array.data[1].Center.x
-      value: 0.03166996
-      objectReference: {fileID: 0}
-    - target: {fileID: 4104340998506250245, guid: 1b43d6eb40db60b419700fd2677e79c4, type: 3}
-=======
     - target: {fileID: 4092936677283343407, guid: 85bdae4f36eb5b14c9fac95aec79bf2f, type: 3}
       propertyPath: LeapHand.Fingers.Array.data[1].bones.Array.data[0].Center.z
       value: 0.26552033
       objectReference: {fileID: 0}
     - target: {fileID: 4092936677283343407, guid: 85bdae4f36eb5b14c9fac95aec79bf2f, type: 3}
->>>>>>> 3068b29c
       propertyPath: LeapHand.Fingers.Array.data[1].bones.Array.data[1].Center.y
       value: -0.09308401
       objectReference: {fileID: 0}
-<<<<<<< HEAD
-    - target: {fileID: 4104340998506250245, guid: 1b43d6eb40db60b419700fd2677e79c4, type: 3}
-=======
-    - target: {fileID: 4092936677283343407, guid: 85bdae4f36eb5b14c9fac95aec79bf2f, type: 3}
->>>>>>> 3068b29c
+    - target: {fileID: 4092936677283343407, guid: 85bdae4f36eb5b14c9fac95aec79bf2f, type: 3}
       propertyPath: LeapHand.Fingers.Array.data[1].bones.Array.data[1].Center.z
       value: 0.28265202
       objectReference: {fileID: 0}
-<<<<<<< HEAD
-    - target: {fileID: 4104340998506250245, guid: 1b43d6eb40db60b419700fd2677e79c4, type: 3}
-      propertyPath: LeapHand.Fingers.Array.data[1].bones.Array.data[2].Center.x
-      value: 0.023361102
-      objectReference: {fileID: 0}
-    - target: {fileID: 4104340998506250245, guid: 1b43d6eb40db60b419700fd2677e79c4, type: 3}
-=======
-    - target: {fileID: 4092936677283343407, guid: 85bdae4f36eb5b14c9fac95aec79bf2f, type: 3}
->>>>>>> 3068b29c
+    - target: {fileID: 4092936677283343407, guid: 85bdae4f36eb5b14c9fac95aec79bf2f, type: 3}
       propertyPath: LeapHand.Fingers.Array.data[1].bones.Array.data[2].Center.y
       value: -0.064808145
       objectReference: {fileID: 0}
-<<<<<<< HEAD
-    - target: {fileID: 4104340998506250245, guid: 1b43d6eb40db60b419700fd2677e79c4, type: 3}
-      propertyPath: LeapHand.Fingers.Array.data[1].bones.Array.data[2].Center.z
-      value: 0.37124488
-      objectReference: {fileID: 0}
-    - target: {fileID: 4104340998506250245, guid: 1b43d6eb40db60b419700fd2677e79c4, type: 3}
-      propertyPath: LeapHand.Fingers.Array.data[1].bones.Array.data[3].Center.x
-      value: 0.018254936
-      objectReference: {fileID: 0}
-    - target: {fileID: 4104340998506250245, guid: 1b43d6eb40db60b419700fd2677e79c4, type: 3}
-=======
     - target: {fileID: 4092936677283343407, guid: 85bdae4f36eb5b14c9fac95aec79bf2f, type: 3}
       propertyPath: LeapHand.Fingers.Array.data[1].bones.Array.data[2].Center.z
       value: 0.2925214
       objectReference: {fileID: 0}
     - target: {fileID: 4092936677283343407, guid: 85bdae4f36eb5b14c9fac95aec79bf2f, type: 3}
->>>>>>> 3068b29c
       propertyPath: LeapHand.Fingers.Array.data[1].bones.Array.data[3].Center.y
       value: -0.047431402
       objectReference: {fileID: 0}
-<<<<<<< HEAD
-    - target: {fileID: 4104340998506250245, guid: 1b43d6eb40db60b419700fd2677e79c4, type: 3}
-=======
-    - target: {fileID: 4092936677283343407, guid: 85bdae4f36eb5b14c9fac95aec79bf2f, type: 3}
->>>>>>> 3068b29c
+    - target: {fileID: 4092936677283343407, guid: 85bdae4f36eb5b14c9fac95aec79bf2f, type: 3}
       propertyPath: LeapHand.Fingers.Array.data[1].bones.Array.data[3].Center.z
       value: 0.29858655
       objectReference: {fileID: 0}
-<<<<<<< HEAD
-    - target: {fileID: 4104340998506250245, guid: 1b43d6eb40db60b419700fd2677e79c4, type: 3}
-      propertyPath: LeapHand.Fingers.Array.data[2].bones.Array.data[0].Center.x
-      value: 0.0604278
-      objectReference: {fileID: 0}
-    - target: {fileID: 4104340998506250245, guid: 1b43d6eb40db60b419700fd2677e79c4, type: 3}
-=======
-    - target: {fileID: 4092936677283343407, guid: 85bdae4f36eb5b14c9fac95aec79bf2f, type: 3}
->>>>>>> 3068b29c
+    - target: {fileID: 4092936677283343407, guid: 85bdae4f36eb5b14c9fac95aec79bf2f, type: 3}
       propertyPath: LeapHand.Fingers.Array.data[2].bones.Array.data[0].Center.y
       value: -0.14198013
       objectReference: {fileID: 0}
-<<<<<<< HEAD
-    - target: {fileID: 4104340998506250245, guid: 1b43d6eb40db60b419700fd2677e79c4, type: 3}
-      propertyPath: LeapHand.Fingers.Array.data[2].bones.Array.data[0].Center.z
-      value: 0.35099614
-      objectReference: {fileID: 0}
-    - target: {fileID: 4104340998506250245, guid: 1b43d6eb40db60b419700fd2677e79c4, type: 3}
-      propertyPath: LeapHand.Fingers.Array.data[2].bones.Array.data[1].Center.x
-      value: 0.052837007
-      objectReference: {fileID: 0}
-    - target: {fileID: 4104340998506250245, guid: 1b43d6eb40db60b419700fd2677e79c4, type: 3}
-=======
     - target: {fileID: 4092936677283343407, guid: 85bdae4f36eb5b14c9fac95aec79bf2f, type: 3}
       propertyPath: LeapHand.Fingers.Array.data[2].bones.Array.data[0].Center.z
       value: 0.27227265
       objectReference: {fileID: 0}
     - target: {fileID: 4092936677283343407, guid: 85bdae4f36eb5b14c9fac95aec79bf2f, type: 3}
->>>>>>> 3068b29c
       propertyPath: LeapHand.Fingers.Array.data[2].bones.Array.data[1].Center.y
       value: -0.09169828
       objectReference: {fileID: 0}
-<<<<<<< HEAD
-    - target: {fileID: 4104340998506250245, guid: 1b43d6eb40db60b419700fd2677e79c4, type: 3}
-=======
-    - target: {fileID: 4092936677283343407, guid: 85bdae4f36eb5b14c9fac95aec79bf2f, type: 3}
->>>>>>> 3068b29c
+    - target: {fileID: 4092936677283343407, guid: 85bdae4f36eb5b14c9fac95aec79bf2f, type: 3}
       propertyPath: LeapHand.Fingers.Array.data[2].bones.Array.data[1].Center.z
       value: 0.29219538
       objectReference: {fileID: 0}
-<<<<<<< HEAD
-    - target: {fileID: 4104340998506250245, guid: 1b43d6eb40db60b419700fd2677e79c4, type: 3}
-      propertyPath: LeapHand.Fingers.Array.data[2].bones.Array.data[2].Center.x
-      value: 0.047905736
-      objectReference: {fileID: 0}
-    - target: {fileID: 4104340998506250245, guid: 1b43d6eb40db60b419700fd2677e79c4, type: 3}
-=======
-    - target: {fileID: 4092936677283343407, guid: 85bdae4f36eb5b14c9fac95aec79bf2f, type: 3}
->>>>>>> 3068b29c
+    - target: {fileID: 4092936677283343407, guid: 85bdae4f36eb5b14c9fac95aec79bf2f, type: 3}
       propertyPath: LeapHand.Fingers.Array.data[2].bones.Array.data[2].Center.y
       value: -0.059033267
       objectReference: {fileID: 0}
-<<<<<<< HEAD
-    - target: {fileID: 4104340998506250245, guid: 1b43d6eb40db60b419700fd2677e79c4, type: 3}
-      propertyPath: LeapHand.Fingers.Array.data[2].bones.Array.data[2].Center.z
-      value: 0.38386142
-      objectReference: {fileID: 0}
-    - target: {fileID: 4104340998506250245, guid: 1b43d6eb40db60b419700fd2677e79c4, type: 3}
-      propertyPath: LeapHand.Fingers.Array.data[2].bones.Array.data[3].Center.x
-      value: 0.044866778
-      objectReference: {fileID: 0}
-    - target: {fileID: 4104340998506250245, guid: 1b43d6eb40db60b419700fd2677e79c4, type: 3}
-=======
     - target: {fileID: 4092936677283343407, guid: 85bdae4f36eb5b14c9fac95aec79bf2f, type: 3}
       propertyPath: LeapHand.Fingers.Array.data[2].bones.Array.data[2].Center.z
       value: 0.30513793
       objectReference: {fileID: 0}
     - target: {fileID: 4092936677283343407, guid: 85bdae4f36eb5b14c9fac95aec79bf2f, type: 3}
->>>>>>> 3068b29c
       propertyPath: LeapHand.Fingers.Array.data[2].bones.Array.data[3].Center.y
       value: -0.03890304
       objectReference: {fileID: 0}
-<<<<<<< HEAD
-    - target: {fileID: 4104340998506250245, guid: 1b43d6eb40db60b419700fd2677e79c4, type: 3}
-=======
-    - target: {fileID: 4092936677283343407, guid: 85bdae4f36eb5b14c9fac95aec79bf2f, type: 3}
->>>>>>> 3068b29c
+    - target: {fileID: 4092936677283343407, guid: 85bdae4f36eb5b14c9fac95aec79bf2f, type: 3}
       propertyPath: LeapHand.Fingers.Array.data[2].bones.Array.data[3].Center.z
       value: 0.31311393
       objectReference: {fileID: 0}
-<<<<<<< HEAD
-    - target: {fileID: 4104340998506250245, guid: 1b43d6eb40db60b419700fd2677e79c4, type: 3}
-      propertyPath: LeapHand.Fingers.Array.data[3].bones.Array.data[0].Center.x
-      value: 0.07598636
-      objectReference: {fileID: 0}
-    - target: {fileID: 4104340998506250245, guid: 1b43d6eb40db60b419700fd2677e79c4, type: 3}
-=======
-    - target: {fileID: 4092936677283343407, guid: 85bdae4f36eb5b14c9fac95aec79bf2f, type: 3}
->>>>>>> 3068b29c
+    - target: {fileID: 4092936677283343407, guid: 85bdae4f36eb5b14c9fac95aec79bf2f, type: 3}
       propertyPath: LeapHand.Fingers.Array.data[3].bones.Array.data[0].Center.y
       value: -0.1439453
       objectReference: {fileID: 0}
-<<<<<<< HEAD
-    - target: {fileID: 4104340998506250245, guid: 1b43d6eb40db60b419700fd2677e79c4, type: 3}
-      propertyPath: LeapHand.Fingers.Array.data[3].bones.Array.data[0].Center.z
-      value: 0.35401356
-      objectReference: {fileID: 0}
-    - target: {fileID: 4104340998506250245, guid: 1b43d6eb40db60b419700fd2677e79c4, type: 3}
-      propertyPath: LeapHand.Fingers.Array.data[3].bones.Array.data[1].Center.x
-      value: 0.0762913
-      objectReference: {fileID: 0}
-    - target: {fileID: 4104340998506250245, guid: 1b43d6eb40db60b419700fd2677e79c4, type: 3}
-=======
     - target: {fileID: 4092936677283343407, guid: 85bdae4f36eb5b14c9fac95aec79bf2f, type: 3}
       propertyPath: LeapHand.Fingers.Array.data[3].bones.Array.data[0].Center.z
       value: 0.27529007
       objectReference: {fileID: 0}
     - target: {fileID: 4092936677283343407, guid: 85bdae4f36eb5b14c9fac95aec79bf2f, type: 3}
->>>>>>> 3068b29c
       propertyPath: LeapHand.Fingers.Array.data[3].bones.Array.data[1].Center.y
       value: -0.09853941
       objectReference: {fileID: 0}
-<<<<<<< HEAD
-    - target: {fileID: 4104340998506250245, guid: 1b43d6eb40db60b419700fd2677e79c4, type: 3}
-=======
-    - target: {fileID: 4092936677283343407, guid: 85bdae4f36eb5b14c9fac95aec79bf2f, type: 3}
->>>>>>> 3068b29c
+    - target: {fileID: 4092936677283343407, guid: 85bdae4f36eb5b14c9fac95aec79bf2f, type: 3}
       propertyPath: LeapHand.Fingers.Array.data[3].bones.Array.data[1].Center.z
       value: 0.29545963
       objectReference: {fileID: 0}
-<<<<<<< HEAD
-    - target: {fileID: 4104340998506250245, guid: 1b43d6eb40db60b419700fd2677e79c4, type: 3}
-      propertyPath: LeapHand.Fingers.Array.data[3].bones.Array.data[2].Center.x
-      value: 0.076496966
-      objectReference: {fileID: 0}
-    - target: {fileID: 4104340998506250245, guid: 1b43d6eb40db60b419700fd2677e79c4, type: 3}
-=======
-    - target: {fileID: 4092936677283343407, guid: 85bdae4f36eb5b14c9fac95aec79bf2f, type: 3}
->>>>>>> 3068b29c
+    - target: {fileID: 4092936677283343407, guid: 85bdae4f36eb5b14c9fac95aec79bf2f, type: 3}
       propertyPath: LeapHand.Fingers.Array.data[3].bones.Array.data[2].Center.y
       value: -0.06791545
       objectReference: {fileID: 0}
-<<<<<<< HEAD
-    - target: {fileID: 4104340998506250245, guid: 1b43d6eb40db60b419700fd2677e79c4, type: 3}
-      propertyPath: LeapHand.Fingers.Array.data[3].bones.Array.data[2].Center.z
-      value: 0.38778645
-      objectReference: {fileID: 0}
-    - target: {fileID: 4104340998506250245, guid: 1b43d6eb40db60b419700fd2677e79c4, type: 3}
-      propertyPath: LeapHand.Fingers.Array.data[3].bones.Array.data[3].Center.x
-      value: 0.076628774
-      objectReference: {fileID: 0}
-    - target: {fileID: 4104340998506250245, guid: 1b43d6eb40db60b419700fd2677e79c4, type: 3}
-=======
     - target: {fileID: 4092936677283343407, guid: 85bdae4f36eb5b14c9fac95aec79bf2f, type: 3}
       propertyPath: LeapHand.Fingers.Array.data[3].bones.Array.data[2].Center.z
       value: 0.30906296
       objectReference: {fileID: 0}
     - target: {fileID: 4092936677283343407, guid: 85bdae4f36eb5b14c9fac95aec79bf2f, type: 3}
->>>>>>> 3068b29c
       propertyPath: LeapHand.Fingers.Array.data[3].bones.Array.data[3].Center.y
       value: -0.048289973
       objectReference: {fileID: 0}
-<<<<<<< HEAD
-    - target: {fileID: 4104340998506250245, guid: 1b43d6eb40db60b419700fd2677e79c4, type: 3}
-=======
-    - target: {fileID: 4092936677283343407, guid: 85bdae4f36eb5b14c9fac95aec79bf2f, type: 3}
->>>>>>> 3068b29c
+    - target: {fileID: 4092936677283343407, guid: 85bdae4f36eb5b14c9fac95aec79bf2f, type: 3}
       propertyPath: LeapHand.Fingers.Array.data[3].bones.Array.data[3].Center.z
       value: 0.3177807
       objectReference: {fileID: 0}
-<<<<<<< HEAD
-    - target: {fileID: 4104340998506250245, guid: 1b43d6eb40db60b419700fd2677e79c4, type: 3}
-      propertyPath: LeapHand.Fingers.Array.data[4].bones.Array.data[0].Center.x
-      value: 0.09190895
-      objectReference: {fileID: 0}
-    - target: {fileID: 4104340998506250245, guid: 1b43d6eb40db60b419700fd2677e79c4, type: 3}
-=======
-    - target: {fileID: 4092936677283343407, guid: 85bdae4f36eb5b14c9fac95aec79bf2f, type: 3}
->>>>>>> 3068b29c
+    - target: {fileID: 4092936677283343407, guid: 85bdae4f36eb5b14c9fac95aec79bf2f, type: 3}
       propertyPath: LeapHand.Fingers.Array.data[4].bones.Array.data[0].Center.y
       value: -0.14531364
       objectReference: {fileID: 0}
@@ -11472,1073 +3257,6 @@
       propertyPath: LeapHand.Fingers.Array.data[4].bones.Array.data[0].NextJoint.y
       value: -0.12188772
       objectReference: {fileID: 0}
-<<<<<<< HEAD
-    - target: {fileID: 4104340998506250245, guid: 1b43d6eb40db60b419700fd2677e79c4, type: 3}
-      propertyPath: LeapHand.Fingers.Array.data[4].bones.Array.data[0].Center.z
-      value: 0.35141993
-      objectReference: {fileID: 0}
-    - target: {fileID: 4104340998506250245, guid: 1b43d6eb40db60b419700fd2677e79c4, type: 3}
-      propertyPath: LeapHand.Fingers.Array.data[4].bones.Array.data[1].Center.x
-      value: 0.097541645
-      objectReference: {fileID: 0}
-    - target: {fileID: 4104340998506250245, guid: 1b43d6eb40db60b419700fd2677e79c4, type: 3}
-      propertyPath: LeapHand.Fingers.Array.data[4].bones.Array.data[1].Center.y
-      value: -1.2419345
-      objectReference: {fileID: 0}
-    - target: {fileID: 4104340998506250245, guid: 1b43d6eb40db60b419700fd2677e79c4, type: 3}
-      propertyPath: LeapHand.Fingers.Array.data[4].bones.Array.data[1].Center.z
-      value: 0.37175936
-      objectReference: {fileID: 0}
-    - target: {fileID: 4104340998506250245, guid: 1b43d6eb40db60b419700fd2677e79c4, type: 3}
-      propertyPath: LeapHand.Fingers.Array.data[4].bones.Array.data[2].Center.x
-      value: 0.100855574
-      objectReference: {fileID: 0}
-    - target: {fileID: 4104340998506250245, guid: 1b43d6eb40db60b419700fd2677e79c4, type: 3}
-      propertyPath: LeapHand.Fingers.Array.data[4].bones.Array.data[2].Center.y
-      value: -1.2197478
-      objectReference: {fileID: 0}
-    - target: {fileID: 4104340998506250245, guid: 1b43d6eb40db60b419700fd2677e79c4, type: 3}
-      propertyPath: LeapHand.Fingers.Array.data[4].bones.Array.data[2].Center.z
-      value: 0.38372582
-      objectReference: {fileID: 0}
-    - target: {fileID: 4104340998506250245, guid: 1b43d6eb40db60b419700fd2677e79c4, type: 3}
-      propertyPath: LeapHand.Fingers.Array.data[4].bones.Array.data[3].Center.x
-      value: 0.103075944
-      objectReference: {fileID: 0}
-    - target: {fileID: 4104340998506250245, guid: 1b43d6eb40db60b419700fd2677e79c4, type: 3}
-      propertyPath: LeapHand.Fingers.Array.data[4].bones.Array.data[3].Center.y
-      value: -1.2048824
-      objectReference: {fileID: 0}
-    - target: {fileID: 4104340998506250245, guid: 1b43d6eb40db60b419700fd2677e79c4, type: 3}
-      propertyPath: LeapHand.Fingers.Array.data[4].bones.Array.data[3].Center.z
-      value: 0.39174345
-      objectReference: {fileID: 0}
-    - target: {fileID: 4104340998506250245, guid: 1b43d6eb40db60b419700fd2677e79c4, type: 3}
-      propertyPath: LeapHand.Fingers.Array.data[0].bones.Array.data[0].NextJoint.x
-      value: 0.05417666
-      objectReference: {fileID: 0}
-    - target: {fileID: 4104340998506250245, guid: 1b43d6eb40db60b419700fd2677e79c4, type: 3}
-      propertyPath: LeapHand.Fingers.Array.data[0].bones.Array.data[0].NextJoint.y
-      value: -1.3064437
-      objectReference: {fileID: 0}
-    - target: {fileID: 4104340998506250245, guid: 1b43d6eb40db60b419700fd2677e79c4, type: 3}
-      propertyPath: LeapHand.Fingers.Array.data[0].bones.Array.data[0].NextJoint.z
-      value: 0.31152847
-      objectReference: {fileID: 0}
-    - target: {fileID: 4104340998506250245, guid: 1b43d6eb40db60b419700fd2677e79c4, type: 3}
-      propertyPath: LeapHand.Fingers.Array.data[0].bones.Array.data[0].PrevJoint.x
-      value: 0.05417666
-      objectReference: {fileID: 0}
-    - target: {fileID: 4104340998506250245, guid: 1b43d6eb40db60b419700fd2677e79c4, type: 3}
-      propertyPath: LeapHand.Fingers.Array.data[0].bones.Array.data[0].PrevJoint.y
-      value: -1.3064437
-      objectReference: {fileID: 0}
-    - target: {fileID: 4104340998506250245, guid: 1b43d6eb40db60b419700fd2677e79c4, type: 3}
-      propertyPath: LeapHand.Fingers.Array.data[0].bones.Array.data[0].PrevJoint.z
-      value: 0.31152847
-      objectReference: {fileID: 0}
-    - target: {fileID: 4104340998506250245, guid: 1b43d6eb40db60b419700fd2677e79c4, type: 3}
-      propertyPath: LeapHand.Fingers.Array.data[0].bones.Array.data[1].Direction.y
-      value: 0.8525862
-      objectReference: {fileID: 0}
-    - target: {fileID: 4104340998506250245, guid: 1b43d6eb40db60b419700fd2677e79c4, type: 3}
-      propertyPath: LeapHand.Fingers.Array.data[0].bones.Array.data[1].Direction.z
-      value: -0.12021709
-      objectReference: {fileID: 0}
-    - target: {fileID: 4104340998506250245, guid: 1b43d6eb40db60b419700fd2677e79c4, type: 3}
-      propertyPath: LeapHand.Fingers.Array.data[0].bones.Array.data[1].NextJoint.x
-      value: 0.030670524
-      objectReference: {fileID: 0}
-    - target: {fileID: 4104340998506250245, guid: 1b43d6eb40db60b419700fd2677e79c4, type: 3}
-      propertyPath: LeapHand.Fingers.Array.data[0].bones.Array.data[1].NextJoint.y
-      value: -1.2670372
-      objectReference: {fileID: 0}
-    - target: {fileID: 4104340998506250245, guid: 1b43d6eb40db60b419700fd2677e79c4, type: 3}
-      propertyPath: LeapHand.Fingers.Array.data[0].bones.Array.data[1].NextJoint.z
-      value: 0.30597204
-      objectReference: {fileID: 0}
-    - target: {fileID: 4104340998506250245, guid: 1b43d6eb40db60b419700fd2677e79c4, type: 3}
-      propertyPath: LeapHand.Fingers.Array.data[0].bones.Array.data[1].PrevJoint.x
-      value: 0.05417666
-      objectReference: {fileID: 0}
-    - target: {fileID: 4104340998506250245, guid: 1b43d6eb40db60b419700fd2677e79c4, type: 3}
-      propertyPath: LeapHand.Fingers.Array.data[0].bones.Array.data[1].PrevJoint.y
-      value: -1.3064437
-      objectReference: {fileID: 0}
-    - target: {fileID: 4104340998506250245, guid: 1b43d6eb40db60b419700fd2677e79c4, type: 3}
-      propertyPath: LeapHand.Fingers.Array.data[0].bones.Array.data[1].PrevJoint.z
-      value: 0.31152847
-      objectReference: {fileID: 0}
-    - target: {fileID: 4104340998506250245, guid: 1b43d6eb40db60b419700fd2677e79c4, type: 3}
-      propertyPath: LeapHand.Fingers.Array.data[0].bones.Array.data[2].Direction.y
-      value: 0.85258615
-      objectReference: {fileID: 0}
-    - target: {fileID: 4104340998506250245, guid: 1b43d6eb40db60b419700fd2677e79c4, type: 3}
-      propertyPath: LeapHand.Fingers.Array.data[0].bones.Array.data[2].Direction.z
-      value: -0.120218426
-      objectReference: {fileID: 0}
-    - target: {fileID: 4104340998506250245, guid: 1b43d6eb40db60b419700fd2677e79c4, type: 3}
-      propertyPath: LeapHand.Fingers.Array.data[0].bones.Array.data[2].NextJoint.x
-      value: 0.014614999
-      objectReference: {fileID: 0}
-    - target: {fileID: 4104340998506250245, guid: 1b43d6eb40db60b419700fd2677e79c4, type: 3}
-      propertyPath: LeapHand.Fingers.Array.data[0].bones.Array.data[2].NextJoint.y
-      value: -1.240121
-      objectReference: {fileID: 0}
-    - target: {fileID: 4104340998506250245, guid: 1b43d6eb40db60b419700fd2677e79c4, type: 3}
-      propertyPath: LeapHand.Fingers.Array.data[0].bones.Array.data[2].NextJoint.z
-      value: 0.30217674
-      objectReference: {fileID: 0}
-    - target: {fileID: 4104340998506250245, guid: 1b43d6eb40db60b419700fd2677e79c4, type: 3}
-      propertyPath: LeapHand.Fingers.Array.data[0].bones.Array.data[2].PrevJoint.x
-      value: 0.030670524
-      objectReference: {fileID: 0}
-    - target: {fileID: 4104340998506250245, guid: 1b43d6eb40db60b419700fd2677e79c4, type: 3}
-      propertyPath: LeapHand.Fingers.Array.data[0].bones.Array.data[2].PrevJoint.y
-      value: -1.2670372
-      objectReference: {fileID: 0}
-    - target: {fileID: 4104340998506250245, guid: 1b43d6eb40db60b419700fd2677e79c4, type: 3}
-      propertyPath: LeapHand.Fingers.Array.data[0].bones.Array.data[2].PrevJoint.z
-      value: 0.30597204
-      objectReference: {fileID: 0}
-    - target: {fileID: 4104340998506250245, guid: 1b43d6eb40db60b419700fd2677e79c4, type: 3}
-      propertyPath: LeapHand.Fingers.Array.data[0].bones.Array.data[3].Direction.y
-      value: 0.8525857
-      objectReference: {fileID: 0}
-    - target: {fileID: 4104340998506250245, guid: 1b43d6eb40db60b419700fd2677e79c4, type: 3}
-      propertyPath: LeapHand.Fingers.Array.data[0].bones.Array.data[3].Direction.z
-      value: -0.12021737
-      objectReference: {fileID: 0}
-    - target: {fileID: 4104340998506250245, guid: 1b43d6eb40db60b419700fd2677e79c4, type: 3}
-      propertyPath: LeapHand.Fingers.Array.data[0].bones.Array.data[3].NextJoint.x
-      value: 0.0035942793
-      objectReference: {fileID: 0}
-    - target: {fileID: 4104340998506250245, guid: 1b43d6eb40db60b419700fd2677e79c4, type: 3}
-      propertyPath: LeapHand.Fingers.Array.data[0].bones.Array.data[3].NextJoint.y
-      value: -1.2216455
-      objectReference: {fileID: 0}
-    - target: {fileID: 4104340998506250245, guid: 1b43d6eb40db60b419700fd2677e79c4, type: 3}
-      propertyPath: LeapHand.Fingers.Array.data[0].bones.Array.data[3].NextJoint.z
-      value: 0.29957163
-      objectReference: {fileID: 0}
-    - target: {fileID: 4104340998506250245, guid: 1b43d6eb40db60b419700fd2677e79c4, type: 3}
-      propertyPath: LeapHand.Fingers.Array.data[0].bones.Array.data[3].PrevJoint.x
-      value: 0.014614999
-      objectReference: {fileID: 0}
-    - target: {fileID: 4104340998506250245, guid: 1b43d6eb40db60b419700fd2677e79c4, type: 3}
-      propertyPath: LeapHand.Fingers.Array.data[0].bones.Array.data[3].PrevJoint.y
-      value: -1.240121
-      objectReference: {fileID: 0}
-    - target: {fileID: 4104340998506250245, guid: 1b43d6eb40db60b419700fd2677e79c4, type: 3}
-      propertyPath: LeapHand.Fingers.Array.data[0].bones.Array.data[3].PrevJoint.z
-      value: 0.30217674
-      objectReference: {fileID: 0}
-    - target: {fileID: 4104340998506250245, guid: 1b43d6eb40db60b419700fd2677e79c4, type: 3}
-      propertyPath: LeapHand.Fingers.Array.data[1].bones.Array.data[0].Direction.y
-      value: 0.9097775
-      objectReference: {fileID: 0}
-    - target: {fileID: 4104340998506250245, guid: 1b43d6eb40db60b419700fd2677e79c4, type: 3}
-      propertyPath: LeapHand.Fingers.Array.data[1].bones.Array.data[0].NextJoint.x
-      value: 0.036987305
-      objectReference: {fileID: 0}
-    - target: {fileID: 4104340998506250245, guid: 1b43d6eb40db60b419700fd2677e79c4, type: 3}
-      propertyPath: LeapHand.Fingers.Array.data[1].bones.Array.data[0].NextJoint.y
-      value: -1.2455113
-      objectReference: {fileID: 0}
-    - target: {fileID: 4104340998506250245, guid: 1b43d6eb40db60b419700fd2677e79c4, type: 3}
-      propertyPath: LeapHand.Fingers.Array.data[1].bones.Array.data[0].NextJoint.z
-      value: 0.3550595
-      objectReference: {fileID: 0}
-    - target: {fileID: 4104340998506250245, guid: 1b43d6eb40db60b419700fd2677e79c4, type: 3}
-      propertyPath: LeapHand.Fingers.Array.data[1].bones.Array.data[0].PrevJoint.x
-      value: 0.05519834
-      objectReference: {fileID: 0}
-    - target: {fileID: 4104340998506250245, guid: 1b43d6eb40db60b419700fd2677e79c4, type: 3}
-      propertyPath: LeapHand.Fingers.Array.data[1].bones.Array.data[0].PrevJoint.y
-      value: -1.3074853
-      objectReference: {fileID: 0}
-    - target: {fileID: 4104340998506250245, guid: 1b43d6eb40db60b419700fd2677e79c4, type: 3}
-      propertyPath: LeapHand.Fingers.Array.data[1].bones.Array.data[0].PrevJoint.z
-      value: 0.33342814
-      objectReference: {fileID: 0}
-    - target: {fileID: 4104340998506250245, guid: 1b43d6eb40db60b419700fd2677e79c4, type: 3}
-      propertyPath: LeapHand.Fingers.Array.data[1].bones.Array.data[1].Direction.y
-      value: 0.9097784
-      objectReference: {fileID: 0}
-    - target: {fileID: 4104340998506250245, guid: 1b43d6eb40db60b419700fd2677e79c4, type: 3}
-      propertyPath: LeapHand.Fingers.Array.data[1].bones.Array.data[1].NextJoint.x
-      value: 0.026352614
-      objectReference: {fileID: 0}
-    - target: {fileID: 4104340998506250245, guid: 1b43d6eb40db60b419700fd2677e79c4, type: 3}
-      propertyPath: LeapHand.Fingers.Array.data[1].bones.Array.data[1].NextJoint.y
-      value: -1.2093203
-      objectReference: {fileID: 0}
-    - target: {fileID: 4104340998506250245, guid: 1b43d6eb40db60b419700fd2677e79c4, type: 3}
-      propertyPath: LeapHand.Fingers.Array.data[1].bones.Array.data[1].NextJoint.z
-      value: 0.36769152
-      objectReference: {fileID: 0}
-    - target: {fileID: 4104340998506250245, guid: 1b43d6eb40db60b419700fd2677e79c4, type: 3}
-      propertyPath: LeapHand.Fingers.Array.data[1].bones.Array.data[1].PrevJoint.x
-      value: 0.036987305
-      objectReference: {fileID: 0}
-    - target: {fileID: 4104340998506250245, guid: 1b43d6eb40db60b419700fd2677e79c4, type: 3}
-      propertyPath: LeapHand.Fingers.Array.data[1].bones.Array.data[1].PrevJoint.y
-      value: -1.2455113
-      objectReference: {fileID: 0}
-    - target: {fileID: 4104340998506250245, guid: 1b43d6eb40db60b419700fd2677e79c4, type: 3}
-      propertyPath: LeapHand.Fingers.Array.data[1].bones.Array.data[1].PrevJoint.z
-      value: 0.3550595
-      objectReference: {fileID: 0}
-    - target: {fileID: 4104340998506250245, guid: 1b43d6eb40db60b419700fd2677e79c4, type: 3}
-      propertyPath: LeapHand.Fingers.Array.data[1].bones.Array.data[2].Direction.y
-      value: 0.9097725
-      objectReference: {fileID: 0}
-    - target: {fileID: 4104340998506250245, guid: 1b43d6eb40db60b419700fd2677e79c4, type: 3}
-      propertyPath: LeapHand.Fingers.Array.data[1].bones.Array.data[2].NextJoint.x
-      value: 0.02036959
-      objectReference: {fileID: 0}
-    - target: {fileID: 4104340998506250245, guid: 1b43d6eb40db60b419700fd2677e79c4, type: 3}
-      propertyPath: LeapHand.Fingers.Array.data[1].bones.Array.data[2].NextJoint.y
-      value: -1.1889596
-      objectReference: {fileID: 0}
-    - target: {fileID: 4104340998506250245, guid: 1b43d6eb40db60b419700fd2677e79c4, type: 3}
-      propertyPath: LeapHand.Fingers.Array.data[1].bones.Array.data[2].NextJoint.z
-      value: 0.37479824
-      objectReference: {fileID: 0}
-    - target: {fileID: 4104340998506250245, guid: 1b43d6eb40db60b419700fd2677e79c4, type: 3}
-      propertyPath: LeapHand.Fingers.Array.data[1].bones.Array.data[2].PrevJoint.x
-      value: 0.026352614
-      objectReference: {fileID: 0}
-    - target: {fileID: 4104340998506250245, guid: 1b43d6eb40db60b419700fd2677e79c4, type: 3}
-      propertyPath: LeapHand.Fingers.Array.data[1].bones.Array.data[2].PrevJoint.y
-      value: -1.2093203
-      objectReference: {fileID: 0}
-    - target: {fileID: 4104340998506250245, guid: 1b43d6eb40db60b419700fd2677e79c4, type: 3}
-      propertyPath: LeapHand.Fingers.Array.data[1].bones.Array.data[2].PrevJoint.z
-      value: 0.36769152
-      objectReference: {fileID: 0}
-    - target: {fileID: 4104340998506250245, guid: 1b43d6eb40db60b419700fd2677e79c4, type: 3}
-      propertyPath: LeapHand.Fingers.Array.data[1].bones.Array.data[3].Direction.y
-      value: 0.90978086
-      objectReference: {fileID: 0}
-    - target: {fileID: 4104340998506250245, guid: 1b43d6eb40db60b419700fd2677e79c4, type: 3}
-      propertyPath: LeapHand.Fingers.Array.data[1].bones.Array.data[3].NextJoint.x
-      value: 0.016140282
-      objectReference: {fileID: 0}
-    - target: {fileID: 4104340998506250245, guid: 1b43d6eb40db60b419700fd2677e79c4, type: 3}
-      propertyPath: LeapHand.Fingers.Array.data[1].bones.Array.data[3].NextJoint.y
-      value: -1.1745669
-      objectReference: {fileID: 0}
-    - target: {fileID: 4104340998506250245, guid: 1b43d6eb40db60b419700fd2677e79c4, type: 3}
-      propertyPath: LeapHand.Fingers.Array.data[1].bones.Array.data[3].NextJoint.z
-      value: 0.37982184
-      objectReference: {fileID: 0}
-    - target: {fileID: 4104340998506250245, guid: 1b43d6eb40db60b419700fd2677e79c4, type: 3}
-      propertyPath: LeapHand.Fingers.Array.data[1].bones.Array.data[3].PrevJoint.x
-      value: 0.02036959
-      objectReference: {fileID: 0}
-    - target: {fileID: 4104340998506250245, guid: 1b43d6eb40db60b419700fd2677e79c4, type: 3}
-      propertyPath: LeapHand.Fingers.Array.data[1].bones.Array.data[3].PrevJoint.y
-      value: -1.1889596
-      objectReference: {fileID: 0}
-    - target: {fileID: 4104340998506250245, guid: 1b43d6eb40db60b419700fd2677e79c4, type: 3}
-      propertyPath: LeapHand.Fingers.Array.data[1].bones.Array.data[3].PrevJoint.z
-      value: 0.37479824
-      objectReference: {fileID: 0}
-    - target: {fileID: 4104340998506250245, guid: 1b43d6eb40db60b419700fd2677e79c4, type: 3}
-      propertyPath: LeapHand.Fingers.Array.data[2].bones.Array.data[0].Direction.y
-      value: 0.92065924
-      objectReference: {fileID: 0}
-    - target: {fileID: 4104340998506250245, guid: 1b43d6eb40db60b419700fd2677e79c4, type: 3}
-      propertyPath: LeapHand.Fingers.Array.data[2].bones.Array.data[0].NextJoint.x
-      value: 0.055938512
-      objectReference: {fileID: 0}
-    - target: {fileID: 4104340998506250245, guid: 1b43d6eb40db60b419700fd2677e79c4, type: 3}
-      propertyPath: LeapHand.Fingers.Array.data[2].bones.Array.data[0].NextJoint.y
-      value: -1.2465746
-      objectReference: {fileID: 0}
-    - target: {fileID: 4104340998506250245, guid: 1b43d6eb40db60b419700fd2677e79c4, type: 3}
-      propertyPath: LeapHand.Fingers.Array.data[2].bones.Array.data[0].NextJoint.z
-      value: 0.3627787
-      objectReference: {fileID: 0}
-    - target: {fileID: 4104340998506250245, guid: 1b43d6eb40db60b419700fd2677e79c4, type: 3}
-      propertyPath: LeapHand.Fingers.Array.data[2].bones.Array.data[0].PrevJoint.x
-      value: 0.06491709
-      objectReference: {fileID: 0}
-    - target: {fileID: 4104340998506250245, guid: 1b43d6eb40db60b419700fd2677e79c4, type: 3}
-      propertyPath: LeapHand.Fingers.Array.data[2].bones.Array.data[0].PrevJoint.y
-      value: -1.3060492
-      objectReference: {fileID: 0}
-    - target: {fileID: 4104340998506250245, guid: 1b43d6eb40db60b419700fd2677e79c4, type: 3}
-      propertyPath: LeapHand.Fingers.Array.data[2].bones.Array.data[0].PrevJoint.z
-      value: 0.33921358
-      objectReference: {fileID: 0}
-    - target: {fileID: 4104340998506250245, guid: 1b43d6eb40db60b419700fd2677e79c4, type: 3}
-      propertyPath: LeapHand.Fingers.Array.data[2].bones.Array.data[1].NextJoint.x
-      value: 0.0497355
-      objectReference: {fileID: 0}
-    - target: {fileID: 4104340998506250245, guid: 1b43d6eb40db60b419700fd2677e79c4, type: 3}
-      propertyPath: LeapHand.Fingers.Array.data[2].bones.Array.data[1].NextJoint.y
-      value: -1.2054856
-      objectReference: {fileID: 0}
-    - target: {fileID: 4104340998506250245, guid: 1b43d6eb40db60b419700fd2677e79c4, type: 3}
-      propertyPath: LeapHand.Fingers.Array.data[2].bones.Array.data[1].NextJoint.z
-      value: 0.37905902
-      objectReference: {fileID: 0}
-    - target: {fileID: 4104340998506250245, guid: 1b43d6eb40db60b419700fd2677e79c4, type: 3}
-      propertyPath: LeapHand.Fingers.Array.data[2].bones.Array.data[1].PrevJoint.x
-      value: 0.055938512
-      objectReference: {fileID: 0}
-    - target: {fileID: 4104340998506250245, guid: 1b43d6eb40db60b419700fd2677e79c4, type: 3}
-      propertyPath: LeapHand.Fingers.Array.data[2].bones.Array.data[1].PrevJoint.y
-      value: -1.2465746
-      objectReference: {fileID: 0}
-    - target: {fileID: 4104340998506250245, guid: 1b43d6eb40db60b419700fd2677e79c4, type: 3}
-      propertyPath: LeapHand.Fingers.Array.data[2].bones.Array.data[1].PrevJoint.z
-      value: 0.3627787
-      objectReference: {fileID: 0}
-    - target: {fileID: 4104340998506250245, guid: 1b43d6eb40db60b419700fd2677e79c4, type: 3}
-      propertyPath: LeapHand.Fingers.Array.data[2].bones.Array.data[2].NextJoint.x
-      value: 0.04607597
-      objectReference: {fileID: 0}
-    - target: {fileID: 4104340998506250245, guid: 1b43d6eb40db60b419700fd2677e79c4, type: 3}
-      propertyPath: LeapHand.Fingers.Array.data[2].bones.Array.data[2].NextJoint.y
-      value: -1.1812446
-      objectReference: {fileID: 0}
-    - target: {fileID: 4104340998506250245, guid: 1b43d6eb40db60b419700fd2677e79c4, type: 3}
-      propertyPath: LeapHand.Fingers.Array.data[2].bones.Array.data[2].NextJoint.z
-      value: 0.38866383
-      objectReference: {fileID: 0}
-    - target: {fileID: 4104340998506250245, guid: 1b43d6eb40db60b419700fd2677e79c4, type: 3}
-      propertyPath: LeapHand.Fingers.Array.data[2].bones.Array.data[2].PrevJoint.x
-      value: 0.0497355
-      objectReference: {fileID: 0}
-    - target: {fileID: 4104340998506250245, guid: 1b43d6eb40db60b419700fd2677e79c4, type: 3}
-      propertyPath: LeapHand.Fingers.Array.data[2].bones.Array.data[2].PrevJoint.y
-      value: -1.2054856
-      objectReference: {fileID: 0}
-    - target: {fileID: 4104340998506250245, guid: 1b43d6eb40db60b419700fd2677e79c4, type: 3}
-      propertyPath: LeapHand.Fingers.Array.data[2].bones.Array.data[2].PrevJoint.z
-      value: 0.37905902
-      objectReference: {fileID: 0}
-    - target: {fileID: 4104340998506250245, guid: 1b43d6eb40db60b419700fd2677e79c4, type: 3}
-      propertyPath: LeapHand.Fingers.Array.data[2].bones.Array.data[3].Direction.y
-      value: 0.9206588
-      objectReference: {fileID: 0}
-    - target: {fileID: 4104340998506250245, guid: 1b43d6eb40db60b419700fd2677e79c4, type: 3}
-      propertyPath: LeapHand.Fingers.Array.data[2].bones.Array.data[3].NextJoint.x
-      value: 0.043657586
-      objectReference: {fileID: 0}
-    - target: {fileID: 4104340998506250245, guid: 1b43d6eb40db60b419700fd2677e79c4, type: 3}
-      propertyPath: LeapHand.Fingers.Array.data[2].bones.Array.data[3].NextJoint.y
-      value: -1.1652251
-      objectReference: {fileID: 0}
-    - target: {fileID: 4104340998506250245, guid: 1b43d6eb40db60b419700fd2677e79c4, type: 3}
-      propertyPath: LeapHand.Fingers.Array.data[2].bones.Array.data[3].NextJoint.z
-      value: 0.39501107
-      objectReference: {fileID: 0}
-    - target: {fileID: 4104340998506250245, guid: 1b43d6eb40db60b419700fd2677e79c4, type: 3}
-      propertyPath: LeapHand.Fingers.Array.data[2].bones.Array.data[3].PrevJoint.x
-      value: 0.04607597
-      objectReference: {fileID: 0}
-    - target: {fileID: 4104340998506250245, guid: 1b43d6eb40db60b419700fd2677e79c4, type: 3}
-      propertyPath: LeapHand.Fingers.Array.data[2].bones.Array.data[3].PrevJoint.y
-      value: -1.1812446
-      objectReference: {fileID: 0}
-    - target: {fileID: 4104340998506250245, guid: 1b43d6eb40db60b419700fd2677e79c4, type: 3}
-      propertyPath: LeapHand.Fingers.Array.data[2].bones.Array.data[3].PrevJoint.z
-      value: 0.38866383
-      objectReference: {fileID: 0}
-    - target: {fileID: 4104340998506250245, guid: 1b43d6eb40db60b419700fd2677e79c4, type: 3}
-      propertyPath: LeapHand.Fingers.Array.data[3].bones.Array.data[0].Direction.y
-      value: 0.9138748
-      objectReference: {fileID: 0}
-    - target: {fileID: 4104340998506250245, guid: 1b43d6eb40db60b419700fd2677e79c4, type: 3}
-      propertyPath: LeapHand.Fingers.Array.data[3].bones.Array.data[0].NextJoint.x
-      value: 0.07616435
-      objectReference: {fileID: 0}
-    - target: {fileID: 4104340998506250245, guid: 1b43d6eb40db60b419700fd2677e79c4, type: 3}
-      propertyPath: LeapHand.Fingers.Array.data[3].bones.Array.data[0].NextJoint.y
-      value: -1.2517748
-      objectReference: {fileID: 0}
-    - target: {fileID: 4104340998506250245, guid: 1b43d6eb40db60b419700fd2677e79c4, type: 3}
-      propertyPath: LeapHand.Fingers.Array.data[3].bones.Array.data[0].NextJoint.z
-      value: 0.36578608
-      objectReference: {fileID: 0}
-    - target: {fileID: 4104340998506250245, guid: 1b43d6eb40db60b419700fd2677e79c4, type: 3}
-      propertyPath: LeapHand.Fingers.Array.data[3].bones.Array.data[0].PrevJoint.x
-      value: 0.075808376
-      objectReference: {fileID: 0}
-    - target: {fileID: 4104340998506250245, guid: 1b43d6eb40db60b419700fd2677e79c4, type: 3}
-      propertyPath: LeapHand.Fingers.Array.data[3].bones.Array.data[0].PrevJoint.y
-      value: -1.3047795
-      objectReference: {fileID: 0}
-    - target: {fileID: 4104340998506250245, guid: 1b43d6eb40db60b419700fd2677e79c4, type: 3}
-      propertyPath: LeapHand.Fingers.Array.data[3].bones.Array.data[0].PrevJoint.z
-      value: 0.34224105
-      objectReference: {fileID: 0}
-    - target: {fileID: 4104340998506250245, guid: 1b43d6eb40db60b419700fd2677e79c4, type: 3}
-      propertyPath: LeapHand.Fingers.Array.data[3].bones.Array.data[1].Direction.y
-      value: 0.91387737
-      objectReference: {fileID: 0}
-    - target: {fileID: 4104340998506250245, guid: 1b43d6eb40db60b419700fd2677e79c4, type: 3}
-      propertyPath: LeapHand.Fingers.Array.data[3].bones.Array.data[1].NextJoint.x
-      value: 0.07641825
-      objectReference: {fileID: 0}
-    - target: {fileID: 4104340998506250245, guid: 1b43d6eb40db60b419700fd2677e79c4, type: 3}
-      propertyPath: LeapHand.Fingers.Array.data[3].bones.Array.data[1].NextJoint.y
-      value: -1.2139677
-      objectReference: {fileID: 0}
-    - target: {fileID: 4104340998506250245, guid: 1b43d6eb40db60b419700fd2677e79c4, type: 3}
-      propertyPath: LeapHand.Fingers.Array.data[3].bones.Array.data[1].NextJoint.z
-      value: 0.38258016
-      objectReference: {fileID: 0}
-    - target: {fileID: 4104340998506250245, guid: 1b43d6eb40db60b419700fd2677e79c4, type: 3}
-      propertyPath: LeapHand.Fingers.Array.data[3].bones.Array.data[1].PrevJoint.x
-      value: 0.07616435
-      objectReference: {fileID: 0}
-    - target: {fileID: 4104340998506250245, guid: 1b43d6eb40db60b419700fd2677e79c4, type: 3}
-      propertyPath: LeapHand.Fingers.Array.data[3].bones.Array.data[1].PrevJoint.y
-      value: -1.2517748
-      objectReference: {fileID: 0}
-    - target: {fileID: 4104340998506250245, guid: 1b43d6eb40db60b419700fd2677e79c4, type: 3}
-      propertyPath: LeapHand.Fingers.Array.data[3].bones.Array.data[1].PrevJoint.z
-      value: 0.36578608
-      objectReference: {fileID: 0}
-    - target: {fileID: 4104340998506250245, guid: 1b43d6eb40db60b419700fd2677e79c4, type: 3}
-      propertyPath: LeapHand.Fingers.Array.data[3].bones.Array.data[2].Direction.y
-      value: 0.91387284
-      objectReference: {fileID: 0}
-    - target: {fileID: 4104340998506250245, guid: 1b43d6eb40db60b419700fd2677e79c4, type: 3}
-      propertyPath: LeapHand.Fingers.Array.data[3].bones.Array.data[2].NextJoint.x
-      value: 0.07657568
-      objectReference: {fileID: 0}
-    - target: {fileID: 4104340998506250245, guid: 1b43d6eb40db60b419700fd2677e79c4, type: 3}
-      propertyPath: LeapHand.Fingers.Array.data[3].bones.Array.data[2].NextJoint.y
-      value: -1.1905268
-      objectReference: {fileID: 0}
-    - target: {fileID: 4104340998506250245, guid: 1b43d6eb40db60b419700fd2677e79c4, type: 3}
-      propertyPath: LeapHand.Fingers.Array.data[3].bones.Array.data[2].NextJoint.z
-      value: 0.39299273
-      objectReference: {fileID: 0}
-    - target: {fileID: 4104340998506250245, guid: 1b43d6eb40db60b419700fd2677e79c4, type: 3}
-      propertyPath: LeapHand.Fingers.Array.data[3].bones.Array.data[2].PrevJoint.x
-      value: 0.07641825
-      objectReference: {fileID: 0}
-    - target: {fileID: 4104340998506250245, guid: 1b43d6eb40db60b419700fd2677e79c4, type: 3}
-      propertyPath: LeapHand.Fingers.Array.data[3].bones.Array.data[2].PrevJoint.y
-      value: -1.2139677
-      objectReference: {fileID: 0}
-    - target: {fileID: 4104340998506250245, guid: 1b43d6eb40db60b419700fd2677e79c4, type: 3}
-      propertyPath: LeapHand.Fingers.Array.data[3].bones.Array.data[2].PrevJoint.z
-      value: 0.38258016
-      objectReference: {fileID: 0}
-    - target: {fileID: 4104340998506250245, guid: 1b43d6eb40db60b419700fd2677e79c4, type: 3}
-      propertyPath: LeapHand.Fingers.Array.data[3].bones.Array.data[3].Direction.y
-      value: 0.91387355
-      objectReference: {fileID: 0}
-    - target: {fileID: 4104340998506250245, guid: 1b43d6eb40db60b419700fd2677e79c4, type: 3}
-      propertyPath: LeapHand.Fingers.Array.data[3].bones.Array.data[3].NextJoint.x
-      value: 0.07668187
-      objectReference: {fileID: 0}
-    - target: {fileID: 4104340998506250245, guid: 1b43d6eb40db60b419700fd2677e79c4, type: 3}
-      propertyPath: LeapHand.Fingers.Array.data[3].bones.Array.data[3].NextJoint.y
-      value: -1.1747168
-      objectReference: {fileID: 0}
-    - target: {fileID: 4104340998506250245, guid: 1b43d6eb40db60b419700fd2677e79c4, type: 3}
-      propertyPath: LeapHand.Fingers.Array.data[3].bones.Array.data[3].NextJoint.z
-      value: 0.40001565
-      objectReference: {fileID: 0}
-    - target: {fileID: 4104340998506250245, guid: 1b43d6eb40db60b419700fd2677e79c4, type: 3}
-      propertyPath: LeapHand.Fingers.Array.data[3].bones.Array.data[3].PrevJoint.x
-      value: 0.07657568
-      objectReference: {fileID: 0}
-    - target: {fileID: 4104340998506250245, guid: 1b43d6eb40db60b419700fd2677e79c4, type: 3}
-      propertyPath: LeapHand.Fingers.Array.data[3].bones.Array.data[3].PrevJoint.y
-      value: -1.1905268
-      objectReference: {fileID: 0}
-    - target: {fileID: 4104340998506250245, guid: 1b43d6eb40db60b419700fd2677e79c4, type: 3}
-      propertyPath: LeapHand.Fingers.Array.data[3].bones.Array.data[3].PrevJoint.z
-      value: 0.39299273
-      objectReference: {fileID: 0}
-    - target: {fileID: 4104340998506250245, guid: 1b43d6eb40db60b419700fd2677e79c4, type: 3}
-      propertyPath: LeapHand.Fingers.Array.data[4].bones.Array.data[0].Direction.y
-      value: 0.87263685
-      objectReference: {fileID: 0}
-    - target: {fileID: 4104340998506250245, guid: 1b43d6eb40db60b419700fd2677e79c4, type: 3}
-      propertyPath: LeapHand.Fingers.Array.data[4].bones.Array.data[0].NextJoint.x
-      value: 0.09540796
-      objectReference: {fileID: 0}
-    - target: {fileID: 4104340998506250245, guid: 1b43d6eb40db60b419700fd2677e79c4, type: 3}
-      propertyPath: LeapHand.Fingers.Array.data[4].bones.Array.data[0].NextJoint.y
-      value: -1.2562195
-      objectReference: {fileID: 0}
-    - target: {fileID: 4104340998506250245, guid: 1b43d6eb40db60b419700fd2677e79c4, type: 3}
-      propertyPath: LeapHand.Fingers.Array.data[4].bones.Array.data[0].NextJoint.z
-      value: 0.3640547
-      objectReference: {fileID: 0}
-    - target: {fileID: 4104340998506250245, guid: 1b43d6eb40db60b419700fd2677e79c4, type: 3}
-      propertyPath: LeapHand.Fingers.Array.data[4].bones.Array.data[0].PrevJoint.x
-      value: 0.08840993
-      objectReference: {fileID: 0}
-    - target: {fileID: 4104340998506250245, guid: 1b43d6eb40db60b419700fd2677e79c4, type: 3}
-      propertyPath: LeapHand.Fingers.Array.data[4].bones.Array.data[0].PrevJoint.y
-      value: -1.3030714
-      objectReference: {fileID: 0}
-    - target: {fileID: 4104340998506250245, guid: 1b43d6eb40db60b419700fd2677e79c4, type: 3}
-      propertyPath: LeapHand.Fingers.Array.data[4].bones.Array.data[0].PrevJoint.z
-      value: 0.33878514
-      objectReference: {fileID: 0}
-    - target: {fileID: 4104340998506250245, guid: 1b43d6eb40db60b419700fd2677e79c4, type: 3}
-      propertyPath: LeapHand.Fingers.Array.data[4].bones.Array.data[1].Direction.y
-      value: 0.8726345
-      objectReference: {fileID: 0}
-    - target: {fileID: 4104340998506250245, guid: 1b43d6eb40db60b419700fd2677e79c4, type: 3}
-      propertyPath: LeapHand.Fingers.Array.data[4].bones.Array.data[1].NextJoint.x
-      value: 0.09967533
-      objectReference: {fileID: 0}
-    - target: {fileID: 4104340998506250245, guid: 1b43d6eb40db60b419700fd2677e79c4, type: 3}
-      propertyPath: LeapHand.Fingers.Array.data[4].bones.Array.data[1].NextJoint.y
-      value: -1.2276495
-      objectReference: {fileID: 0}
-    - target: {fileID: 4104340998506250245, guid: 1b43d6eb40db60b419700fd2677e79c4, type: 3}
-      propertyPath: LeapHand.Fingers.Array.data[4].bones.Array.data[1].NextJoint.z
-      value: 0.379464
-      objectReference: {fileID: 0}
-    - target: {fileID: 4104340998506250245, guid: 1b43d6eb40db60b419700fd2677e79c4, type: 3}
-      propertyPath: LeapHand.Fingers.Array.data[4].bones.Array.data[1].PrevJoint.x
-      value: 0.09540796
-      objectReference: {fileID: 0}
-    - target: {fileID: 4104340998506250245, guid: 1b43d6eb40db60b419700fd2677e79c4, type: 3}
-      propertyPath: LeapHand.Fingers.Array.data[4].bones.Array.data[1].PrevJoint.y
-      value: -1.2562195
-      objectReference: {fileID: 0}
-    - target: {fileID: 4104340998506250245, guid: 1b43d6eb40db60b419700fd2677e79c4, type: 3}
-      propertyPath: LeapHand.Fingers.Array.data[4].bones.Array.data[1].PrevJoint.z
-      value: 0.3640547
-      objectReference: {fileID: 0}
-    - target: {fileID: 4104340998506250245, guid: 1b43d6eb40db60b419700fd2677e79c4, type: 3}
-      propertyPath: LeapHand.Fingers.Array.data[4].bones.Array.data[2].Direction.y
-      value: 0.8726369
-      objectReference: {fileID: 0}
-    - target: {fileID: 4104340998506250245, guid: 1b43d6eb40db60b419700fd2677e79c4, type: 3}
-      propertyPath: LeapHand.Fingers.Array.data[4].bones.Array.data[2].NextJoint.x
-      value: 0.10203582
-      objectReference: {fileID: 0}
-    - target: {fileID: 4104340998506250245, guid: 1b43d6eb40db60b419700fd2677e79c4, type: 3}
-      propertyPath: LeapHand.Fingers.Array.data[4].bones.Array.data[2].NextJoint.y
-      value: -1.211846
-      objectReference: {fileID: 0}
-    - target: {fileID: 4104340998506250245, guid: 1b43d6eb40db60b419700fd2677e79c4, type: 3}
-      propertyPath: LeapHand.Fingers.Array.data[4].bones.Array.data[2].NextJoint.z
-      value: 0.3879876
-      objectReference: {fileID: 0}
-    - target: {fileID: 4104340998506250245, guid: 1b43d6eb40db60b419700fd2677e79c4, type: 3}
-      propertyPath: LeapHand.Fingers.Array.data[4].bones.Array.data[2].PrevJoint.x
-      value: 0.09967533
-      objectReference: {fileID: 0}
-    - target: {fileID: 4104340998506250245, guid: 1b43d6eb40db60b419700fd2677e79c4, type: 3}
-      propertyPath: LeapHand.Fingers.Array.data[4].bones.Array.data[2].PrevJoint.y
-      value: -1.2276495
-      objectReference: {fileID: 0}
-    - target: {fileID: 4104340998506250245, guid: 1b43d6eb40db60b419700fd2677e79c4, type: 3}
-      propertyPath: LeapHand.Fingers.Array.data[4].bones.Array.data[2].PrevJoint.z
-      value: 0.379464
-      objectReference: {fileID: 0}
-    - target: {fileID: 4104340998506250245, guid: 1b43d6eb40db60b419700fd2677e79c4, type: 3}
-      propertyPath: LeapHand.Fingers.Array.data[4].bones.Array.data[3].Direction.y
-      value: 0.87263286
-      objectReference: {fileID: 0}
-    - target: {fileID: 4104340998506250245, guid: 1b43d6eb40db60b419700fd2677e79c4, type: 3}
-      propertyPath: LeapHand.Fingers.Array.data[4].bones.Array.data[3].NextJoint.x
-      value: 0.10411607
-      objectReference: {fileID: 0}
-    - target: {fileID: 4104340998506250245, guid: 1b43d6eb40db60b419700fd2677e79c4, type: 3}
-      propertyPath: LeapHand.Fingers.Array.data[4].bones.Array.data[3].NextJoint.y
-      value: -1.1979188
-      objectReference: {fileID: 0}
-    - target: {fileID: 4104340998506250245, guid: 1b43d6eb40db60b419700fd2677e79c4, type: 3}
-      propertyPath: LeapHand.Fingers.Array.data[4].bones.Array.data[3].NextJoint.z
-      value: 0.3954993
-      objectReference: {fileID: 0}
-    - target: {fileID: 4104340998506250245, guid: 1b43d6eb40db60b419700fd2677e79c4, type: 3}
-      propertyPath: LeapHand.Fingers.Array.data[4].bones.Array.data[3].PrevJoint.x
-      value: 0.10203582
-      objectReference: {fileID: 0}
-    - target: {fileID: 4104340998506250245, guid: 1b43d6eb40db60b419700fd2677e79c4, type: 3}
-      propertyPath: LeapHand.Fingers.Array.data[4].bones.Array.data[3].PrevJoint.y
-      value: -1.211846
-      objectReference: {fileID: 0}
-    - target: {fileID: 4104340998506250245, guid: 1b43d6eb40db60b419700fd2677e79c4, type: 3}
-      propertyPath: LeapHand.Fingers.Array.data[4].bones.Array.data[3].PrevJoint.z
-      value: 0.3879876
-      objectReference: {fileID: 0}
-    - target: {fileID: 4117212588111460185, guid: 1b43d6eb40db60b419700fd2677e79c4, type: 3}
-      propertyPath: m_LocalScale.x
-      value: 1.147907
-      objectReference: {fileID: 0}
-    - target: {fileID: 4117212588111460185, guid: 1b43d6eb40db60b419700fd2677e79c4, type: 3}
-      propertyPath: m_LocalScale.y
-      value: 0.9999998
-      objectReference: {fileID: 0}
-    - target: {fileID: 4117212588111460185, guid: 1b43d6eb40db60b419700fd2677e79c4, type: 3}
-      propertyPath: m_LocalScale.z
-      value: 0.99999994
-      objectReference: {fileID: 0}
-    - target: {fileID: 4117212588111460185, guid: 1b43d6eb40db60b419700fd2677e79c4, type: 3}
-      propertyPath: m_LocalPosition.x
-      value: -0.022911392
-      objectReference: {fileID: 0}
-    - target: {fileID: 4117212588111460185, guid: 1b43d6eb40db60b419700fd2677e79c4, type: 3}
-      propertyPath: m_LocalPosition.y
-      value: 6.4012795e-11
-      objectReference: {fileID: 0}
-    - target: {fileID: 4117212588111460185, guid: 1b43d6eb40db60b419700fd2677e79c4, type: 3}
-      propertyPath: m_LocalPosition.z
-      value: -0.0000000020954758
-      objectReference: {fileID: 0}
-    - target: {fileID: 4263765940439961849, guid: 1b43d6eb40db60b419700fd2677e79c4, type: 3}
-      propertyPath: m_LocalPosition.x
-      value: -0.039762653
-      objectReference: {fileID: 0}
-    - target: {fileID: 4263765940439961849, guid: 1b43d6eb40db60b419700fd2677e79c4, type: 3}
-      propertyPath: m_LocalPosition.y
-      value: -0.0125791505
-      objectReference: {fileID: 0}
-    - target: {fileID: 4263765940439961849, guid: 1b43d6eb40db60b419700fd2677e79c4, type: 3}
-      propertyPath: m_LocalPosition.z
-      value: -0.008710565
-      objectReference: {fileID: 0}
-    - target: {fileID: 4263765940439961849, guid: 1b43d6eb40db60b419700fd2677e79c4, type: 3}
-      propertyPath: m_LocalRotation.w
-      value: -0.99437046
-      objectReference: {fileID: 0}
-    - target: {fileID: 4263765940439961849, guid: 1b43d6eb40db60b419700fd2677e79c4, type: 3}
-      propertyPath: m_LocalRotation.x
-      value: 0.07399492
-      objectReference: {fileID: 0}
-    - target: {fileID: 4263765940439961849, guid: 1b43d6eb40db60b419700fd2677e79c4, type: 3}
-      propertyPath: m_LocalRotation.y
-      value: 0.009242207
-      objectReference: {fileID: 0}
-    - target: {fileID: 4263765940439961849, guid: 1b43d6eb40db60b419700fd2677e79c4, type: 3}
-      propertyPath: m_LocalRotation.z
-      value: 0.07527782
-      objectReference: {fileID: 0}
-    - target: {fileID: 4264100358623825635, guid: 1b43d6eb40db60b419700fd2677e79c4, type: 3}
-      propertyPath: m_LocalPosition.x
-      value: -0.02924442
-      objectReference: {fileID: 0}
-    - target: {fileID: 4264100358623825635, guid: 1b43d6eb40db60b419700fd2677e79c4, type: 3}
-      propertyPath: m_LocalPosition.y
-      value: -3.5671735e-10
-      objectReference: {fileID: 0}
-    - target: {fileID: 4264100358623825635, guid: 1b43d6eb40db60b419700fd2677e79c4, type: 3}
-      propertyPath: m_LocalPosition.z
-      value: 0.0000000018626451
-      objectReference: {fileID: 0}
-    - target: {fileID: 4756413710029136320, guid: 1b43d6eb40db60b419700fd2677e79c4, type: 3}
-      propertyPath: m_Name
-      value: GhostHands
-      objectReference: {fileID: 0}
-    - target: {fileID: 4877511693351618658, guid: 1b43d6eb40db60b419700fd2677e79c4, type: 3}
-      propertyPath: m_LocalScale.x
-      value: -1.1195283
-      objectReference: {fileID: 0}
-    - target: {fileID: 4877511693351618658, guid: 1b43d6eb40db60b419700fd2677e79c4, type: 3}
-      propertyPath: m_LocalScale.y
-      value: 1.1195283
-      objectReference: {fileID: 0}
-    - target: {fileID: 4877511693351618658, guid: 1b43d6eb40db60b419700fd2677e79c4, type: 3}
-      propertyPath: m_LocalScale.z
-      value: 1.1195283
-      objectReference: {fileID: 0}
-    - target: {fileID: 5539325652059363028, guid: 1b43d6eb40db60b419700fd2677e79c4, type: 3}
-      propertyPath: m_RootOrder
-      value: 1
-      objectReference: {fileID: 0}
-    - target: {fileID: 5539325652059363028, guid: 1b43d6eb40db60b419700fd2677e79c4, type: 3}
-      propertyPath: m_LocalPosition.x
-      value: 0
-      objectReference: {fileID: 0}
-    - target: {fileID: 5539325652059363028, guid: 1b43d6eb40db60b419700fd2677e79c4, type: 3}
-      propertyPath: m_LocalPosition.y
-      value: 0
-      objectReference: {fileID: 0}
-    - target: {fileID: 5539325652059363028, guid: 1b43d6eb40db60b419700fd2677e79c4, type: 3}
-      propertyPath: m_LocalPosition.z
-      value: 0
-      objectReference: {fileID: 0}
-    - target: {fileID: 5539325652059363028, guid: 1b43d6eb40db60b419700fd2677e79c4, type: 3}
-      propertyPath: m_LocalRotation.w
-      value: 1
-      objectReference: {fileID: 0}
-    - target: {fileID: 5539325652059363028, guid: 1b43d6eb40db60b419700fd2677e79c4, type: 3}
-      propertyPath: m_LocalRotation.x
-      value: 0
-      objectReference: {fileID: 0}
-    - target: {fileID: 5539325652059363028, guid: 1b43d6eb40db60b419700fd2677e79c4, type: 3}
-      propertyPath: m_LocalRotation.y
-      value: 0
-      objectReference: {fileID: 0}
-    - target: {fileID: 5539325652059363028, guid: 1b43d6eb40db60b419700fd2677e79c4, type: 3}
-      propertyPath: m_LocalRotation.z
-      value: 0
-      objectReference: {fileID: 0}
-    - target: {fileID: 5539325652059363028, guid: 1b43d6eb40db60b419700fd2677e79c4, type: 3}
-      propertyPath: m_LocalEulerAnglesHint.x
-      value: 0
-      objectReference: {fileID: 0}
-    - target: {fileID: 5539325652059363028, guid: 1b43d6eb40db60b419700fd2677e79c4, type: 3}
-      propertyPath: m_LocalEulerAnglesHint.y
-      value: 0
-      objectReference: {fileID: 0}
-    - target: {fileID: 5539325652059363028, guid: 1b43d6eb40db60b419700fd2677e79c4, type: 3}
-      propertyPath: m_LocalEulerAnglesHint.z
-      value: 0
-      objectReference: {fileID: 0}
-    - target: {fileID: 5565047511808063054, guid: 1b43d6eb40db60b419700fd2677e79c4, type: 3}
-      propertyPath: m_LocalPosition.x
-      value: -0.036953133
-      objectReference: {fileID: 0}
-    - target: {fileID: 5565047511808063054, guid: 1b43d6eb40db60b419700fd2677e79c4, type: 3}
-      propertyPath: m_LocalPosition.y
-      value: 0.000000004656613
-      objectReference: {fileID: 0}
-    - target: {fileID: 5565047511808063054, guid: 1b43d6eb40db60b419700fd2677e79c4, type: 3}
-      propertyPath: m_LocalPosition.z
-      value: -0.0000000071013346
-      objectReference: {fileID: 0}
-    - target: {fileID: 5787804873486477426, guid: 1b43d6eb40db60b419700fd2677e79c4, type: 3}
-      propertyPath: m_LocalPosition.x
-      value: -0.039864946
-      objectReference: {fileID: 0}
-    - target: {fileID: 5787804873486477426, guid: 1b43d6eb40db60b419700fd2677e79c4, type: 3}
-      propertyPath: m_LocalPosition.y
-      value: -0.000000021295195
-      objectReference: {fileID: 0}
-    - target: {fileID: 5787804873486477426, guid: 1b43d6eb40db60b419700fd2677e79c4, type: 3}
-      propertyPath: m_LocalPosition.z
-      value: -0.000000016298145
-      objectReference: {fileID: 0}
-    - target: {fileID: 6002432310086251522, guid: 1b43d6eb40db60b419700fd2677e79c4, type: 3}
-      propertyPath: m_LocalScale.x
-      value: 1.3437866
-      objectReference: {fileID: 0}
-    - target: {fileID: 6002432310086251522, guid: 1b43d6eb40db60b419700fd2677e79c4, type: 3}
-      propertyPath: m_LocalScale.y
-      value: 0.99999964
-      objectReference: {fileID: 0}
-    - target: {fileID: 6002432310086251522, guid: 1b43d6eb40db60b419700fd2677e79c4, type: 3}
-      propertyPath: m_LocalScale.z
-      value: 1.0000001
-      objectReference: {fileID: 0}
-    - target: {fileID: 6002432310086251522, guid: 1b43d6eb40db60b419700fd2677e79c4, type: 3}
-      propertyPath: m_LocalPosition.x
-      value: -0.016176485
-      objectReference: {fileID: 0}
-    - target: {fileID: 6002432310086251522, guid: 1b43d6eb40db60b419700fd2677e79c4, type: 3}
-      propertyPath: m_LocalPosition.y
-      value: -0.0000000027337057
-      objectReference: {fileID: 0}
-    - target: {fileID: 6002432310086251522, guid: 1b43d6eb40db60b419700fd2677e79c4, type: 3}
-      propertyPath: m_LocalPosition.z
-      value: 0.000000002561137
-      objectReference: {fileID: 0}
-    - target: {fileID: 6051790722496523982, guid: 1b43d6eb40db60b419700fd2677e79c4, type: 3}
-      propertyPath: m_LocalScale.x
-      value: 1.1291404
-      objectReference: {fileID: 0}
-    - target: {fileID: 6051790722496523982, guid: 1b43d6eb40db60b419700fd2677e79c4, type: 3}
-      propertyPath: m_LocalScale.y
-      value: 1.0000001
-      objectReference: {fileID: 0}
-    - target: {fileID: 6051790722496523982, guid: 1b43d6eb40db60b419700fd2677e79c4, type: 3}
-      propertyPath: m_LocalScale.z
-      value: 1
-      objectReference: {fileID: 0}
-    - target: {fileID: 6051790722496523982, guid: 1b43d6eb40db60b419700fd2677e79c4, type: 3}
-      propertyPath: m_LocalPosition.x
-      value: -0.023518816
-      objectReference: {fileID: 0}
-    - target: {fileID: 6051790722496523982, guid: 1b43d6eb40db60b419700fd2677e79c4, type: 3}
-      propertyPath: m_LocalPosition.y
-      value: -0.00000003853388
-      objectReference: {fileID: 0}
-    - target: {fileID: 6051790722496523982, guid: 1b43d6eb40db60b419700fd2677e79c4, type: 3}
-      propertyPath: m_LocalPosition.z
-      value: 0.000000013271347
-      objectReference: {fileID: 0}
-    - target: {fileID: 6152174209907804688, guid: 1b43d6eb40db60b419700fd2677e79c4, type: 3}
-      propertyPath: m_LocalPosition.x
-      value: -0.028540222
-      objectReference: {fileID: 0}
-    - target: {fileID: 6152174209907804688, guid: 1b43d6eb40db60b419700fd2677e79c4, type: 3}
-      propertyPath: m_LocalPosition.y
-      value: 0.004912832
-      objectReference: {fileID: 0}
-    - target: {fileID: 6152174209907804688, guid: 1b43d6eb40db60b419700fd2677e79c4, type: 3}
-      propertyPath: m_LocalPosition.z
-      value: -0.025196556
-      objectReference: {fileID: 0}
-    - target: {fileID: 6152174209907804688, guid: 1b43d6eb40db60b419700fd2677e79c4, type: 3}
-      propertyPath: m_LocalRotation.w
-      value: -0.7650836
-      objectReference: {fileID: 0}
-    - target: {fileID: 6152174209907804688, guid: 1b43d6eb40db60b419700fd2677e79c4, type: 3}
-      propertyPath: m_LocalRotation.x
-      value: -0.5351683
-      objectReference: {fileID: 0}
-    - target: {fileID: 6152174209907804688, guid: 1b43d6eb40db60b419700fd2677e79c4, type: 3}
-      propertyPath: m_LocalRotation.y
-      value: 0.35755524
-      objectReference: {fileID: 0}
-    - target: {fileID: 6152174209907804688, guid: 1b43d6eb40db60b419700fd2677e79c4, type: 3}
-      propertyPath: m_LocalRotation.z
-      value: 0.019904908
-      objectReference: {fileID: 0}
-    - target: {fileID: 6196908724800935708, guid: 1b43d6eb40db60b419700fd2677e79c4, type: 3}
-      propertyPath: m_CastShadows
-      value: 0
-      objectReference: {fileID: 0}
-    - target: {fileID: 6196908724800935708, guid: 1b43d6eb40db60b419700fd2677e79c4, type: 3}
-      propertyPath: m_ReceiveShadows
-      value: 0
-      objectReference: {fileID: 0}
-    - target: {fileID: 6196908724800935708, guid: 1b43d6eb40db60b419700fd2677e79c4, type: 3}
-      propertyPath: m_DynamicOccludee
-      value: 0
-      objectReference: {fileID: 0}
-    - target: {fileID: 6196908724800935708, guid: 1b43d6eb40db60b419700fd2677e79c4, type: 3}
-      propertyPath: m_SkinnedMotionVectors
-      value: 0
-      objectReference: {fileID: 0}
-    - target: {fileID: 6196908724800935708, guid: 1b43d6eb40db60b419700fd2677e79c4, type: 3}
-      propertyPath: m_Materials.Array.data[0]
-      value: 
-      objectReference: {fileID: 2100000, guid: 3f39d50b42b2b5e4994463857329283d, type: 2}
-    - target: {fileID: 6695673191794116165, guid: 1b43d6eb40db60b419700fd2677e79c4, type: 3}
-      propertyPath: m_LocalPosition.x
-      value: -0.039762553
-      objectReference: {fileID: 0}
-    - target: {fileID: 6695673191794116165, guid: 1b43d6eb40db60b419700fd2677e79c4, type: 3}
-      propertyPath: m_LocalPosition.y
-      value: -0.012579203
-      objectReference: {fileID: 0}
-    - target: {fileID: 6695673191794116165, guid: 1b43d6eb40db60b419700fd2677e79c4, type: 3}
-      propertyPath: m_LocalPosition.z
-      value: -0.008710582
-      objectReference: {fileID: 0}
-    - target: {fileID: 6695673191794116165, guid: 1b43d6eb40db60b419700fd2677e79c4, type: 3}
-      propertyPath: m_LocalRotation.w
-      value: -0.9943705
-      objectReference: {fileID: 0}
-    - target: {fileID: 6695673191794116165, guid: 1b43d6eb40db60b419700fd2677e79c4, type: 3}
-      propertyPath: m_LocalRotation.x
-      value: 0.07399489
-      objectReference: {fileID: 0}
-    - target: {fileID: 6695673191794116165, guid: 1b43d6eb40db60b419700fd2677e79c4, type: 3}
-      propertyPath: m_LocalRotation.y
-      value: 0.009242237
-      objectReference: {fileID: 0}
-    - target: {fileID: 6695673191794116165, guid: 1b43d6eb40db60b419700fd2677e79c4, type: 3}
-      propertyPath: m_LocalRotation.z
-      value: 0.075277895
-      objectReference: {fileID: 0}
-    - target: {fileID: 6696042776796616799, guid: 1b43d6eb40db60b419700fd2677e79c4, type: 3}
-      propertyPath: m_LocalPosition.x
-      value: -0.029244415
-      objectReference: {fileID: 0}
-    - target: {fileID: 6696042776796616799, guid: 1b43d6eb40db60b419700fd2677e79c4, type: 3}
-      propertyPath: m_LocalPosition.y
-      value: -0.0000000073416366
-      objectReference: {fileID: 0}
-    - target: {fileID: 6696042776796616799, guid: 1b43d6eb40db60b419700fd2677e79c4, type: 3}
-      propertyPath: m_LocalPosition.z
-      value: 0.000000006519258
-      objectReference: {fileID: 0}
-    - target: {fileID: 6837441469575176677, guid: 1b43d6eb40db60b419700fd2677e79c4, type: 3}
-      propertyPath: m_LocalScale.x
-      value: 1.147907
-      objectReference: {fileID: 0}
-    - target: {fileID: 6837441469575176677, guid: 1b43d6eb40db60b419700fd2677e79c4, type: 3}
-      propertyPath: m_LocalScale.y
-      value: 1.0000001
-      objectReference: {fileID: 0}
-    - target: {fileID: 6837441469575176677, guid: 1b43d6eb40db60b419700fd2677e79c4, type: 3}
-      propertyPath: m_LocalScale.z
-      value: 0.99999994
-      objectReference: {fileID: 0}
-    - target: {fileID: 6837441469575176677, guid: 1b43d6eb40db60b419700fd2677e79c4, type: 3}
-      propertyPath: m_LocalPosition.x
-      value: -0.022911407
-      objectReference: {fileID: 0}
-    - target: {fileID: 6837441469575176677, guid: 1b43d6eb40db60b419700fd2677e79c4, type: 3}
-      propertyPath: m_LocalPosition.y
-      value: 0.00000001792796
-      objectReference: {fileID: 0}
-    - target: {fileID: 6837441469575176677, guid: 1b43d6eb40db60b419700fd2677e79c4, type: 3}
-      propertyPath: m_LocalPosition.z
-      value: -0.0000000020954758
-      objectReference: {fileID: 0}
-    - target: {fileID: 6897818203582767550, guid: 1b43d6eb40db60b419700fd2677e79c4, type: 3}
-      propertyPath: m_LocalPosition.x
-      value: -0.05770283
-      objectReference: {fileID: 0}
-    - target: {fileID: 6897818203582767550, guid: 1b43d6eb40db60b419700fd2677e79c4, type: 3}
-      propertyPath: m_LocalPosition.y
-      value: -0.000000039406586
-      objectReference: {fileID: 0}
-    - target: {fileID: 6897818203582767550, guid: 1b43d6eb40db60b419700fd2677e79c4, type: 3}
-      propertyPath: m_LocalPosition.z
-      value: -0.000000018859282
-      objectReference: {fileID: 0}
-    - target: {fileID: 6897818203582767550, guid: 1b43d6eb40db60b419700fd2677e79c4, type: 3}
-      propertyPath: m_LocalRotation.z
-      value: -0.0000000024447218
-      objectReference: {fileID: 0}
-    - target: {fileID: 7124875508448729152, guid: 1b43d6eb40db60b419700fd2677e79c4, type: 3}
-      propertyPath: m_LocalScale.x
-      value: 1.1407828
-      objectReference: {fileID: 0}
-    - target: {fileID: 7124875508448729152, guid: 1b43d6eb40db60b419700fd2677e79c4, type: 3}
-      propertyPath: m_LocalScale.y
-      value: 1
-      objectReference: {fileID: 0}
-    - target: {fileID: 7124875508448729152, guid: 1b43d6eb40db60b419700fd2677e79c4, type: 3}
-      propertyPath: m_LocalScale.z
-      value: 1
-      objectReference: {fileID: 0}
-    - target: {fileID: 7124875508448729152, guid: 1b43d6eb40db60b419700fd2677e79c4, type: 3}
-      propertyPath: m_LocalPosition.x
-      value: -0.019990541
-      objectReference: {fileID: 0}
-    - target: {fileID: 7124875508448729152, guid: 1b43d6eb40db60b419700fd2677e79c4, type: 3}
-      propertyPath: m_LocalPosition.y
-      value: -0.000000015220126
-      objectReference: {fileID: 0}
-    - target: {fileID: 7124875508448729152, guid: 1b43d6eb40db60b419700fd2677e79c4, type: 3}
-      propertyPath: m_LocalPosition.z
-      value: -0.000000015948899
-      objectReference: {fileID: 0}
-    - target: {fileID: 7344169230709924665, guid: 1b43d6eb40db60b419700fd2677e79c4, type: 3}
-      propertyPath: m_LocalScale.x
-      value: 1.1738296
-      objectReference: {fileID: 0}
-    - target: {fileID: 7344169230709924665, guid: 1b43d6eb40db60b419700fd2677e79c4, type: 3}
-      propertyPath: m_LocalScale.y
-      value: 0.99999964
-      objectReference: {fileID: 0}
-    - target: {fileID: 7344169230709924665, guid: 1b43d6eb40db60b419700fd2677e79c4, type: 3}
-      propertyPath: m_LocalScale.z
-      value: 0.9999998
-      objectReference: {fileID: 0}
-    - target: {fileID: 7344169230709924665, guid: 1b43d6eb40db60b419700fd2677e79c4, type: 3}
-      propertyPath: m_LocalPosition.x
-      value: -0.028199434
-      objectReference: {fileID: 0}
-    - target: {fileID: 7344169230709924665, guid: 1b43d6eb40db60b419700fd2677e79c4, type: 3}
-      propertyPath: m_LocalPosition.y
-      value: 0.000000055879354
-      objectReference: {fileID: 0}
-    - target: {fileID: 7344169230709924665, guid: 1b43d6eb40db60b419700fd2677e79c4, type: 3}
-      propertyPath: m_LocalPosition.z
-      value: 0.000000020489097
-      objectReference: {fileID: 0}
-    - target: {fileID: 7665552133413256327, guid: 1b43d6eb40db60b419700fd2677e79c4, type: 3}
-      propertyPath: m_LocalPosition.x
-      value: -0.040618956
-      objectReference: {fileID: 0}
-    - target: {fileID: 7665552133413256327, guid: 1b43d6eb40db60b419700fd2677e79c4, type: 3}
-      propertyPath: m_LocalPosition.y
-      value: -0.011704721
-      objectReference: {fileID: 0}
-    - target: {fileID: 7665552133413256327, guid: 1b43d6eb40db60b419700fd2677e79c4, type: 3}
-      propertyPath: m_LocalPosition.z
-      value: 0.0013762303
-      objectReference: {fileID: 0}
-    - target: {fileID: 7665552133413256327, guid: 1b43d6eb40db60b419700fd2677e79c4, type: 3}
-      propertyPath: m_LocalRotation.w
-      value: -0.9898138
-      objectReference: {fileID: 0}
-    - target: {fileID: 7665552133413256327, guid: 1b43d6eb40db60b419700fd2677e79c4, type: 3}
-      propertyPath: m_LocalRotation.x
-      value: 0.10489069
-      objectReference: {fileID: 0}
-    - target: {fileID: 7665552133413256327, guid: 1b43d6eb40db60b419700fd2677e79c4, type: 3}
-      propertyPath: m_LocalRotation.y
-      value: -0.06845519
-      objectReference: {fileID: 0}
-    - target: {fileID: 7665552133413256327, guid: 1b43d6eb40db60b419700fd2677e79c4, type: 3}
-      propertyPath: m_LocalRotation.z
-      value: 0.06767917
-      objectReference: {fileID: 0}
-    - target: {fileID: 7668690456461132593, guid: 1b43d6eb40db60b419700fd2677e79c4, type: 3}
-      propertyPath: m_LocalPosition.x
-      value: -0.04795782
-      objectReference: {fileID: 0}
-    - target: {fileID: 7668690456461132593, guid: 1b43d6eb40db60b419700fd2677e79c4, type: 3}
-      propertyPath: m_LocalPosition.y
-      value: 0.000000041443855
-      objectReference: {fileID: 0}
-    - target: {fileID: 7668690456461132593, guid: 1b43d6eb40db60b419700fd2677e79c4, type: 3}
-      propertyPath: m_LocalPosition.z
-      value: -0.000000011874363
-      objectReference: {fileID: 0}
-    - target: {fileID: 7668690456461132593, guid: 1b43d6eb40db60b419700fd2677e79c4, type: 3}
-      propertyPath: m_LocalRotation.x
-      value: -0
-      objectReference: {fileID: 0}
-    - target: {fileID: 7668690456461132593, guid: 1b43d6eb40db60b419700fd2677e79c4, type: 3}
-      propertyPath: m_LocalRotation.z
-      value: 0.0000000018626449
-      objectReference: {fileID: 0}
-    - target: {fileID: 7763931647753658585, guid: 1b43d6eb40db60b419700fd2677e79c4, type: 3}
-      propertyPath: m_LocalPosition.x
-      value: -0.051807556
-      objectReference: {fileID: 0}
-    - target: {fileID: 7763931647753658585, guid: 1b43d6eb40db60b419700fd2677e79c4, type: 3}
-      propertyPath: m_LocalPosition.y
-      value: 0.000000002561137
-      objectReference: {fileID: 0}
-    - target: {fileID: 7763931647753658585, guid: 1b43d6eb40db60b419700fd2677e79c4, type: 3}
-      propertyPath: m_LocalPosition.z
-      value: 0.0000000031432137
-      objectReference: {fileID: 0}
-    - target: {fileID: 7763931647753658585, guid: 1b43d6eb40db60b419700fd2677e79c4, type: 3}
-      propertyPath: m_LocalRotation.y
-      value: -0
-      objectReference: {fileID: 0}
-    - target: {fileID: 7763931647753658585, guid: 1b43d6eb40db60b419700fd2677e79c4, type: 3}
-      propertyPath: m_LocalRotation.z
-      value: -0
-      objectReference: {fileID: 0}
-    - target: {fileID: 8214526309287836010, guid: 1b43d6eb40db60b419700fd2677e79c4, type: 3}
-      propertyPath: m_LocalPosition.x
-      value: -0.035532814
-      objectReference: {fileID: 0}
-    - target: {fileID: 8214526309287836010, guid: 1b43d6eb40db60b419700fd2677e79c4, type: 3}
-      propertyPath: m_LocalPosition.y
-      value: 0.000000011359063
-      objectReference: {fileID: 0}
-    - target: {fileID: 8214526309287836010, guid: 1b43d6eb40db60b419700fd2677e79c4, type: 3}
-      propertyPath: m_LocalPosition.z
-      value: -0.0000000059226295
-      objectReference: {fileID: 0}
-    - target: {fileID: 8218592994879277140, guid: 1b43d6eb40db60b419700fd2677e79c4, type: 3}
-      propertyPath: m_LocalPosition.x
-      value: -0.17739601
-      objectReference: {fileID: 0}
-    - target: {fileID: 8218592994879277140, guid: 1b43d6eb40db60b419700fd2677e79c4, type: 3}
-      propertyPath: m_LocalPosition.y
-      value: 1.0353094
-      objectReference: {fileID: 0}
-    - target: {fileID: 8218592994879277140, guid: 1b43d6eb40db60b419700fd2677e79c4, type: 3}
-      propertyPath: m_LocalPosition.z
-      value: -0.39868537
-      objectReference: {fileID: 0}
-    - target: {fileID: 8218592994879277140, guid: 1b43d6eb40db60b419700fd2677e79c4, type: 3}
-=======
     - target: {fileID: 4092936677283343407, guid: 85bdae4f36eb5b14c9fac95aec79bf2f, type: 3}
       propertyPath: LeapHand.Fingers.Array.data[4].bones.Array.data[0].NextJoint.z
       value: 0.28533122
@@ -13604,21 +4322,9 @@
       value: 0
       objectReference: {fileID: 0}
     - target: {fileID: 7430377636917100820, guid: 85bdae4f36eb5b14c9fac95aec79bf2f, type: 3}
->>>>>>> 3068b29c
       propertyPath: m_LocalRotation.w
       value: 1
       objectReference: {fileID: 0}
-<<<<<<< HEAD
-    - target: {fileID: 8218592994879277140, guid: 1b43d6eb40db60b419700fd2677e79c4, type: 3}
-      propertyPath: m_LocalRotation.x
-      value: -0.2881346
-      objectReference: {fileID: 0}
-    - target: {fileID: 8218592994879277140, guid: 1b43d6eb40db60b419700fd2677e79c4, type: 3}
-      propertyPath: m_LocalRotation.y
-      value: 0.518536
-      objectReference: {fileID: 0}
-    - target: {fileID: 8218592994879277140, guid: 1b43d6eb40db60b419700fd2677e79c4, type: 3}
-=======
     - target: {fileID: 7430377636917100820, guid: 85bdae4f36eb5b14c9fac95aec79bf2f, type: 3}
       propertyPath: m_LocalRotation.x
       value: 0
@@ -13628,111 +4334,9 @@
       value: -0
       objectReference: {fileID: 0}
     - target: {fileID: 7430377636917100820, guid: 85bdae4f36eb5b14c9fac95aec79bf2f, type: 3}
->>>>>>> 3068b29c
       propertyPath: m_LocalRotation.z
       value: -0
       objectReference: {fileID: 0}
-<<<<<<< HEAD
-    - target: {fileID: 8401971646264999027, guid: 1b43d6eb40db60b419700fd2677e79c4, type: 3}
-      propertyPath: m_LocalPosition.x
-      value: -0.041285172
-      objectReference: {fileID: 0}
-    - target: {fileID: 8401971646264999027, guid: 1b43d6eb40db60b419700fd2677e79c4, type: 3}
-      propertyPath: m_LocalPosition.y
-      value: -0.000000029802322
-      objectReference: {fileID: 0}
-    - target: {fileID: 8401971646264999027, guid: 1b43d6eb40db60b419700fd2677e79c4, type: 3}
-      propertyPath: m_LocalPosition.z
-      value: 0.000000017695129
-      objectReference: {fileID: 0}
-    - target: {fileID: 8401971646264999027, guid: 1b43d6eb40db60b419700fd2677e79c4, type: 3}
-      propertyPath: m_LocalRotation.x
-      value: -0
-      objectReference: {fileID: 0}
-    - target: {fileID: 8401971646264999027, guid: 1b43d6eb40db60b419700fd2677e79c4, type: 3}
-      propertyPath: m_LocalRotation.y
-      value: -0
-      objectReference: {fileID: 0}
-    - target: {fileID: 8401971646264999027, guid: 1b43d6eb40db60b419700fd2677e79c4, type: 3}
-      propertyPath: m_LocalRotation.z
-      value: -0
-      objectReference: {fileID: 0}
-    - target: {fileID: 8498926295739354315, guid: 1b43d6eb40db60b419700fd2677e79c4, type: 3}
-      propertyPath: m_LocalPosition.x
-      value: -0.060847018
-      objectReference: {fileID: 0}
-    - target: {fileID: 8498926295739354315, guid: 1b43d6eb40db60b419700fd2677e79c4, type: 3}
-      propertyPath: m_LocalPosition.y
-      value: -0.000000018015271
-      objectReference: {fileID: 0}
-    - target: {fileID: 8498926295739354315, guid: 1b43d6eb40db60b419700fd2677e79c4, type: 3}
-      propertyPath: m_LocalPosition.z
-      value: -0.0000000013533281
-      objectReference: {fileID: 0}
-    - target: {fileID: 8498926295739354315, guid: 1b43d6eb40db60b419700fd2677e79c4, type: 3}
-      propertyPath: m_LocalRotation.x
-      value: -0
-      objectReference: {fileID: 0}
-    - target: {fileID: 8498926295739354315, guid: 1b43d6eb40db60b419700fd2677e79c4, type: 3}
-      propertyPath: m_LocalRotation.z
-      value: -0.0000000013969839
-      objectReference: {fileID: 0}
-    - target: {fileID: 8592856885087860885, guid: 1b43d6eb40db60b419700fd2677e79c4, type: 3}
-      propertyPath: m_LocalPosition.x
-      value: -0.038684126
-      objectReference: {fileID: 0}
-    - target: {fileID: 8592856885087860885, guid: 1b43d6eb40db60b419700fd2677e79c4, type: 3}
-      propertyPath: m_LocalPosition.y
-      value: -0.0055229515
-      objectReference: {fileID: 0}
-    - target: {fileID: 8592856885087860885, guid: 1b43d6eb40db60b419700fd2677e79c4, type: 3}
-      propertyPath: m_LocalPosition.z
-      value: 0.011204792
-      objectReference: {fileID: 0}
-    - target: {fileID: 8592856885087860885, guid: 1b43d6eb40db60b419700fd2677e79c4, type: 3}
-      propertyPath: m_LocalRotation.w
-      value: -0.9739429
-      objectReference: {fileID: 0}
-    - target: {fileID: 8592856885087860885, guid: 1b43d6eb40db60b419700fd2677e79c4, type: 3}
-      propertyPath: m_LocalRotation.x
-      value: 0.17725916
-      objectReference: {fileID: 0}
-    - target: {fileID: 8592856885087860885, guid: 1b43d6eb40db60b419700fd2677e79c4, type: 3}
-      propertyPath: m_LocalRotation.y
-      value: -0.13843817
-      objectReference: {fileID: 0}
-    - target: {fileID: 8592856885087860885, guid: 1b43d6eb40db60b419700fd2677e79c4, type: 3}
-      propertyPath: m_LocalRotation.z
-      value: 0.029145628
-      objectReference: {fileID: 0}
-    - target: {fileID: 8758208101913261048, guid: 1b43d6eb40db60b419700fd2677e79c4, type: 3}
-      propertyPath: m_LocalPosition.x
-      value: -0.037390225
-      objectReference: {fileID: 0}
-    - target: {fileID: 8758208101913261048, guid: 1b43d6eb40db60b419700fd2677e79c4, type: 3}
-      propertyPath: m_LocalPosition.y
-      value: -0.011259159
-      objectReference: {fileID: 0}
-    - target: {fileID: 8758208101913261048, guid: 1b43d6eb40db60b419700fd2677e79c4, type: 3}
-      propertyPath: m_LocalPosition.z
-      value: -0.018525962
-      objectReference: {fileID: 0}
-    - target: {fileID: 8758208101913261048, guid: 1b43d6eb40db60b419700fd2677e79c4, type: 3}
-      propertyPath: m_LocalRotation.w
-      value: -0.99368477
-      objectReference: {fileID: 0}
-    - target: {fileID: 8758208101913261048, guid: 1b43d6eb40db60b419700fd2677e79c4, type: 3}
-      propertyPath: m_LocalRotation.x
-      value: -0.006266251
-      objectReference: {fileID: 0}
-    - target: {fileID: 8758208101913261048, guid: 1b43d6eb40db60b419700fd2677e79c4, type: 3}
-      propertyPath: m_LocalRotation.y
-      value: 0.0840171
-      objectReference: {fileID: 0}
-    - target: {fileID: 8758208101913261048, guid: 1b43d6eb40db60b419700fd2677e79c4, type: 3}
-      propertyPath: m_LocalRotation.z
-      value: 0.07411179
-=======
     - target: {fileID: 7430377636917100820, guid: 85bdae4f36eb5b14c9fac95aec79bf2f, type: 3}
       propertyPath: m_LocalEulerAnglesHint.x
       value: 0
@@ -13848,7 +4452,6 @@
     - target: {fileID: 8960369879201332238, guid: 85bdae4f36eb5b14c9fac95aec79bf2f, type: 3}
       propertyPath: m_LocalPosition.z
       value: -0.000000023457687
->>>>>>> 3068b29c
       objectReference: {fileID: 0}
     m_RemovedComponents: []
   m_SourcePrefab: {fileID: 100100000, guid: 85bdae4f36eb5b14c9fac95aec79bf2f, type: 3}
@@ -21576,15 +12179,6 @@
   m_Center: {x: 0, y: 0, z: 0.0087}
 --- !u!4 &1963623666
 Transform:
-<<<<<<< HEAD
-  m_CorrespondingSourceObject: {fileID: 5539325652059363028, guid: 1b43d6eb40db60b419700fd2677e79c4, type: 3}
-  m_PrefabInstance: {fileID: 1635276115}
-  m_PrefabAsset: {fileID: 0}
---- !u!1 &1635276117 stripped
-GameObject:
-  m_CorrespondingSourceObject: {fileID: 8496954193924291185, guid: 1b43d6eb40db60b419700fd2677e79c4, type: 3}
-  m_PrefabInstance: {fileID: 1635276115}
-=======
   m_ObjectHideFlags: 0
   m_CorrespondingSourceObject: {fileID: 0}
   m_PrefabInstance: {fileID: 0}
@@ -21602,7 +12196,6 @@
   m_ObjectHideFlags: 0
   m_CorrespondingSourceObject: {fileID: 0}
   m_PrefabInstance: {fileID: 0}
->>>>>>> 3068b29c
   m_PrefabAsset: {fileID: 0}
   m_GameObject: {fileID: 1963623664}
   m_Enabled: 1
@@ -21652,14 +12245,9 @@
   m_CollisionDetectionMode: 3
 --- !u!114 &1963623668
 MonoBehaviour:
-<<<<<<< HEAD
-  m_CorrespondingSourceObject: {fileID: 2454011645194327716, guid: 1b43d6eb40db60b419700fd2677e79c4, type: 3}
-  m_PrefabInstance: {fileID: 1635276115}
-=======
-  m_ObjectHideFlags: 0
-  m_CorrespondingSourceObject: {fileID: 0}
-  m_PrefabInstance: {fileID: 0}
->>>>>>> 3068b29c
+  m_ObjectHideFlags: 0
+  m_CorrespondingSourceObject: {fileID: 0}
+  m_PrefabInstance: {fileID: 0}
   m_PrefabAsset: {fileID: 0}
   m_GameObject: {fileID: 1963623664}
   m_Enabled: 1
@@ -21675,15 +12263,6 @@
   _joint: 2
 --- !u!1 &1989393195
 GameObject:
-<<<<<<< HEAD
-  m_CorrespondingSourceObject: {fileID: 1309141287801498829, guid: 1b43d6eb40db60b419700fd2677e79c4, type: 3}
-  m_PrefabInstance: {fileID: 1635276115}
-  m_PrefabAsset: {fileID: 0}
---- !u!114 &1635276120 stripped
-MonoBehaviour:
-  m_CorrespondingSourceObject: {fileID: 4104340998506250245, guid: 1b43d6eb40db60b419700fd2677e79c4, type: 3}
-  m_PrefabInstance: {fileID: 1635276115}
-=======
   m_ObjectHideFlags: 0
   m_CorrespondingSourceObject: {fileID: 0}
   m_PrefabInstance: {fileID: 0}
@@ -21720,7 +12299,6 @@
   m_ObjectHideFlags: 0
   m_CorrespondingSourceObject: {fileID: 0}
   m_PrefabInstance: {fileID: 0}
->>>>>>> 3068b29c
   m_PrefabAsset: {fileID: 0}
   m_GameObject: {fileID: 1989393195}
   m_Material: {fileID: 0}
@@ -22008,42 +12586,7 @@
   _currentXDriveLimit: 3.4028235e+38
   _finger: 2
   _joint: 1
-<<<<<<< HEAD
---- !u!1 &1681750755
-GameObject:
-  m_ObjectHideFlags: 0
-  m_CorrespondingSourceObject: {fileID: 0}
-  m_PrefabInstance: {fileID: 0}
-  m_PrefabAsset: {fileID: 0}
-  serializedVersion: 6
-  m_Component:
-  - component: {fileID: 1681750756}
-  m_Layer: 0
-  m_Name: Camera Offset
-  m_TagString: Untagged
-  m_Icon: {fileID: 0}
-  m_NavMeshLayer: 0
-  m_StaticEditorFlags: 0
-  m_IsActive: 1
---- !u!4 &1681750756
-Transform:
-  m_ObjectHideFlags: 0
-  m_CorrespondingSourceObject: {fileID: 0}
-  m_PrefabInstance: {fileID: 0}
-  m_PrefabAsset: {fileID: 0}
-  m_GameObject: {fileID: 1681750755}
-  m_LocalRotation: {x: -0, y: -0, z: -0, w: 1}
-  m_LocalPosition: {x: 0, y: 1.36144, z: 0}
-  m_LocalScale: {x: 1, y: 1, z: 1}
-  m_Children:
-  - {fileID: 463914042}
-  m_Father: {fileID: 1572165153}
-  m_RootOrder: 0
-  m_LocalEulerAnglesHint: {x: 0, y: 0, z: 0}
---- !u!1 &1739489007
-=======
 --- !u!1 &2103061970
->>>>>>> 3068b29c
 GameObject:
   m_ObjectHideFlags: 0
   m_CorrespondingSourceObject: {fileID: 0}
@@ -22494,19 +13037,6 @@
   m_CorrespondingSourceObject: {fileID: 0}
   m_PrefabInstance: {fileID: 0}
   m_PrefabAsset: {fileID: 0}
-<<<<<<< HEAD
-  m_GameObject: {fileID: 1812745758}
-  m_LocalRotation: {x: 0, y: 0, z: 0, w: 1}
-  m_LocalPosition: {x: 0, y: 0, z: 0}
-  m_LocalScale: {x: 1, y: 1, z: 1}
-  m_Children:
-  - {fileID: 1874090592}
-  - {fileID: 1543569618}
-  m_Father: {fileID: 0}
-  m_RootOrder: 1
-  m_LocalEulerAnglesHint: {x: 0, y: 0, z: 0}
---- !u!1 &1825213261
-=======
   serializedVersion: 6
   m_Component:
   - component: {fileID: 6514166344439443389}
@@ -22518,7 +13048,6 @@
   m_StaticEditorFlags: 0
   m_IsActive: 1
 --- !u!1 &2368053106473152117
->>>>>>> 3068b29c
 GameObject:
   m_ObjectHideFlags: 0
   m_CorrespondingSourceObject: {fileID: 0}
@@ -22885,41 +13414,6 @@
   m_CorrespondingSourceObject: {fileID: 0}
   m_PrefabInstance: {fileID: 0}
   m_PrefabAsset: {fileID: 0}
-<<<<<<< HEAD
-  m_GameObject: {fileID: 1874090590}
-  m_Enabled: 1
-  m_EditorHideFlags: 0
-  m_Script: {fileID: 11500000, guid: b000f0006aace0d4f87d0d34eb302a4f, type: 3}
-  m_Name: 
-  m_EditorClassIdentifier: 
-  editTimePose: 1
-  _inputLeapProvider: {fileID: 463914038}
-  dataUpdateMode: 2
-  passthroughOnly: 0
-  <LeftHand>k__BackingField: {fileID: 791410185}
-  <RightHand>k__BackingField: {fileID: 1242878883}
-  _defaultLayer:
-    layerIndex: 0
-  _interactableLayers:
-  - layerIndex: 0
-  _noContactLayers: []
-  _handsLayer:
-    layerIndex: 0
-  _automaticHandsLayer: 1
-  _handsResetLayer:
-    layerIndex: 0
-  _automaticHandsResetLayer: 1
-  _interHandCollisions: 0
-  _strength: 2
-  _perBoneMass: 0.6
-  _handTeleportDistance: 0.1
-  _handGraspTeleportDistance: 0.2
-  _enableHelpers: 1
-  _helperMovesObjects: 1
-  _interpolateMass: 1
-  _maxMass: 15
---- !u!4 &1874090592
-=======
   serializedVersion: 6
   m_Component:
   - component: {fileID: 1677044483733352844}
@@ -22931,7 +13425,6 @@
   m_StaticEditorFlags: 0
   m_IsActive: 1
 --- !u!4 &4089250196900072806
->>>>>>> 3068b29c
 Transform:
   m_ObjectHideFlags: 0
   m_CorrespondingSourceObject: {fileID: 0}
@@ -24488,15 +14981,6 @@
   m_Script: {fileID: 11500000, guid: d5ea39e33ffd4f44cb67343be1aee061, type: 3}
   m_Name: 
   m_EditorClassIdentifier: 
-<<<<<<< HEAD
-  _hand: {fileID: 791410185}
-  _body: {fileID: 2104620324}
-  _origXDriveLimit: 0
-  _currentXDriveLimit: 3.4028235e+38
-  _finger: 3
-  _joint: 1
---- !u!1 &2144652010
-=======
   _leapProvider: {fileID: 0}
   BoundHand:
     fingers:
@@ -25515,7 +15999,6 @@
   m_RootOrder: 0
   m_LocalEulerAnglesHint: {x: 0, y: 0, z: 0}
 --- !u!1 &7509637178963745976
->>>>>>> 3068b29c
 GameObject:
   m_ObjectHideFlags: 0
   m_CorrespondingSourceObject: {fileID: 0}
