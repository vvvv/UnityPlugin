--- conflicted
+++ resolved
@@ -286,11 +286,7 @@
             palm.angularDamping = angularDamping;
             palm.useGravity = false;
             palm.collisionDetectionMode = CollisionDetectionMode.ContinuousSpeculative;
-<<<<<<< HEAD
-            palm.maxDepenetrationVelocity = 0.1f;
-=======
             palm.maxDepenetrationVelocity = 0.001f;
->>>>>>> 54b54be3
         }
 
         public static void SetupBoneBody(ArticulationBody bone, float boneMass = 0.6f, int solverIterations = 50, int solverVelocity = 20, float maxAngularVelocity = 1.75f, float maxDepenetrationVelocity = 3f)
@@ -307,11 +303,7 @@
             bone.maxDepenetrationVelocity = maxDepenetrationVelocity;
             bone.useGravity = false;
             bone.collisionDetectionMode = CollisionDetectionMode.ContinuousSpeculative;
-<<<<<<< HEAD
-            bone.maxDepenetrationVelocity = 0.1f;
-=======
             bone.maxDepenetrationVelocity = 0.001f;
->>>>>>> 54b54be3
         }
 
         public static void SetupKnuckleDrives(ArticulationBody knuckle, int fingerIndex, float stiffness, float forceLimit, float strength)
