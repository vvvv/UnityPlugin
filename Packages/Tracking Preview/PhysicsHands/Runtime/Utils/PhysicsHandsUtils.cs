--- conflicted
+++ resolved
@@ -1,6 +1,6 @@
+using Leap.Unity.Internal;
 using System.Linq;
 using UnityEngine;
-using Leap.Unity.Internal;
 
 namespace Leap.Unity.Interaction.PhysicsHands
 {
@@ -551,7 +551,7 @@
                     b.NextJoint = posA;
                     b.Width = r;
                     b.Center = (b.PrevJoint + b.NextJoint) / 2f;
-                    b.Direction = (b.PrevJoint - b.NextJoint).normalized;
+                    b.Direction = b.PrevJoint - b.NextJoint;
                     b.Length = Vector3.Distance(posA, posB);
                     b.Rotation = physicsHand.jointColliders[boneInd].transform.rotation;
                     boneInd++;
@@ -561,12 +561,8 @@
             leapHand.Arm.CopyFrom(originalHand.Arm);
 
             leapHand.Arm.NextJoint = leapHand.WristPosition;
-<<<<<<< HEAD
             leapHand.Arm.Direction = (leapHand.WristPosition - leapHand.Arm.PrevJoint).normalized;
-=======
-            leapHand.Arm.Direction = (leapHand.WristPosition - leapHand.Arm.PrevJoint).Normalized;
-            leapHand.Arm.Rotation = Quaternion.LookRotation(leapHand.Arm.Direction.ToVector3(), -leapHand.PalmNormal.ToVector3()).ToLeapQuaternion();
->>>>>>> 38c5d620
+            leapHand.Arm.Rotation = Quaternion.LookRotation(leapHand.Arm.Direction, -leapHand.PalmNormal);
 
             leapHand.PalmWidth = physicsHand.palmCollider.size.y;
             leapHand.Confidence = originalHand.Confidence;
@@ -576,7 +572,7 @@
             leapHand.Id = originalHand.Id;
             leapHand.PinchStrength = CalculatePinchStrength(leapHand, physicsHand.palmCollider.size.y);
             leapHand.PinchDistance = CalculatePinchDistance(leapHand);
-            leapHand.PalmVelocity = ((physicsHand.transform.position - physicsHand.oldPosition) / delta);
+            leapHand.PalmVelocity = (physicsHand.transform.position - physicsHand.oldPosition) / delta;
             leapHand.TimeVisible = originalHand.TimeVisible;
         }
 
