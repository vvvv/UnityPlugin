--- conflicted
+++ resolved
@@ -115,11 +115,7 @@
 
         public static bool ContainsRange<T>(this T[] arr, T value, int maxIndex)
         {
-<<<<<<< HEAD
-            return System.Array.IndexOf(arr, value,0, maxIndex) != -1;
-=======
             return System.Array.IndexOf(arr, value, 0, maxIndex) != -1;
->>>>>>> 6ba46fe8
         }
     }
 
