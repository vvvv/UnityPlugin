using System.Collections;
using System.Collections.Generic;
using System.Linq;
using UnityEngine;

namespace Leap.Unity.Interaction.PhysicsHands
{
    public class PhysicsBone : MonoBehaviour
    {
        public PhysicsHand Hand => _hand;
        [SerializeField, HideInInspector]
        private PhysicsHand _hand;

        public ArticulationBody ArticulationBody
        {
            get
            {
                if (_body == null)
                {
                    _body = GetComponent<ArticulationBody>();
                }
                return _body;
            }
        }

        private Collider[] _hoverQueue = new Collider[32], _contactQueue = new Collider[32];
        private int _hoverQueueCount = 0, _contactQueueCount = 0;

        private Dictionary<Rigidbody, HashSet<Collider>> _hoverObjects = new Dictionary<Rigidbody, HashSet<Collider>>();
        public Dictionary<Rigidbody, HashSet<Collider>> HoverObjects => _hoverObjects;

        [field: SerializeField, Tooltip("Is the bone hovering an object? The hover distances are set in the Physics Provider.")]
        public bool IsBoneHovering { get; private set; } = false;
        public bool IsBoneHoveringRigid(Rigidbody rigid)
        {
            return _hoverObjects.TryGetValue(rigid, out HashSet<Collider> result);
        }

        private Dictionary<Rigidbody, HashSet<Collider>> _contactObjects = new Dictionary<Rigidbody, HashSet<Collider>>();
        public Dictionary<Rigidbody, HashSet<Collider>> ContactObjects => _contactObjects;
        [field: SerializeField, Tooltip("Is the bone contacting with an object? The contact distances are set in the Physics Provider.")]
        public bool IsBoneContacting { get; private set; } = false;

        public bool IsBoneContactingRigid(Rigidbody rigid)
        {
            return _contactObjects.TryGetValue(rigid, out HashSet<Collider> result);
        }

        private HashSet<Rigidbody> _grabObjects = new HashSet<Rigidbody>();
        /// <summary>
        /// Objects that *can* be grabbed, not ones that are
        /// </summary>
        public HashSet<Rigidbody> GrabbableObjects => _grabObjects;
        [field: SerializeField, Tooltip("Is the bone ready to grab an object that sits in front of it?")]
        public bool IsBoneReadyToGrab { get; private set; } = false;

        private HashSet<Rigidbody> _grabbedObjects = new HashSet<Rigidbody>();
        /// <summary>
        /// Objects that are currently grabbed according to the grasp helper
        /// </summary>
        public HashSet<Rigidbody> GrabbedObjects => _grabbedObjects;
        /// <summary>
        /// Whether the grasp helper has reported that this bone is grabbing.
        /// If a bone further towards the tip is reported as grabbing, then this bone will also be.
        /// </summary>
        [field: SerializeField, Tooltip("Is the bone currently being used to grab an object via a grasp helper? If a bone further towards the tip is reported as grabbing, then this bone will also be.")]
        public bool IsBoneGrabbing { get; private set; } = false;

        [SerializeField, HideInInspector]
        private ArticulationBody _body;

        private float _origXDriveLower = float.MinValue, _origXDriveUpper = float.MaxValue;
        public float OriginalXDriveLower => _origXDriveLower;
        public float OriginalXDriveUpper => _origXDriveUpper;

        public int Finger => _finger;
        [SerializeField, HideInInspector]
        private int _finger;

        public int Joint => _joint;
        [SerializeField, HideInInspector]
        private int _joint;

        /// <summary>
        /// Will report float.MaxValue if IsHovering is false
        /// </summary>
        public float ObjectDistance => _objectDistance;
        [SerializeField, Tooltip("The distance between the edge of the bone collider and the nearest object. Will report float.MaxValue if IsHovering is false.")]
        private float _objectDistance = float.MaxValue;

        /// <summary>
        /// This value will increase the further away from the palm the joint is.
        /// E.g. the finger tips will always be a significantly higher value than the knuckles
        /// </summary>
        [field: SerializeField, Tooltip("This value will increase the further away from the palm the joint is. E.g. the finger tips will always be a significantly higher value than the knuckles")]
        public float DisplacementAmount { get; private set; } = 0;
        public float DisplacementDistance => _displacementDistance;
        public float DisplacementRotation => _displacementRotation;
        private float _displacementDistance = 0f;
        private float _displacementRotation = 0f;

        #region World Space Joint Info
        // Computed once so that it can be re-used

        public Vector3 JointCenter { get; private set; }
        public Vector3 JointBase { get; private set; }
        public Vector3 JointTip { get; private set; }
        /// <summary>
        /// When referencing palm, this will be the distance from the wrist to the knuckles
        /// </summary>
        public float JointDistance { get; private set; } = 0;
        /// <summary>
        /// Will not report any values for the palm
        /// </summary>
        public float JointRadius { get; private set; } = 0;
        /// <summary>
        /// Will only report values for the palm
        /// </summary>
        public Vector3 JointHalfExtents { get; private set; }

        // Computed so that we can move the grab positions/directions back a bit to improve coverage
        private Vector3 _grabDirection, _grabDirectionCenter, _grabPositionCenter, _grabPositionBase;
        #endregion

        /// <summary>
        /// This value will increase the further away from the palm the joint is.
        /// E.g. the finger tips will always be a significantly higher value than the knuckles
        /// </summary>
        public float DisplacementAmount { get; private set; } = 0;
        public float DisplacementDistance => _displacementDistance;
        public float DisplacementRotation => _displacementRotation;
        private float _displacementDistance = 0f, _displacementRotation = 0f;


        public Collider Collider => _collider;
        private Collider _collider;
        private BoxCollider _palmCollider;
        private CapsuleCollider _jointCollider;

        // Used to visualise the distance points between bones and colliders
        private Vector3 _debugDistanceA, _debugDistanceB;

        public void Awake()
        {
#if UNITY_2021_3_OR_NEWER
            _hand = GetComponentInParent<PhysicsHand>(true);
#else
            _hand = GetComponentInParent<PhysicsHand>();
#endif
            _body = GetComponent<ArticulationBody>();
            _collider = GetComponent<Collider>();
            if (_collider.GetType() == typeof(BoxCollider))
            {
                _palmCollider = (BoxCollider)_collider;
            }
            else
            {
                _jointCollider = (CapsuleCollider)_collider;
            }
        }

        private void OnEnable()
        {
            ResetValues();
        }

        private void OnDisable()
        {
            ResetValues();
        }

        private void ResetValues()
        {
            // Ensure we have the hand
            if (_hand == null)
            {
#if UNITY_2021_3_OR_NEWER
                _hand = GetComponentInParent<PhysicsHand>(true);
#else
                _hand = GetComponentInParent<PhysicsHand>();
#endif
            }
            _objectDistance = float.MaxValue;
            DisplacementAmount = 0f;
            _displacementDistance = 0f;
            _displacementRotation = 0f;
        }

        private void OnEnable()
        {
            ResetValues();
        }

        private void OnDisable()
        {
            ResetValues();
        }

        private void ResetValues()
        {
            _isObjectNearBone = false;
            _objectDistance = 0f;
            _graspedObjectDistance = 0f;
            DisplacementAmount = 0f;
            _displacementDistance = 0f;
            _displacementRotation = 0f;
        }

        public void SetBoneIndexes(int finger, int joint)
        {
            _finger = finger;
            _joint = joint;

            if (_body == null)
            {
                _body = GetComponent<ArticulationBody>();
            }
            if (_hand == null)
            {
#if UNITY_2021_3_OR_NEWER
                _hand = GetComponentInParent<PhysicsHand>(true);
#else
                _hand = GetComponentInParent<PhysicsHand>();
#endif
            }
            if (_body != null)
            {
                _origXDriveLower = _body.xDrive.lowerLimit;
                _origXDriveUpper = _body.xDrive.upperLimit;
            }
        }

        internal void AddGrabbing(Rigidbody rigid)
        {
            _grabbedObjects.Add(rigid);
            IsBoneGrabbing = _grabbedObjects.Count > 0;
        }

        internal void RemoveGrabbing(Rigidbody rigid)
        {
            _grabbedObjects.Remove(rigid);
            IsBoneGrabbing = _grabbedObjects.Count > 0;
        }

        internal void UpdateBoneWorldSpace()
        {
            if (Finger == 5)
            {
                PhysExts.ToWorldSpaceBox(_palmCollider, out Vector3 center, out Vector3 halfExtents, out Quaternion orientation);
                JointCenter = center;
                JointHalfExtents = halfExtents;
                JointBase = center + (orientation * (Vector3.back * halfExtents.z));
                JointTip = center + (orientation * (Vector3.forward * halfExtents.z));
                JointDistance = Vector3.Distance(JointBase, JointTip);
                _grabPositionBase = JointBase - (-transform.up * (JointHalfExtents.y * 0.25f));
                _grabPositionCenter = JointCenter - (transform.up * (JointHalfExtents.y * 0.25f));
            }
            else
            {
                PhysExts.ToWorldSpaceCapsule(_jointCollider, out Vector3 tip, out Vector3 bottom, out float radius);
                JointBase = bottom;
                JointTip = tip;
                JointRadius = radius;
                JointDistance = Vector3.Distance(bottom, tip);
                JointCenter = (bottom + tip) / 2f;
                _grabPositionBase = JointBase - (-transform.up * (JointRadius * 0.25f));
                _grabPositionCenter = JointCenter - (transform.up * (JointRadius * 0.25f));
            }
            switch (Finger)
            {
                case 0:
                    _grabDirection = Vector3.Lerp(Hand.Handedness == Chirality.Left ? -transform.right : transform.right, -transform.up, Joint == 2 ? 0.55f : 0.75f);
                    break;
                case 1:
                    _grabDirection = Vector3.Lerp(Hand.Handedness == Chirality.Left ? transform.right : -transform.right, -transform.up, Joint == 2 ? 0.65f : 0.85f);
                    break;
                default:
                    _grabDirection = -transform.up;
                    break;
            }
            _grabDirectionCenter = Joint == 2 ? Vector3.Lerp(_grabDirection, transform.forward, Finger == 0 ? 0.45f : 0.25f) : _grabDirection;
        }

        internal void QueueHoverCollider(Collider collider)
        {
            _hoverQueue[_hoverQueueCount] = collider;
            _hoverQueueCount++;
        }

<<<<<<< HEAD
        internal void UpdateBoneDisplacement(Bone bone = null)
        {
            _displacementDistance = 0f;
            _displacementRotation = 0f;

            if (bone == null && Finger != 5)
            {
                return;
            }

            Vector3 bonePos, position;
            // Palm
            if (Finger == 5)
            {
                bonePos = _hand.GetOriginalLeapHand().PalmPosition;
                position = transform.position;
                _displacementRotation = Quaternion.Angle(transform.rotation, _hand.GetOriginalLeapHand().Rotation);
            }
            // Fingers
            else
            {
                bonePos = bone.NextJoint;
                CapsuleCollider capsule = (CapsuleCollider)_collider;
                capsule.ToWorldSpaceCapsule(out Vector3 tip, out Vector3 temp, out float rad);
                position = tip;

                if (_body.dofCount > 0)
                {
                    _displacementRotation = Mathf.Abs(_body.xDrive.target - _body.jointPosition[0] * Mathf.Rad2Deg);
                }
            }

            Debug.DrawLine(position, bonePos, Color.cyan, Time.fixedDeltaTime);

            _displacementDistance = Vector3.Distance(position, bonePos);

            // We want the rotation displacement to be more powerful than the distance
            DisplacementAmount = ((Mathf.InverseLerp(0.01f, _hand.Provider.HandTeleportDistance, _displacementDistance) * 0.75f) + (Mathf.InverseLerp(5f, 35f, _displacementRotation) * 1.25f)) * (1 + (Joint * 0.5f));
        }

        internal void UpdateBoneDistances()
=======
        internal void QueueContactCollider(Collider collider)
>>>>>>> 6d9fe03d
        {
            _contactQueue[_contactQueueCount] = collider;
            _contactQueueCount++;
        }

        internal void ProcessColliderQueue()
        {
            // Remove old hovers
            foreach (var key in _hoverObjects.Keys)
            {
                _hoverObjects[key].RemoveWhere(RemoveHoverQueue);
            }

            // Add new hovers
            for (int i = 0; i < _hoverQueueCount; i++)
            {
                if (_hoverObjects.TryGetValue(_hoverQueue[i].attachedRigidbody, out var temp))
                {
                    if (!_hoverObjects[_hoverQueue[i].attachedRigidbody].Contains(_hoverQueue[i]))
                    {
                        _hoverObjects[_hoverQueue[i].attachedRigidbody].Add(_hoverQueue[i]);
                    }
                }
                else
                {
                    _hoverObjects.Add(_hoverQueue[i].attachedRigidbody, new HashSet<Collider>() { _hoverQueue[i] });
                    if (_hoverQueue[i].attachedRigidbody.TryGetComponent<IPhysicsBoneHover>(out var physicsBoneHover))
                    {
                        physicsBoneHover.OnBoneHover(this);
                    }
                }
            }

            // Remove empty entries
            var badKeys = _hoverObjects.Where(pair => pair.Value.Count == 0)
                        .Select(pair => pair.Key)
                        .ToList();
            foreach (var oldRigid in badKeys)
            {
                _hoverObjects.Remove(oldRigid);
                if (oldRigid.TryGetComponent<IPhysicsBoneHover>(out var physicsHandGrab))
                {
                    physicsHandGrab.OnBoneHoverExit(this);
                }
            }

            _hoverQueueCount = 0;

            // Remove old contacts
            foreach (var key in _contactObjects.Keys)
            {
                _contactObjects[key].RemoveWhere(RemoveContactQueue);
            }

            // Add new contacts
            for (int i = 0; i < _contactQueueCount; i++)
            {
                if (_contactObjects.TryGetValue(_contactQueue[i].attachedRigidbody, out var temp))
                {
                    _contactObjects[_contactQueue[i].attachedRigidbody].Add(_contactQueue[i]);
                }
                else
                {
                    // Make sure we respect ignored objects
                    if (_contactQueue[i].attachedRigidbody.TryGetComponent<PhysicsIgnoreHelpers>(out var physicsIgnoreHelpers))
                    {
                        if (physicsIgnoreHelpers.IsThisBoneIgnored(this))
                            continue;
                    }
                    _contactObjects.Add(_contactQueue[i].attachedRigidbody, new HashSet<Collider>() { _contactQueue[i] });
                    if (_contactQueue[i].attachedRigidbody.TryGetComponent<IPhysicsBoneContact>(out var physicsHandGrab))
                    {
                        physicsHandGrab.OnBoneContact(this);
                    }
                }
            }

            // Remove empty entries
            badKeys = _contactObjects.Where(pair => pair.Value.Count == 0)
                        .Select(pair => pair.Key)
                        .ToList();
            foreach (var oldRigid in badKeys)
            {
<<<<<<< HEAD
                // Run a second test pointing forward a bit for the tip
                CalculateJointDistance(position + transform.rotation * new Vector3(0, radius * .2f, height * .15f), Vector3.Lerp(upDirection, transform.forward, 0.6f), radius, height * 2f);
                // Add a third one for pointing out from the tip to improve button detection
                CalculateJointDistance(position + transform.rotation * new Vector3(0, radius * .2f, height * .15f), transform.forward, radius, height * 0.5f);
=======
                _contactObjects.Remove(oldRigid);
                if (oldRigid.TryGetComponent<IPhysicsBoneContact>(out var physicsHandGrab))
                {
                    physicsHandGrab.OnBoneContactExit(this);
                }
>>>>>>> 6d9fe03d
            }

            _contactQueueCount = 0;

            // Remove the grabbed objects where they're no longer contacting
            _grabObjects.RemoveWhere(RemoveGrabQueue);

            foreach (var key in _contactObjects.Keys)
            {
                if (IsObjectGrabbable(_contactObjects[key]))
                {
                    _grabObjects.Add(key);
                }
                else
                {
                    _grabObjects.Remove(key);
                }
            }

            IsBoneHovering = _hoverObjects.Count > 0;
            IsBoneContacting = _contactObjects.Count > 0;
            IsBoneReadyToGrab = _grabObjects.Count > 0;

            // Update our distances once all the colliders are ok for the bone
            UpdateBoneHoverDistances();
        }

        private bool RemoveHoverQueue(Collider collider)
        {
            if (_hoverQueue.ContainsRange(collider, _hoverQueueCount))
            {
                return false;
            }
            return true;
        }

        private bool RemoveContactQueue(Collider collider)
        {
            if (_contactQueue.ContainsRange(collider, _contactQueueCount))
            {
                return false;
            }
            return true;
        }

        private bool RemoveGrabQueue(Rigidbody rigid)
        {
            if (_contactObjects.TryGetValue(rigid, out var temp))
            {
                return false;
            }
            return true;
        }

        private bool IsObjectGrabbable(HashSet<Collider> colliders)
        {
            foreach (var collider in colliders)
            {
                // Center and the base of the bone
                if (Vector3.Dot(_grabDirectionCenter, (collider.ClosestPoint(_grabPositionCenter) - _grabPositionCenter).normalized) > 0.18f || Vector3.Dot(_grabDirection, (collider.ClosestPoint(_grabPositionBase) - _grabPositionBase).normalized) > 0.2f)
                {
                    return true;
                }
            }
            return false;
        }

        private void UpdateBoneHoverDistances()
        {
            _objectDistance = float.MaxValue;

            float tempDist;
            Vector3 tempA, tempB, tempMid;
            foreach (var hoverPairs in _hoverObjects)
            {
                foreach (var collider in hoverPairs.Value)
                {
                    tempA = collider.ClosestPoint(_collider.transform.position);
                    tempB = _collider.ClosestPoint(collider.transform.position);
                    tempMid = tempA + (tempB - tempA) / 2f;
                    tempA = collider.ClosestPoint(tempMid);
                    tempB = _collider.ClosestPoint(tempMid);

                    tempDist = Vector3.Distance(tempA, tempB);
                    if (tempDist < _objectDistance)
                    {
                        _objectDistance = tempDist;
                        _debugDistanceA = tempA;
                        _debugDistanceB = tempB;
                    }
                }
            }
        }

        internal void UpdateBoneDisplacement(Bone bone = null)
        {
            _displacementDistance = 0f;
            _displacementRotation = 0f;

            if (bone == null && Finger != 5)
            {
                return;
            }

            Vector3 bonePos, position;
            // Palm
            if (Finger == 5)
            {
                bonePos = _hand.GetOriginalLeapHand().PalmPosition;
                position = transform.position;
                _displacementRotation = Quaternion.Angle(transform.rotation, _hand.GetOriginalLeapHand().Rotation);
            }
            // Fingers
            else
            {
                bonePos = bone.NextJoint;
                CapsuleCollider capsule = (CapsuleCollider)_collider;
                capsule.ToWorldSpaceCapsule(out Vector3 tip, out Vector3 temp, out float rad);
                position = tip;

                if (_body.dofCount > 0)
                {
                    _displacementRotation = Mathf.Abs(_body.xDrive.target - _body.jointPosition[0] * Mathf.Rad2Deg);
                }
            }

            _displacementDistance = Vector3.Distance(position, bonePos);

            // We want the rotation displacement to be more powerful than the distance
            DisplacementAmount = ((Mathf.InverseLerp(0.01f, _hand.Provider.HandTeleportDistance, _displacementDistance) * 0.75f) + (Mathf.InverseLerp(5f, 35f, _displacementRotation) * 1.25f)) * (1 + (Joint * 0.5f));
        }

#if UNITY_EDITOR
        private void OnDrawGizmos()
        {
            if (_hand.ShowDistanceVisualisations)
            {
                Gizmos.color = Color.cyan;
                if (IsBoneHovering)
                {
                    Gizmos.DrawLine(_debugDistanceA, _debugDistanceB);
                    Gizmos.DrawSphere(_debugDistanceA, JointRadius / 2f);
                }
            }
        }
#endif
    }
}<|MERGE_RESOLUTION|>--- conflicted
+++ resolved
@@ -121,16 +121,6 @@
         // Computed so that we can move the grab positions/directions back a bit to improve coverage
         private Vector3 _grabDirection, _grabDirectionCenter, _grabPositionCenter, _grabPositionBase;
         #endregion
-
-        /// <summary>
-        /// This value will increase the further away from the palm the joint is.
-        /// E.g. the finger tips will always be a significantly higher value than the knuckles
-        /// </summary>
-        public float DisplacementAmount { get; private set; } = 0;
-        public float DisplacementDistance => _displacementDistance;
-        public float DisplacementRotation => _displacementRotation;
-        private float _displacementDistance = 0f, _displacementRotation = 0f;
-
 
         public Collider Collider => _collider;
         private Collider _collider;
@@ -181,26 +171,6 @@
 #endif
             }
             _objectDistance = float.MaxValue;
-            DisplacementAmount = 0f;
-            _displacementDistance = 0f;
-            _displacementRotation = 0f;
-        }
-
-        private void OnEnable()
-        {
-            ResetValues();
-        }
-
-        private void OnDisable()
-        {
-            ResetValues();
-        }
-
-        private void ResetValues()
-        {
-            _isObjectNearBone = false;
-            _objectDistance = 0f;
-            _graspedObjectDistance = 0f;
             DisplacementAmount = 0f;
             _displacementDistance = 0f;
             _displacementRotation = 0f;
@@ -287,51 +257,7 @@
             _hoverQueueCount++;
         }
 
-<<<<<<< HEAD
-        internal void UpdateBoneDisplacement(Bone bone = null)
-        {
-            _displacementDistance = 0f;
-            _displacementRotation = 0f;
-
-            if (bone == null && Finger != 5)
-            {
-                return;
-            }
-
-            Vector3 bonePos, position;
-            // Palm
-            if (Finger == 5)
-            {
-                bonePos = _hand.GetOriginalLeapHand().PalmPosition;
-                position = transform.position;
-                _displacementRotation = Quaternion.Angle(transform.rotation, _hand.GetOriginalLeapHand().Rotation);
-            }
-            // Fingers
-            else
-            {
-                bonePos = bone.NextJoint;
-                CapsuleCollider capsule = (CapsuleCollider)_collider;
-                capsule.ToWorldSpaceCapsule(out Vector3 tip, out Vector3 temp, out float rad);
-                position = tip;
-
-                if (_body.dofCount > 0)
-                {
-                    _displacementRotation = Mathf.Abs(_body.xDrive.target - _body.jointPosition[0] * Mathf.Rad2Deg);
-                }
-            }
-
-            Debug.DrawLine(position, bonePos, Color.cyan, Time.fixedDeltaTime);
-
-            _displacementDistance = Vector3.Distance(position, bonePos);
-
-            // We want the rotation displacement to be more powerful than the distance
-            DisplacementAmount = ((Mathf.InverseLerp(0.01f, _hand.Provider.HandTeleportDistance, _displacementDistance) * 0.75f) + (Mathf.InverseLerp(5f, 35f, _displacementRotation) * 1.25f)) * (1 + (Joint * 0.5f));
-        }
-
-        internal void UpdateBoneDistances()
-=======
         internal void QueueContactCollider(Collider collider)
->>>>>>> 6d9fe03d
         {
             _contactQueue[_contactQueueCount] = collider;
             _contactQueueCount++;
@@ -415,18 +341,11 @@
                         .ToList();
             foreach (var oldRigid in badKeys)
             {
-<<<<<<< HEAD
-                // Run a second test pointing forward a bit for the tip
-                CalculateJointDistance(position + transform.rotation * new Vector3(0, radius * .2f, height * .15f), Vector3.Lerp(upDirection, transform.forward, 0.6f), radius, height * 2f);
-                // Add a third one for pointing out from the tip to improve button detection
-                CalculateJointDistance(position + transform.rotation * new Vector3(0, radius * .2f, height * .15f), transform.forward, radius, height * 0.5f);
-=======
                 _contactObjects.Remove(oldRigid);
                 if (oldRigid.TryGetComponent<IPhysicsBoneContact>(out var physicsHandGrab))
                 {
                     physicsHandGrab.OnBoneContactExit(this);
                 }
->>>>>>> 6d9fe03d
             }
 
             _contactQueueCount = 0;
