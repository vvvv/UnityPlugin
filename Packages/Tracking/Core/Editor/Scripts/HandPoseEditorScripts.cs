--- conflicted
+++ resolved
@@ -1,6 +1,5 @@
 using System;
 using System.Collections.Generic;
-using System.Drawing.Printing;
 using System.IO;
 using System.Linq;
 using UnityEditor;
@@ -57,7 +56,6 @@
 
         public override void OnInspectorGUI()
         {
-<<<<<<< HEAD
             DrawFingerPointsEditor();
 
             DrawJointRotationThresholds();
@@ -90,29 +88,34 @@
             EditorGUILayout.LabelField(new GUIContent("Finger Joint Rotation Thresholds", thresholdTooltip), EditorStyles.boldLabel);
             EditorGUILayout.LabelField(new GUIContent("Global Joint Rotation Threshold", thresholdTooltip));
 
-=======
-            EditorGUILayout.LabelField("Angle of tolerance for pose");
->>>>>>> c657cd2a
             _sliderHasChanged = false;
 
-            _boneThresholdSlider = target.globalRotation;
-            target.globalRotation =  EditorGUILayout.Slider(target.globalRotation, 0f, 90f);
+            _boneThresholdSlider = EditorGUILayout.Slider(target.globalRotation, 0f, 90f);
 
             if (_boneThresholdSlider != target.globalRotation)
             {
                 _sliderHasChanged = true;
-                _boneThresholdSlider = target.globalRotation;
-            }
-
-            HandPoseScriptableObject serializedObjectScript = (HandPoseScriptableObject)target;
-            if(_sliderHasChanged)
-            {
-                serializedObjectScript.SetAllBoneThresholds(target.globalRotation);
-            }
-
-            DrawAttachmentPointsEditor();
-
-<<<<<<< HEAD
+            }
+
+            if (_sliderHasChanged)
+            {
+                target.SetAllBoneThresholds(_boneThresholdSlider);
+            }
+
+            EditorGUILayout.LabelField("Key:");
+            EditorGUILayout.LabelField("Flex = Flexion/Curl, Abd = Abduction/Splay");
+
+            GUILayout.Space(5);
+
+            for (int fingerID = 0; fingerID < target.fingerJointRotationThresholds.Length; fingerID++)
+            {
+                if(!ShouldShowFinger(fingerID))
+                {
+                    continue;
+                }
+
+                EditorGUILayout.LabelField(new GUIContent(GetFingerName(fingerID) + " Joint Thresholds", thresholdTooltip), EditorStyles.boldLabel);
+
                 float labelWidth = EditorGUIUtility.labelWidth;
 
                 for (int jointID = 0; jointID < target.fingerJointRotationThresholds[fingerID].jointThresholds.Length; jointID++)
@@ -150,22 +153,61 @@
                 GUILayout.Space(15);
             }
         }
-=======
-            GUILayout.Space(15);
->>>>>>> c657cd2a
-
-            if (GUILayout.Button("Show Fine Tuning Options"))
-            {
-                _showFineTuningOptions = !_showFineTuningOptions;
-            }
-            
-            if (_showFineTuningOptions)
-            {
-                DrawDefaultInspector();
-            }
-        }
-
-        private void DrawAttachmentPointsEditor()
+
+        string GetJointName(int jointID)
+        {
+            switch(jointID)
+            {
+                case 0:
+                    return "Proximal Joint";
+                case 1:
+                    return "Intermediate Joint";
+                case 2:
+                    return "Distal Joint";
+            }
+
+            return "Joint " + jointID;
+        }
+
+        string GetFingerName(int fingerID)
+        {
+            switch (fingerID)
+            {
+                case 0:
+                    return "Thumb";
+                case 1:
+                    return "Index";
+                case 2:
+                    return "Middle";
+                case 3:
+                    return "Ring";
+                case 4:
+                    return "Pinky";
+            }
+
+            return "Finger " + fingerID;
+        }
+
+        bool ShouldShowFinger(int fingerID)
+        {
+            switch (fingerID)
+            {
+                case 0:
+                    return target.DetectThumb;
+                case 1:
+                    return target.DetectIndex;
+                case 2:
+                    return target.DetectMiddle;
+                case 3:
+                    return target.DetectRing;
+                case 4:
+                    return target.DetectPinky;
+            }
+
+            return true;
+        }
+
+        private void DrawFingerPointsEditor()
         {
             // Set up the draw rect space based on the image and available editor space.
             EditorGUILayout.Space();
@@ -425,9 +467,8 @@
             #endregion
 
             EditorGUILayout.PropertyField(serializedObject.FindProperty("OnPoseDetected"));
+            EditorGUILayout.PropertyField(serializedObject.FindProperty("WhilePoseDetected"));
             EditorGUILayout.PropertyField(serializedObject.FindProperty("OnPoseLost"));
-            EditorGUILayout.PropertyField(serializedObject.FindProperty("WhilePoseDetected"));
-
 
             if (GUILayout.Button(fineTuningOptionsButtonLabel))
             {
