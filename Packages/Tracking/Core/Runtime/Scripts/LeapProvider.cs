--- conflicted
+++ resolved
@@ -146,12 +146,8 @@
 
     public static class LeapProviderExtensions
     {
-<<<<<<< HEAD
 
         public static Ultraleap.Hand MakeTestHand(this LeapProvider provider, bool isLeft)
-=======
-        public static Leap.Hand MakeTestHand(this LeapProvider provider, bool isLeft)
->>>>>>> b4caa9e4
         {
             return TestHandFactory.MakeTestHand(isLeft, provider.editTimePose)
                                   .Transform(new LeapTransform(provider.transform));
