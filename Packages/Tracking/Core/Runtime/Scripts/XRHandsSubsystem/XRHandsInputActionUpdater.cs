/******************************************************************************
 * Copyright (C) Ultraleap, Inc. 2011-2024.                                   *
 *                                                                            *
 * Use subject to the terms of the Apache License 2.0 available at            *
 * http://www.apache.org/licenses/LICENSE-2.0, or another agreement           *
 * between Ultraleap and you, your company or other organization.             *
 ******************************************************************************/

using System.Collections.Generic;

using UnityEngine;
using UnityEngine.InputSystem;
using UnityEngine.InputSystem.Layouts;
using UnityEngine.XR.Hands;

namespace Ultraleap.InputActions
{
    /// <summary>
    /// Updates Ultraleap Input Actions with the latest available hand data
    /// Must be provided information from a LeapProvider
    /// </summary>
    public class XRHandsInputActionUpdater
    {
        private static LeapHandState leftState = new LeapHandState(), rightState = new LeapHandState();

        private static InputDevice leftDevice, rightDevice;

        static XRHandSubsystem currentSubsystem;
        static UltraleapSettings ultraleapSettings;

        [RuntimeInitializeOnLoadMethod(RuntimeInitializeLoadType.AfterSceneLoad)]
        private static void Startup()
        {
            ultraleapSettings = UltraleapSettings.Instance;

            // only start if requested
            if (ultraleapSettings == null ||
                (ultraleapSettings.updateLeapInputSystem == false && ultraleapSettings.updateMetaInputSystem == false))
            {
                return;
            }

            // Find the first available subsystem
            List<XRHandSubsystem> availableSubsystems = new List<XRHandSubsystem>();
            SubsystemManager.GetSubsystems(availableSubsystems);

            foreach (var subsystem in availableSubsystems)
            {
                if (subsystem != null)
                {
                    currentSubsystem = subsystem;
                    break;
                }
            }

            if (currentSubsystem == null)
            {
                Debug.LogWarning("Unable to update InputActions, no Subsystem available.");
                return;
            }

            // Set up events

            Application.quitting -= OnQuit;
            Application.quitting += OnQuit;

            currentSubsystem.updatedHands -= UpdateHands;
            currentSubsystem.updatedHands += UpdateHands;

<<<<<<< HEAD
            // Create meta hands if required
            if (ultraleapSettings.updateMetaInputSystem)
            {
                if (MetaAimHand.left == null)
                {
                    MetaAimHand.left = MetaAimHand.CreateHand(UnityEngine.XR.InputDeviceCharacteristics.Left);
                }
                if (MetaAimHand.right == null)
                {
                    MetaAimHand.right = MetaAimHand.CreateHand(UnityEngine.XR.InputDeviceCharacteristics.Right);
                }
            }


=======
>>>>>>> 881bab4c
            SetupDefaultStateGetters();

            OnDeviceAdded();
        }

        private static void OnQuit()
        {
            OnDeviceRemoved();

            Application.quitting -= OnQuit;

            currentSubsystem.updatedHands -= UpdateHands;

            if (ultraleapSettings.updateMetaInputSystem)
            {
                if (MetaAimHand.left != null)
                {
                    InputSystem.RemoveDevice(MetaAimHand.left);
                    MetaAimHand.left = null;
                }

                if (MetaAimHand.right != null)
                {
                    InputSystem.RemoveDevice(MetaAimHand.right);
                    MetaAimHand.right = null;
                }
            }
        }

        private static void UpdateHands(XRHandSubsystem subsystem, XRHandSubsystem.UpdateSuccessFlags updateSuccessFlags, XRHandSubsystem.UpdateType updateType)
        {
            if (Application.isPlaying)
            {
                UpdateStateWithLeapHand(rightDevice, subsystem.rightHand, ref rightState);
                UpdateStateWithLeapHand(leftDevice, subsystem.leftHand, ref leftState);
            }
        }

        /// <summary>
        /// Handles updating the inputDevice with chosen data from the hand using the cached handState structure as a base
        /// </summary>
        private static void UpdateStateWithLeapHand(InputDevice inputDevice, XRHand hand, ref LeapHandState handState)
        {
            if (hand.isTracked)
            {
                ConvertLeapHandToState(ref handState, hand);
            }
            else // No hand, so handle relevant states
            {
                if (handState.tracked != 0)
                {
                    handState.tracked = 0;

                    handState.activating = 0;
                    handState.selecting = 0;
                }
            }

            if (ultraleapSettings.updateLeapInputSystem && inputDevice != null)
            {
                InputSystem.QueueStateEvent(inputDevice, handState);
            }

            if (ultraleapSettings.updateMetaInputSystem)
            {
                SendMetaAimStateUpdate(handState, hand);
            }
        }

        /// <summary>
        /// Update all InputActions within the LeapHandState based on the given Hand
        /// This uses delegates to allow users to be able to override the values based on their own use cases
        /// </summary>
        private static void ConvertLeapHandToState(ref LeapHandState state, XRHand hand)
        {
            LeapHandStateDelegates stateOverrides = hand.handedness == Handedness.Left == true ? leftHandStateDelegates : rightHandStateDelegates;

            state.tracked = stateOverrides.trackedDelegate(hand);

            state.selecting = stateOverrides.selectDelegate(hand);
            state.activating = stateOverrides.activateDelegate(hand);

            state.palmPosition = stateOverrides.palmPositionDelegate(hand);
            state.palmDirection = stateOverrides.palmDirectionDelegate(hand);

            state.aimPosition = stateOverrides.aimPositionDelegate(hand);
            state.aimDirection = stateOverrides.aimDirectionDelegate(hand);

            state.pinchPosition = stateOverrides.pinchPositionDelegate(hand);
            state.pinchDirection = stateOverrides.pinchDirectionDelegate(hand);

            state.pokePosition = stateOverrides.pokePositionDelegate(hand);
            state.pokeDirection = stateOverrides.pokeDirectionDelegate(hand);
        }

        private static void SendMetaAimStateUpdate(LeapHandState state, XRHand hand)
        {
            MetaAimHand metaAimHand = MetaAimHand.left;

            if (hand.handedness == Handedness.Right)
            {
                metaAimHand = MetaAimHand.right;
            }

            if (state.tracked == 0)
            {
                // reset positions etc
                InputSystem.QueueDeltaStateEvent(metaAimHand.devicePosition, Vector3.zero);
                InputSystem.QueueDeltaStateEvent(metaAimHand.deviceRotation, Quaternion.identity);

                InputSystem.QueueDeltaStateEvent(metaAimHand.trackingState, UnityEngine.XR.InputTrackingState.None);
                InputSystem.QueueDeltaStateEvent(metaAimHand.isTracked, false);
            }
            else
            {
                InputSystem.QueueDeltaStateEvent(metaAimHand.trackingState, UnityEngine.XR.InputTrackingState.Position | UnityEngine.XR.InputTrackingState.Rotation);
                InputSystem.QueueDeltaStateEvent(metaAimHand.isTracked, true);

                InputSystem.QueueDeltaStateEvent(metaAimHand.indexPressed, hand.CalculatePinchDistance(XRHandJointID.IndexTip) < 0.02f ? true : false);
                InputSystem.QueueDeltaStateEvent(metaAimHand.middlePressed, hand.CalculatePinchDistance(XRHandJointID.MiddleTip) < 0.02f ? true : false);
                InputSystem.QueueDeltaStateEvent(metaAimHand.ringPressed, hand.CalculatePinchDistance(XRHandJointID.RingTip) < 0.02f ? true : false);
                InputSystem.QueueDeltaStateEvent(metaAimHand.littlePressed, hand.CalculatePinchDistance(XRHandJointID.LittleTip) < 0.02f ? true : false);

                InputSystem.QueueDeltaStateEvent(metaAimHand.pinchStrengthIndex, hand.CalculatePinchStrength(XRHandJointID.IndexTip));
                InputSystem.QueueDeltaStateEvent(metaAimHand.pinchStrengthMiddle, hand.CalculatePinchStrength(XRHandJointID.MiddleTip));
                InputSystem.QueueDeltaStateEvent(metaAimHand.pinchStrengthRing, hand.CalculatePinchStrength(XRHandJointID.RingTip));
                InputSystem.QueueDeltaStateEvent(metaAimHand.pinchStrengthLittle, hand.CalculatePinchStrength(XRHandJointID.LittleTip));

                InputSystem.QueueDeltaStateEvent(metaAimHand.devicePosition, state.aimPosition);
                InputSystem.QueueDeltaStateEvent(metaAimHand.deviceRotation, state.aimDirection);
            }
        }

        #region Default State Getters

        /// <summary>
        /// Set each of the default "Getters" to their relevant delegate. Delegates can be overridden via <LeapHandStateDelegates>
        /// </summary>
        static void SetupDefaultStateGetters()
        {
            // only set them up if they are already null
            leftHandStateDelegates.trackedDelegate ??= GetTrackedState;
            leftHandStateDelegates.selectDelegate ??= GetSelecting;
            leftHandStateDelegates.activateDelegate ??= GetActvating;
            leftHandStateDelegates.palmPositionDelegate ??= GetPalmPosition;
            leftHandStateDelegates.palmDirectionDelegate ??= GetPalmDirection;
            leftHandStateDelegates.aimPositionDelegate ??= GetAimPosition;
            leftHandStateDelegates.aimDirectionDelegate ??= GetAimDirection;
            leftHandStateDelegates.pinchPositionDelegate ??= GetPinchPosition;
            leftHandStateDelegates.pinchDirectionDelegate ??= GetPinchDirection;
            leftHandStateDelegates.pokePositionDelegate ??= GetPokePosition;
            leftHandStateDelegates.pokeDirectionDelegate ??= GetPokeDirection;

            rightHandStateDelegates.trackedDelegate ??= GetTrackedState;
            rightHandStateDelegates.selectDelegate ??= GetSelecting;
            rightHandStateDelegates.activateDelegate ??= GetActvating;
            rightHandStateDelegates.palmPositionDelegate ??= GetPalmPosition;
            rightHandStateDelegates.palmDirectionDelegate ??= GetPalmDirection;
            rightHandStateDelegates.aimPositionDelegate ??= GetAimPosition;
            rightHandStateDelegates.aimDirectionDelegate ??= GetAimDirection;
            rightHandStateDelegates.pinchPositionDelegate ??= GetPinchPosition;
            rightHandStateDelegates.pinchDirectionDelegate ??= GetPinchDirection;
            rightHandStateDelegates.pokePositionDelegate ??= GetPokePosition;
            rightHandStateDelegates.pokeDirectionDelegate ??= GetPokeDirection;
        }

        static int GetTrackedState(XRHand hand)
        {
            return (int)(UnityEngine.XR.InputTrackingState.Position | UnityEngine.XR.InputTrackingState.Rotation);
        }

        static float GetSelecting(XRHand hand)
        {
            return hand.CalculateGrabStrength() > 0.8 ? 1 : 0;
        }

        static float GetActvating(XRHand hand)
        {
            return hand.CalculatePinchDistance() < 0.02f ? 1 : 0;
        }

        static Vector3 GetPalmPosition(XRHand hand)
        {
            if (hand.GetJoint(XRHandJointID.Palm).TryGetPose(out Pose palmPose))
            {
                return palmPose.position;
            }

            return Vector3.zero;
        }

        static Quaternion GetPalmDirection(XRHand hand)
        {
            if (hand.GetJoint(XRHandJointID.Palm).TryGetPose(out Pose palmPose))
            {
                return Quaternion.LookRotation(-palmPose.up, palmPose.forward).normalized;
            }

            return Quaternion.identity;
        }

        static Vector3 GetAimPosition(XRHand hand)
        {
            return hand.GetStablePinchPosition();
        }

        static Quaternion GetAimDirection(XRHand hand)
        {
            return GetSimpleShoulderPinchDirection(hand).normalized;
        }

        static Vector3 GetPinchPosition(XRHand hand)
        {
            return hand.GetStablePinchPosition();
        }

        static Quaternion GetPinchDirection(XRHand hand)
        {
            if (hand.GetJoint(XRHandJointID.IndexProximal).TryGetPose(out Pose proximalPose))
            {
                return Quaternion.LookRotation(hand.GetStablePinchPosition() - proximalPose.position).normalized;
            }

            return Quaternion.identity;
        }

        static Vector3 GetPokePosition(XRHand hand)
        {
            if (hand.GetJoint(XRHandJointID.IndexTip).TryGetPose(out Pose indexTip))
            {
                return indexTip.position;
            }

            return Vector3.zero;
        }

        static Quaternion GetPokeDirection(XRHand hand)
        {
            if (hand.GetJoint(XRHandJointID.IndexTip).TryGetPose(out Pose indexTip) && hand.GetJoint(XRHandJointID.IndexDistal).TryGetPose(out Pose indexDistal))
            {
                return Quaternion.LookRotation(indexTip.position - indexDistal.position).normalized;
            }

            return Quaternion.identity;
        }

        /// <summary>
        /// Uses an assumed shoulder position relative to the main camera to determine a pinch direction
        /// </summary>
        static Quaternion GetSimpleShoulderPinchDirection(XRHand hand)
        {
            // First get the shoulder position
            // Note: UNKNOWN as to why we require localposition here as the StablePinchPosition should be in world space by now
            Vector3 direction = Camera.main.transform.localPosition;
            direction += (Vector3.down * 0.1f);
            direction += (Vector3.right * (hand.handedness == Handedness.Left ? -0.1f : 0.1f));

            // Use the shoulder position to determine an aim direction
            direction = hand.GetStablePinchPosition() - direction;

            return Quaternion.LookRotation(direction);
        }

        #endregion

        #region Adding and removing devices

        private static void OnDeviceAdded()
        {
            if (ultraleapSettings.updateMetaInputSystem)
            {
                if (MetaAimHand.left == null)
                {
                    MetaAimHand.CreateHand(UnityEngine.XR.InputDeviceCharacteristics.Left);
                }

                if (MetaAimHand.right == null)
                {
                    MetaAimHand.CreateHand(UnityEngine.XR.InputDeviceCharacteristics.Right);
                }
            }

            if (ultraleapSettings.updateLeapInputSystem)
            {
                InputDeviceDescription hand = new InputDeviceDescription
                {
                    manufacturer = "Ultraleap",
                    product = "Leap Hand"
                };

                leftDevice = InputSystem.AddDevice(hand);

                try
                {
                    InputSystem.SetDeviceUsage(leftDevice, CommonUsages.LeftHand);
                }
                catch
                {
                    ShowWarning();
                }

                rightDevice = InputSystem.AddDevice(hand);

                try
                {
                    InputSystem.SetDeviceUsage(rightDevice, CommonUsages.RightHand);
                }
                catch
                {
                    ShowWarning();
                }
            }
        }

        private static void ShowWarning()
        {
            Debug.LogWarning("Your current input map may not fully support Leap Hands.");
        }

        private static void OnDeviceRemoved()
        {
            if (leftDevice != null)
            {
                InputSystem.RemoveDevice(leftDevice);
            }
            if (rightDevice != null)
            {
                InputSystem.RemoveDevice(rightDevice);
            }
        }

        #endregion

        #region User State Overrides

        /// <summary>
        /// A collection of delegates for users to override with their own methods if necessary.
        /// E.g. If LeapHandStateDelegates.aimPositionDelegate = OverrideAimPosToPalmPos, it would always return the palm position of hand:
        /// 
        ///     Vector3 OverrideAimPosToPalmPos(Hand hand)
        ///     { 
        ///         return hand.PalmPosition;
        ///     }
        ///     
        /// </summary>
        public struct LeapHandStateDelegates
        {
            public IntFromHandDelegate trackedDelegate;

            public FloatFromHandDelegate selectDelegate;
            public FloatFromHandDelegate activateDelegate;

            public PositionFromHandDelegate palmPositionDelegate;
            public RotationFromHandDelegate palmDirectionDelegate;

            public PositionFromHandDelegate aimPositionDelegate;
            public RotationFromHandDelegate aimDirectionDelegate;

            public PositionFromHandDelegate pinchPositionDelegate;
            public RotationFromHandDelegate pinchDirectionDelegate;

            public PositionFromHandDelegate pokePositionDelegate;
            public RotationFromHandDelegate pokeDirectionDelegate;
        }

        public delegate int IntFromHandDelegate(XRHand hand);
        public delegate float FloatFromHandDelegate(XRHand hand);
        public delegate Vector3 PositionFromHandDelegate(XRHand hand);
        public delegate Quaternion RotationFromHandDelegate(XRHand hand);

        public static LeapHandStateDelegates leftHandStateDelegates;
        public static LeapHandStateDelegates rightHandStateDelegates;

        #endregion
    }
}<|MERGE_RESOLUTION|>--- conflicted
+++ resolved
@@ -66,8 +66,7 @@
 
             currentSubsystem.updatedHands -= UpdateHands;
             currentSubsystem.updatedHands += UpdateHands;
-
-<<<<<<< HEAD
+          
             // Create meta hands if required
             if (ultraleapSettings.updateMetaInputSystem)
             {
@@ -81,9 +80,6 @@
                 }
             }
 
-
-=======
->>>>>>> 881bab4c
             SetupDefaultStateGetters();
 
             OnDeviceAdded();
