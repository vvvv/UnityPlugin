--- conflicted
+++ resolved
@@ -272,17 +272,12 @@
         /// <summary>
         /// Determines if the service provider should temporally resample frames for smoothness.
         /// </summary>
-<<<<<<< HEAD
-        public bool UseInterpolation { get { return _useInterpolation; } set { _useInterpolation = value; } }
-        protected bool _useInterpolation = true;
-=======
         [SerializeField]
         public bool _useInterpolation = true;
 
         #endregion
 
         #region Internal Settings & Memory
->>>>>>> b98e8a4e
 
         // Extrapolate on Android to compensate for the latency introduced by its graphics
         // pipeline.
