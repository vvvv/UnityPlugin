/******************************************************************************
 * Copyright (C) Ultraleap, Inc. 2011-2024.                                   *
 *                                                                            *
 * Use subject to the terms of the Apache License 2.0 available at            *
 * http://www.apache.org/licenses/LICENSE-2.0, or another agreement           *
 * between Ultraleap and you, your company or other organization.             *
 ******************************************************************************/

using System;
using System.Collections;
using System.Collections.Generic;
using System.ComponentModel;
using System.Linq;
using UnityEngine;

namespace Leap.Unity
{
    using Attributes;

    /// <summary>
    /// The LeapServiceProvider provides tracked Leap Hand data and images from the device
    /// via the Leap service running on the client machine.
    /// 
    /// It communicates with the Ultraleap Tracking Service running on your platform, and 
    /// provides Frame objects containing Leap hands to your application. Generally, any 
    /// class that needs hand tracking data from the camera will need a reference to a 
    /// LeapServiceProvider to get that data.
    /// </summary>
    public class LeapServiceProvider : LeapProvider
    {
        #region Constants

        [Obsolete("This const is named incorrectly. Use US_TO_S instead.")]
        protected const double NS_TO_S = 1e-6;

        [Obsolete("This const is named incorrectly. Use S_TO_US instead.")]
        protected const double S_TO_NS = 1e6;

        /// <summary>
        /// Converts Microseconds to seconds.
        /// </summary>
        protected const double US_TO_S = 1e-6;

        /// <summary>
        /// Converts seconds to Microseconds.
        /// </summary>
        protected const double S_TO_US = 1e6;

        /// <summary>
        /// The transform array used for late-latching.
        /// </summary>
        protected const string HAND_ARRAY_GLOBAL_NAME = "_LeapHandTransforms";

        /// <summary>
        /// The maximum number of times the provider will 
        /// attempt to reconnect to the service before giving up.
        /// </summary>
#if UNITY_ANDROID
        protected const int MAX_RECONNECTION_ATTEMPTS = 10;
#else
        protected const int MAX_RECONNECTION_ATTEMPTS = 5;
#endif

        /// <summary>
        /// The number of frames to wait between each
        /// reconnection attempt.
        /// </summary>
#if UNITY_ANDROID
        protected const int RECONNECTION_INTERVAL = 360;
#else
        protected const int RECONNECTION_INTERVAL = 180;
#endif

        #endregion

        #region Inspector

        /// <summary>
        /// The supported interaction volumes that will be visualized in the scene view
        /// </summary>
        public enum InteractionVolumeVisualization
        {
            None,
            LeapMotionController,
            StereoIR170,
            Device_3Di,
            Automatic,
            LeapMotionController2,
        }
        [Tooltip("Displays a representation of the traking device")]
        [SerializeField]
        protected InteractionVolumeVisualization _interactionVolumeVisualization = InteractionVolumeVisualization.Automatic;

        /// <summary>
        /// Which interaction volume is selected to be visualized in the scene view
        /// </summary>
        public InteractionVolumeVisualization SelectedInteractionVolumeVisualization => _interactionVolumeVisualization;

        [Tooltip("Displays a visualization of the Field Of View of the chosen device as a Gizmo")]
        [SerializeField]
        protected bool FOV_Visualization = false;
        [Tooltip("Displays the optimal FOV for tracking")]
        [SerializeField]
        protected bool OptimalFOV_Visualization = true;
        [Tooltip("Displays the maximum FOV for tracking")]
        [SerializeField]
        protected bool MaxFOV_Visualization = true;

        [SerializeField, HideInInspector]
        private VisualFOV _visualFOV;
        private LeapFOVInfos leapFOVInfos;
        private Mesh optimalFOVMesh;
        private Mesh maxFOVMesh;

        /// <summary>
        /// Supported modes to optimize frame updates.
        /// When enabled, the provider will reuse some hand data:
        /// By default the mode is set to None, which implies that we want to use hand tracking in time with Unity's Update loop.
        /// It can be set to ReuseUpdateForPhysics (choose as Android user), or ReusePhysicsForUpdate (reinterpolates the hand data for the 
        /// physics timestep).
        /// </summary>
        public enum FrameOptimizationMode
        {
            /// <summary>
            /// By default the mode is set to None, this implies that we want to use hand tracking in time with Unity's Update loop.
            /// </summary>
            None,
            /// <summary>
            /// Android users should choose Reuse Update for Physics.
            /// </summary>
            ReuseUpdateForPhysics,
            /// <summary>
            /// Provides the option to reinterpolate the hand data for the physics timestep, improving the movement of objects being 
            /// manipulated by hands when using the interaction engine. Enabling this incurs a small time penalty (fraction of a ms).
            /// </summary>
            ReusePhysicsForUpdate,
        }
        [Tooltip("When enabled, the provider will reuse some hand data:\n"
            + "None - By default the mode is set to None, which implies that we want to use hand tracking in time with Unity's Update loop.\n"
            + "ReuseUpdateForPhysics - Android users should choose Reuse Update for Physics.\n"
            + "ReusePhysicsForUpdate - Provides the option to reinterpolate the hand data for the physics timestep, improving the movement of objects being "
            + "manipulated by hands when using the interaction engine. Enabling this incurs a small time penalty (fraction of a ms).")]
        [SerializeField]
        protected FrameOptimizationMode _frameOptimization = FrameOptimizationMode.None;

        /// <summary>
        /// Supported modes to use when extrapolating physics.
        /// </summary>
        public enum PhysicsExtrapolationMode
        {
            /// <summary>
            /// No extrapolation is used at all
            /// </summary>
            None,
            /// <summary>
            /// Extrapolation is chosen based on the fixed timestep
            /// </summary>
            Auto,
            /// <summary>
            /// Extrapolation time is chosen manually by the user
            /// </summary>
            Manual
        }
        [Tooltip("The mode to use when extrapolating physics.\n" +
                 " None - No extrapolation is used at all.\n" +
                 " Auto - Extrapolation is chosen based on the fixed timestep.\n" +
                 " Manual - Extrapolation time is chosen manually by the user.")]
        [SerializeField]
        protected PhysicsExtrapolationMode _physicsExtrapolation = PhysicsExtrapolationMode.Auto;

        [Tooltip("The amount of time (in seconds) to extrapolate the physics data by.")]
        [SerializeField]
        protected float _physicsExtrapolationTime = 1.0f / 90.0f;

        #region Multiple Device
        public enum MultipleDeviceMode
        {
            Disabled,
            Specific
        }

        [Tooltip("When set to 'Default', provider will receive data from the first connected device. \n" +
            "When set to `Specific`, provider will receive data from the device specified by 'Specific Serial Number'.")]
        [EditTimeOnly]
        [SerializeField]
        protected MultipleDeviceMode _multipleDeviceMode = MultipleDeviceMode.Disabled;

        public MultipleDeviceMode CurrentMultipleDeviceMode
        {
            get { return _multipleDeviceMode; }
        }

        [Tooltip("When Multiple Device Mode is set to `Specific`, the provider will " +
          "receive data from only the devices that contain this in their serial number.")]
        [SerializeField]
        protected string _specificSerialNumber = "";

        /// <summary>
        /// When Multiple Device Mode is set to `Specific`, the provider will
        /// receive data from only the first device that contain this in their serial number.
        /// If no device serial number contains SpecificSerialNumber, the first device in 
        /// the list of connected devices (controller.Devices) is used
        /// </summary>
        public string SpecificSerialNumber
        {
            get { return _specificSerialNumber; }
            set
            {
                _specificSerialNumber = value;
                if (_multipleDeviceMode != MultipleDeviceMode.Specific) Debug.Log("You are trying to set a Specific Serial Number while Multiple Device Mode is not set to 'Specific'. Please change the Multiple Device Mode to 'Specific'");
                else if (_currentDevice == null || _currentDevice.SerialNumber != _specificSerialNumber)
                {
                    updateDevice();
                }
            }
        }

        protected Device _currentDevice;

        /// <summary>
        /// The tracking device currently associated with this provider
        /// </summary>
        public Device CurrentDevice
        {
            get
            {
                if (_currentDevice == null && _multipleDeviceMode == MultipleDeviceMode.Disabled)
                {
                    _currentDevice = GetLeapController().Devices.ActiveDevices.FirstOrDefault();
                }
                return _currentDevice;
            }
        }

        /// <summary>
        /// The list of currently attached and recognized Leap Motion controller devices.
        /// The Device objects in the list describe information such as the range and
        /// tracking volume.
        /// </summary>
        public List<Device> Devices
        {
            get { return _leapController.Devices; }
        }

        #endregion

        /// <summary>
        /// (Service must be >= 4.9.2)
        /// The tracking mode used by the service. Should be set to match the orientation of the hand tracking hardware.
        /// </summary>
        public enum TrackingOptimizationMode
        {
            Desktop,
            Screentop,
            /// <summary>
            /// The LeapXRServiceProvider should be used for all XR headset based applications, where hand tracking 
            /// devices are mounted on the headset. The LeapXRServiceProvider uses the HMD tracking optimization mode.
            /// </summary>
            HMD
        }
        [Tooltip("[Service must be >= 4.9.2!] " +
          "Which tracking mode to request that the service optimize for. " +
          "(The LeapXRServiceProvider should be used for all XR headset based applications, where hand tracking devices are mounted on the headset)")]
        [SerializeField]
        [EditTimeOnly]
        protected TrackingOptimizationMode _trackingOptimization = TrackingOptimizationMode.Desktop;

        [Tooltip("Enable to prevent changes to tracking mode during initialization. The mode the service is currently set to will be retained.")]
        [SerializeField]
        protected bool _preventInitializingTrackingMode;

        [Tooltip("Which Leap Service API Endpoint to connect to.  This is configured on the service with the 'api_namespace' argument.")]
        [SerializeField]
        [EditTimeOnly]
        protected string _serverNameSpace = "Leap Service";

        public override TrackingSource TrackingDataSource { get { return CheckLeapServiceAvailable(); } }

        /// <summary>
        /// Determines if the service provider should temporally resample frames for smoothness.
        /// </summary>
        [SerializeField]
        public bool _useInterpolation = true;

        [SerializeField, Min(-1), Tooltip("The maximum number of attempts to connect to the service. Infinite attempts if -1.")]
        public int _reconnectionAttempts = MAX_RECONNECTION_ATTEMPTS;

        [SerializeField, Min(1), Tooltip("The interval in frames between service connection attempts.")]
        public int _reconnectionInterval = RECONNECTION_INTERVAL;

        #endregion

        #region Internal Settings & Memory

        // Extrapolate on Android to compensate for the latency introduced by its graphics
        // pipeline.
#if UNITY_ANDROID && !UNITY_EDITOR
        protected int ExtrapolationAmount = 0; // 15;
        protected int BounceAmount = 70;
#else
        protected int ExtrapolationAmount = 0;
        protected int BounceAmount = 0;
#endif

        protected Controller _leapController;
        protected bool _isDestroyed;

        private protected SmoothedFloat _fixedOffset = new SmoothedFloat();
        private protected SmoothedFloat _smoothedTrackingLatency = new SmoothedFloat();
        protected long _unityToLeapOffset;

        protected Frame _untransformedUpdateFrame;
        protected Frame _transformedUpdateFrame;
        protected Frame _untransformedFixedFrame;
        protected Frame _transformedFixedFrame;

        #endregion

        #region Edit-time Frame Data

        private Action<Device> _onDeviceSafe;
        /// <summary>
        /// A utility event to get a callback whenever a new device is connected to the service.
        /// This callback will ALSO trigger a callback upon subscription if a device is already
        /// connected.
        /// 
        /// For situations with multiple devices OnDeviceSafe will be dispatched once for each device.
        /// </summary>
        public event Action<Device> OnDeviceSafe
        {
            add
            {
                if (_leapController != null)
                {
                    _leapController.Device += (a0, a1) =>
                    {
                        value(a1.Device);
                    };
                    if (_leapController.IsConnected)
                    {
                        foreach (var device in _leapController.Devices)
                        {
                            value(device);
                        }
                    }
                }
                _onDeviceSafe += value;
            }
            remove
            {
                _onDeviceSafe -= value;
            }
        }

        private Action<Device> _onDeviceChanged;

        /// <summary>
        /// An event that is dispatched whenever the Service provider changes device (eg. when the SpecificSerialNumber changes during runtime) 
        /// the param Device is the new CurrentDevice
        /// </summary>
        public event Action<Device> OnDeviceChanged
        {
            add
            {
                _onDeviceChanged += value;
            }
            remove
            {
                _onDeviceChanged -= value;
            }
        }


#if UNITY_EDITOR
        private Frame _backingUntransformedEditTimeFrame = null;
        private Frame _untransformedEditTimeFrame
        {
            get
            {
                if (_backingUntransformedEditTimeFrame == null)
                {
                    if (_currentDevice == null)
                    {
                        _backingUntransformedEditTimeFrame = new Frame();
                    }
                    else
                    {
                        _backingUntransformedEditTimeFrame = new Frame(_currentDevice.DeviceID);
                    }  
                }
                return _backingUntransformedEditTimeFrame;
            }
        }
        private Frame _backingEditTimeFrame = null;
        private Frame _editTimeFrame
        {
            get
            {
                if (_backingEditTimeFrame == null)
                {
                    if (_currentDevice == null)
                    {
                        _backingEditTimeFrame = new Frame();
                    }
                    else
                    {
                        _backingEditTimeFrame = new Frame(_currentDevice.DeviceID);
                    }
                }
                return _backingEditTimeFrame;
            }
        }

        private Dictionary<TestHandFactory.TestHandPose, Hand> _cachedLeftHands
          = new Dictionary<TestHandFactory.TestHandPose, Hand>();
        private Hand _editTimeLeftHand
        {
            get
            {
                Hand cachedHand = null;
                if (_cachedLeftHands.TryGetValue(editTimePose, out cachedHand))
                {
                    return cachedHand;
                }
                else
                {
                    cachedHand = TestHandFactory.MakeTestHand(isLeft: true, pose: editTimePose);
                    _cachedLeftHands[editTimePose] = cachedHand;
                    return cachedHand;
                }
            }
        }

        private Dictionary<TestHandFactory.TestHandPose, Hand> _cachedRightHands
          = new Dictionary<TestHandFactory.TestHandPose, Hand>();
        private Hand _editTimeRightHand
        {
            get
            {
                Hand cachedHand = null;
                if (_cachedRightHands.TryGetValue(editTimePose, out cachedHand))
                {
                    return cachedHand;
                }
                else
                {
                    cachedHand = TestHandFactory.MakeTestHand(isLeft: false, pose: editTimePose);
                    _cachedRightHands[editTimePose] = cachedHand;
                    return cachedHand;
                }
            }
        }

#endif

        #endregion

        #region LeapProvider Implementation

        /// <summary>
        /// The current frame for this update cycle, in world space. 
        /// 
        /// IMPORTANT!  This frame might be mutable!  If you hold onto a reference
        /// to this frame, or a reference to any object that is a part of this frame,
        /// it might change unexpectedly.  If you want to save a reference, make sure
        /// to make a copy.
        /// </summary>
        public override Frame CurrentFrame
        {
            get
            {
#if UNITY_EDITOR
                if (!Application.isPlaying)
                {
                    _editTimeFrame.Hands.Clear();
                    _untransformedEditTimeFrame.Hands.Clear();
                    _untransformedEditTimeFrame.Hands.Add(_editTimeLeftHand);
                    _untransformedEditTimeFrame.Hands.Add(_editTimeRightHand);
                    transformFrame(_untransformedEditTimeFrame, _editTimeFrame);
                    return _editTimeFrame;
                }
#endif
                if (_frameOptimization == FrameOptimizationMode.ReusePhysicsForUpdate)
                {
                    return _transformedFixedFrame;
                }
                else
                {
                    return _transformedUpdateFrame;
                }
            }
        }

        /// <summary>
        /// The current frame for this fixed update cycle, in world space.
        /// 
        /// IMPORTANT!  This frame might be mutable!  If you hold onto a reference
        /// to this frame, or a reference to any object that is a part of this frame,
        /// it might change unexpectedly.  If you want to save a reference, make sure
        /// to make a copy.
        /// </summary>
        public override Frame CurrentFixedFrame
        {
            get
            {
#if UNITY_EDITOR
                if (!Application.isPlaying)
                {
                    _editTimeFrame.Hands.Clear();
                    _untransformedEditTimeFrame.Hands.Clear();
                    _untransformedEditTimeFrame.Hands.Add(_editTimeLeftHand);
                    _untransformedEditTimeFrame.Hands.Add(_editTimeRightHand);
                    transformFrame(_untransformedEditTimeFrame, _editTimeFrame);
                    return _editTimeFrame;
                }
#endif
                if (_frameOptimization == FrameOptimizationMode.ReuseUpdateForPhysics)
                {
                    return _transformedUpdateFrame;
                }
                else
                {
                    return _transformedFixedFrame;
                }
            }
        }

        #endregion

        #region Android Support

#if UNITY_ANDROID

        protected virtual void OnEnable()
        {
#if !UNITY_EDITOR
            AndroidServiceBinder.Bind();
#endif
        }

        // No longer necessary but would be a breaking change if removed
        protected virtual void OnDisable()
        {
        }

#else
        // No longer necessary but would be a breaking change if removed
        protected virtual void OnEnable()
        {
        }

        // No longer necessary but would be a breaking change if removed
        protected virtual void OnDisable()
        {
        }

#endif
        #endregion

        #region Unity Events

        protected virtual void Reset()
        {
            editTimePose = TestHandFactory.TestHandPose.DesktopModeA;
        }

        private void Awake()
        {
            _smoothedTrackingLatency.SetBlend(0.99f, 0.111f);
        }

        protected virtual void Start()
        {
            createController();

            if (_currentDevice == null)
            {
                _transformedUpdateFrame = new Frame();
                _transformedFixedFrame = new Frame();
                _untransformedUpdateFrame = new Frame();
                _untransformedFixedFrame = new Frame();
            }
            else
            {
                _transformedUpdateFrame = new Frame(_currentDevice.DeviceID);
                _transformedFixedFrame = new Frame(_currentDevice.DeviceID);
                _untransformedUpdateFrame = new Frame(_currentDevice.DeviceID);
                _untransformedFixedFrame = new Frame(_currentDevice.DeviceID);
            }
        }

        protected virtual void Update()
        {
            if (!checkConnectionIntegrity()) { return; }

#if UNITY_EDITOR
            if (UnityEditor.EditorApplication.isCompiling)
            {
                UnityEditor.EditorApplication.isPlaying = false;
                Debug.LogWarning("Unity hot reloading not currently supported. Stopping Editor Playback.");
                return;
            }
#endif

            if (_frameOptimization == FrameOptimizationMode.ReusePhysicsForUpdate)
            {
                DispatchUpdateFrameEvent(_transformedFixedFrame);
                return;
            }

            // if the serial number has changed since the last update(), update the device
            if (_multipleDeviceMode == MultipleDeviceMode.Specific && (_currentDevice == null || _currentDevice.SerialNumber != SpecificSerialNumber))
            {
                updateDevice();
            }

            HandleUpdateFrameInterpolationAndTransformation();
            DispatchUpdateFrameEvent(_transformedUpdateFrame);
        }

        protected virtual void FixedUpdate()
        {
            if (_useInterpolation)
            {
                long timestamp;
                switch (_frameOptimization)
                {
                    case FrameOptimizationMode.None:
                    case FrameOptimizationMode.ReuseUpdateForPhysics:
                        // Caculate a new frame and then dispatch it
                        HandleUpdateFrameInterpolationAndTransformation();
                        DispatchFixedFrameEvent(_transformedUpdateFrame);
                        return;
                    case FrameOptimizationMode.ReusePhysicsForUpdate:
                        // If we are re-using physics frames for update, we don't even want to care
                        // about Time.fixedTime, just grab the most recent interpolated timestamp
                        // like we are in Update.
                        timestamp = CalculateInterpolationTime() + (ExtrapolationAmount * 1000);
                        break;
                    default:
                        throw new System.InvalidOperationException(
                          "Unexpected frame optimization mode: " + _frameOptimization);
                }

                _leapController.GetInterpolatedFrame(_untransformedFixedFrame, timestamp, _currentDevice);
            }
            else
            {
                _leapController.Frame(_untransformedFixedFrame);
            }

            if (_untransformedFixedFrame != null)
            {
                transformFrame(_untransformedFixedFrame, _transformedFixedFrame);
                DispatchFixedFrameEvent(_transformedFixedFrame);
            }
        }

        protected virtual void OnDestroy()
        {
            destroyController();
            _isDestroyed = true;
        }

        protected virtual void OnApplicationPause(bool isPaused)
        {
            if (_leapController != null)
            {
                if (isPaused)
                {
                    _leapController.StopConnection();
                }
                else
                {
                    _leapController.StartConnection();
                }
            }
        }

        /// <summary>
        /// Calculates the physics extrapolation time depending on the PhysicsExtrapolationMode.
        /// </summary>
        /// <returns>A float that can be used to compensate for latency when ensuring that our 
        /// hands are on the same timeline as Update.</returns>
        public float CalculatePhysicsExtrapolation()
        {
            switch (_physicsExtrapolation)
            {
                case PhysicsExtrapolationMode.None:
                    return 0;
                case PhysicsExtrapolationMode.Auto:
                    return Time.fixedDeltaTime;
                case PhysicsExtrapolationMode.Manual:
                    return _physicsExtrapolationTime;
                default:
                    throw new System.InvalidOperationException(
                      "Unexpected physics extrapolation mode: " + _physicsExtrapolation);
            }
        }

        void HandleUpdateFrameInterpolationAndTransformation()
        {
            if (_useInterpolation)
            {
#if !UNITY_ANDROID || UNITY_EDITOR
                _smoothedTrackingLatency.value = Mathf.Min(_smoothedTrackingLatency.value, 30000f);
                _smoothedTrackingLatency.Update((float)(_leapController.Now() - _leapController.FrameTimestamp()), Time.deltaTime);
#endif
                long timestamp = CalculateInterpolationTime() + (ExtrapolationAmount * 1000);
                _unityToLeapOffset = timestamp - (long)(Time.time * S_TO_US);

                _leapController.GetInterpolatedFrameFromTime(_untransformedUpdateFrame, timestamp, CalculateInterpolationTime() - (BounceAmount * 1000), _currentDevice);
            }
            else
            {
                _leapController.Frame(_untransformedUpdateFrame);
            }

            if (_untransformedUpdateFrame != null)
            {
                transformFrame(_untransformedUpdateFrame, _transformedUpdateFrame);
            }
        }

        #endregion

        #region Public API

        /// <summary>
        /// Returns the Leap Controller instance.
        /// If not found, it creates a new controller instance.
        /// </summary>
        public Controller GetLeapController()
        {
#if UNITY_EDITOR
            // Null check to deal with hot reloading.
            if (!_isDestroyed && _leapController == null)
            {
                createController();
            }
#endif

            return _leapController;
        }

        /// <summary>
        /// Returns true if the Leap Motion hardware is plugged in and this application is
        /// connected to the Leap Motion service.
        /// </summary>
        public bool IsConnected()
        {
            return GetLeapController().IsConnected;
        }

        /// <summary>
        /// Retransforms hand data from Leap space to the space of the Unity transform.
        /// This is only necessary if you're moving the LeapServiceProvider around in a
        /// custom script and trying to access Hand data from it directly afterward.
        /// </summary>
        public void RetransformFrames()
        {
            transformFrame(_untransformedUpdateFrame, _transformedUpdateFrame);
            transformFrame(_untransformedFixedFrame, _transformedFixedFrame);
        }

        /// <summary>
        /// Copies property settings from this LeapServiceProvider to the target
        /// LeapXRServiceProvider where applicable. Does not modify any XR-specific settings
        /// that only exist on the LeapXRServiceProvider.
        /// </summary>
        public void CopySettingsToLeapXRServiceProvider(LeapXRServiceProvider leapXRServiceProvider)
        {
            leapXRServiceProvider._interactionVolumeVisualization = _interactionVolumeVisualization;
            leapXRServiceProvider._frameOptimization = _frameOptimization;
            leapXRServiceProvider._physicsExtrapolation = _physicsExtrapolation;
            leapXRServiceProvider._physicsExtrapolationTime = _physicsExtrapolationTime;
        }

        /// <summary>
        /// Triggers a coroutine that sets appropriate policy flags and wait for them to be set to ensure we've changed mode
        /// </summary>
        /// <param name="trackingMode">Tracking mode to set</param>
        public void ChangeTrackingMode(TrackingOptimizationMode trackingMode)
        {
            _trackingOptimization = trackingMode;
            StartCoroutine(ChangeTrackingMode_Coroutine(trackingMode));
        }

        private IEnumerator ChangeTrackingMode_Coroutine(TrackingOptimizationMode trackingMode)
        {
            yield return new WaitWhile(() => _leapController == null || !_leapController.IsConnected);

            Device deviceToChange = _multipleDeviceMode == MultipleDeviceMode.Disabled ? null : _currentDevice;

            switch (trackingMode)
            {
                case TrackingOptimizationMode.Desktop:
                    _leapController.ClearPolicy(Controller.PolicyFlag.POLICY_OPTIMIZE_SCREENTOP, deviceToChange);
                    _leapController.ClearPolicy(Controller.PolicyFlag.POLICY_OPTIMIZE_HMD, deviceToChange);
                    break;
                case TrackingOptimizationMode.Screentop:
                    _leapController.SetAndClearPolicy(Controller.PolicyFlag.POLICY_OPTIMIZE_SCREENTOP, Controller.PolicyFlag.POLICY_OPTIMIZE_HMD, deviceToChange);
                    break;
                case TrackingOptimizationMode.HMD:
                    _leapController.SetAndClearPolicy(Controller.PolicyFlag.POLICY_OPTIMIZE_HMD, Controller.PolicyFlag.POLICY_OPTIMIZE_SCREENTOP, deviceToChange);
                    break;
            }
        }

        /// <summary>
        /// Gets the current mode by polling policy flags
        /// </summary>
        public TrackingOptimizationMode GetTrackingMode()
        {
            if (_leapController == null) return _trackingOptimization;

            Device deviceToGet = _multipleDeviceMode == MultipleDeviceMode.Disabled ? null : _currentDevice;

            var screenTopPolicySet = _leapController.IsPolicySet(Controller.PolicyFlag.POLICY_OPTIMIZE_SCREENTOP, deviceToGet);
            var headMountedPolicySet = _leapController.IsPolicySet(Controller.PolicyFlag.POLICY_OPTIMIZE_HMD, deviceToGet);

            var desktopMode = !screenTopPolicySet && !headMountedPolicySet;
            if (desktopMode)
            {
                return TrackingOptimizationMode.Desktop;
            }

            var headMountedMode = !screenTopPolicySet && headMountedPolicySet;
            if (headMountedMode)
            {
                return TrackingOptimizationMode.HMD;
            }

            var screenTopMode = screenTopPolicySet && !headMountedPolicySet;
            if (screenTopMode)
            {
                return TrackingOptimizationMode.Screentop;
            }

            throw new Exception("Unknown tracking optimization mode");
        }

        #endregion

        #region Internal Methods

        protected virtual long CalculateInterpolationTime(bool endOfFrame = false)
        {
#if UNITY_ANDROID && !UNITY_EDITOR
      return _leapController.Now() - 16000;
#else
            if (_leapController != null)
            {
                return _leapController.Now() - (long)_smoothedTrackingLatency.value;
            }
            else
            {
                return 0;
            }
#endif
        }

        /// <summary>
        /// Initializes the policy flags.
        /// </summary>
        protected virtual void initializeFlags()
        {
            if (_preventInitializingTrackingMode) return;

            ChangeTrackingMode(_trackingOptimization);
        }

        /// <summary>
        /// Creates an instance of a Controller, initializing its policy flags and
        /// subscribing to its connection event.
        /// </summary>
        protected void createController()
        {
            if (_leapController != null)
            {
                return;
            }

            string serialNumber = _multipleDeviceMode != MultipleDeviceMode.Disabled ? SpecificSerialNumber : "";

            _leapController = new Controller(serialNumber.GetHashCode(), _serverNameSpace, _multipleDeviceMode != MultipleDeviceMode.Disabled);

            _leapController.Device += (s, e) =>
            {
                if (_onDeviceSafe != null)
                {
                    _onDeviceSafe(e.Device);
                }
            };

            _leapController.DeviceLost += (s, e) =>
            {
                if (e.Device == _currentDevice)
                {
                    _currentDevice = null;
                }
            };

            _onDeviceSafe += (d) =>
           {
               if (_multipleDeviceMode == MultipleDeviceMode.Specific)
               {
                   if (SpecificSerialNumber != null && SpecificSerialNumber != "" && d.SerialNumber.Contains(SpecificSerialNumber) && _leapController != null)
                   {
                       connectToNewDevice(d);
                   }
               }
               else if (_multipleDeviceMode == MultipleDeviceMode.Disabled)
               {
                   _currentDevice = d;
               }
               else
               {
                   throw new NotImplementedException($"{nameof(MultipleDeviceMode)} case not implemented");
               }
           };


            if (_leapController.IsConnected)
            {
                initializeFlags();
            }
            else
            {
                _leapController.Device += onHandControllerConnect;
            }
        }

        /// <summary>
        /// Only during runtime:
        /// connects to a new device (param d) and subscribes to its device events. 
        /// Also unsubscribes from all device events from the last connected device.
        /// </summary>
        /// <param name="d"></param>
        /// <returns>true if connection was successfull, false if there is no leapController set up correctly 
        /// or application is not playing or already connected to Device d</returns>
        private bool connectToNewDevice(Device d)
        {
            if (_leapController == null || !Application.isPlaying || _currentDevice == d)
            {
                return false;
            }

            if (_currentDevice != null)
            {
                _leapController.UnsubscribeFromDeviceEvents(_currentDevice);
            }

            Debug.Log($"Connecting to Device with Serial: {d.SerialNumber} and ID {d.DeviceID}");
            _leapController.SubscribeToDeviceEvents(d);
            _currentDevice = d;

            if (_onDeviceChanged != null)
            {
                _onDeviceChanged(d);
            }

            return true;
        }

        /// <summary>
        /// update the connected device. This should be called when the serial number has been changed and 
        /// the currently connected device isn't the right one anymore.
        /// searches for a device with matching serial number (same as SpecificSerialNumber) and connects to the first on it finds.
        /// </summary>
        private void updateDevice()
        {
            if (_leapController == null) return;
            if (SpecificSerialNumber == null || SpecificSerialNumber == "") return;

            foreach (Device d in _leapController.Devices)
            {
                if (d.SerialNumber.Contains(SpecificSerialNumber))
                {
                    connectToNewDevice(d);
                    return;
                }
            }
        }

        /// <summary>
        /// Stops the connection for the existing instance of a Controller, clearing old
        /// policy flags and resetting the Controller to null.
        /// </summary>
    	public void destroyController()
        {
            if (_leapController != null)
            {
                _leapController.UnsubscribeFromAllDevices();
                _leapController.StopConnection();
                _leapController.Dispose();
                _leapController = null;
            }
        }

        private int _framesSinceServiceConnectionChecked = 0;
        private int _numberOfReconnectionAttempts = 0;
        /// <summary>
        /// Checks whether this provider is connected to a service;
        /// If it is not, attempt to reconnect at regular intervals
        /// for MAX_RECONNECTION_ATTEMPTS
        /// </summary>
        protected bool checkConnectionIntegrity()
        {
            if (_leapController != null && _leapController.IsServiceConnected)
            {
                _framesSinceServiceConnectionChecked = 0;
                _numberOfReconnectionAttempts = 0;
                return true;
            }
            else if (_numberOfReconnectionAttempts < _reconnectionAttempts || _reconnectionAttempts == -1)
            {
                _framesSinceServiceConnectionChecked++;

                if (_framesSinceServiceConnectionChecked > _reconnectionInterval)
                {
                    _framesSinceServiceConnectionChecked = 0;
                    _numberOfReconnectionAttempts++;

                    Debug.LogWarning("Leap Service not connected; attempting to reconnect for try " +
                                     _numberOfReconnectionAttempts + "/" + _reconnectionAttempts +
                                     "...", this);
                    destroyController();
                    createController();
                }
            }
            return false;
        }

        protected void onHandControllerConnect(object sender, LeapEventArgs args)
        {
            initializeFlags();

            if (_leapController != null)
            {
                _leapController.Device -= onHandControllerConnect;
            }
        }

        protected virtual void transformFrame(Frame source, Frame dest)
        {
            dest.CopyFrom(source).Transform(new LeapTransform(transform));
        }

        private TrackingSource CheckLeapServiceAvailable()
        {
            if (_trackingSource != TrackingSource.NONE)
            {
                return _trackingSource;
            }

#if UNITY_ANDROID && !UNITY_EDITOR
            if(AndroidServiceBinder.Bind())
            {
                _trackingSource = TrackingSource.LEAPC;
                return _trackingSource;
            }
#endif

            if (LeapInternal.Connection.IsConnectionAvailable(_serverNameSpace))
            {
                _trackingSource = TrackingSource.LEAPC;
            }
            else
            {
                _trackingSource = TrackingSource.NONE;
            }

            return _trackingSource;
        }

        #endregion

        #region Draw Gizmos

        private void OnDrawGizmos()
        {
            if (_visualFOV == null || leapFOVInfos == null || leapFOVInfos.SupportedDevices.Count == 0)
            {
                LoadFOVData();
            }

            Transform targetTransform = transform;
            LeapXRServiceProvider xrProvider = this as LeapXRServiceProvider;
            if (xrProvider != null)
            {
                targetTransform = xrProvider.mainCamera.transform;

                // deviceOrigin is set if camera follows a transform
                if (xrProvider.deviceOffsetMode == LeapXRServiceProvider.DeviceOffsetMode.Transform && xrProvider.deviceOrigin != null)
                {
                    targetTransform = xrProvider.deviceOrigin;
                }
            }

            switch (_interactionVolumeVisualization)
            {
                case LeapServiceProvider.InteractionVolumeVisualization.LeapMotionController:
                    DrawTrackingDevice(targetTransform, "Leap Motion Controller");
                    break;
                case LeapServiceProvider.InteractionVolumeVisualization.StereoIR170:
                    DrawTrackingDevice(targetTransform, "Stereo IR 170");
                    break;
                case LeapServiceProvider.InteractionVolumeVisualization.Device_3Di:
                    DrawTrackingDevice(targetTransform, "3Di");
                    break;
                case LeapServiceProvider.InteractionVolumeVisualization.LeapMotionController2:
                    DrawTrackingDevice(targetTransform, "Leap Motion Controller 2");
                    break;
                case LeapServiceProvider.InteractionVolumeVisualization.Automatic:
                    DetectConnectedDevice(targetTransform);
                    break;
                default:
                    break;
            }
        }


        private void DetectConnectedDevice(Transform targetTransform)
        {
            string deviceType = "";
            
            if(_multipleDeviceMode == MultipleDeviceMode.Disabled)
            {
<<<<<<< HEAD
                deviceType = LeapInternal.ServerStatus.GetDeviceType("");
            }
            else
            {
                deviceType = LeapInternal.ServerStatus.GetDeviceType(_specificSerialNumber);
=======
                Device currentDevice = _currentDevice;
                if (currentDevice == null || (_multipleDeviceMode == LeapServiceProvider.MultipleDeviceMode.Specific && currentDevice.SerialNumber != _specificSerialNumber))
                {
                    foreach (Device d in GetLeapController().Devices)
                    {
                        if (d.SerialNumber.Contains(_specificSerialNumber))
                        {
                            currentDevice = d;
                            break;
                        }
                    }
                }

                if (currentDevice == null && _multipleDeviceMode == MultipleDeviceMode.Disabled)
                {
                    currentDevice = GetLeapController().Devices[0];
                }

                if (currentDevice == null || (_multipleDeviceMode == LeapServiceProvider.MultipleDeviceMode.Specific && currentDevice.SerialNumber != _specificSerialNumber))
                {
                    return;
                }

                Device.DeviceType deviceType = currentDevice.Type;
                if (deviceType == Device.DeviceType.TYPE_RIGEL || deviceType == Device.DeviceType.TYPE_SIR170)
                {
                    DrawTrackingDevice(targetTransform, "Stereo IR 170");
                    return;
                }
                else if (deviceType == Device.DeviceType.TYPE_3DI)
                {
                    DrawTrackingDevice(targetTransform, "3Di");
                    return;
                }
                else if (deviceType == Device.DeviceType.TYPE_PERIPHERAL)
                {
                    DrawTrackingDevice(targetTransform, "Leap Motion Controller");
                    return;
                }
                else if (deviceType == Device.DeviceType.TYPE_LMC2)
                {
                    DrawTrackingDevice(targetTransform, "Leap Motion Controller 2");
                }
>>>>>>> f004c793
            }

            if (deviceType == "SIR170")
            {
                DrawTrackingDevice(targetTransform, "Stereo IR 170");
            }
            else if (deviceType == "3Di")
            {
                DrawTrackingDevice(targetTransform, "3Di");
            }
            else
            {
                DrawTrackingDevice(targetTransform, "Leap Motion Controller");
            }
        }


        private void DrawTrackingDevice(Transform targetTransform, string deviceType)
        {
            Matrix4x4 deviceModelMatrix = targetTransform.localToWorldMatrix;

            LeapXRServiceProvider xrProvider = this as LeapXRServiceProvider;
            if (xrProvider != null && xrProvider.deviceOffsetMode != LeapXRServiceProvider.DeviceOffsetMode.Transform)
            {
                deviceModelMatrix *= Matrix4x4.Translate(new Vector3(0, xrProvider.deviceOffsetYAxis, xrProvider.deviceOffsetZAxis));
                deviceModelMatrix *= Matrix4x4.Rotate(Quaternion.Euler(-90 - xrProvider.deviceTiltXAxis, 180, 0));
            }

            LeapFOVInfo info = null;
            foreach (var leapInfo in leapFOVInfos.SupportedDevices)
            {
                if (leapInfo.Name == deviceType)
                {
                    info = leapInfo;
                    Material mat = Resources.Load("TrackingVolumeVisualization/DeviceModelMat") as Material;
                    mat.SetPass(0);

                    Graphics.DrawMeshNow(Resources.Load<Mesh>("TrackingVolumeVisualization/Meshes/" + deviceType), deviceModelMatrix *
                           Matrix4x4.Scale(Vector3.one * 0.01f));
                    break;
                }
            }

            if (info != null)
            {
                SetDeviceInfo(info);
            }
            else
            {
                Debug.LogError("Tried to load invalid device type: " + deviceType);
                return;
            }

            if (FOV_Visualization)
            {
                DrawInteractionZone(deviceModelMatrix);
            }
        }

        private void DrawInteractionZone(Matrix4x4 deviceModelMatrix)
        {
            _visualFOV.UpdateFOVS();

            optimalFOVMesh = _visualFOV.OptimalFOVMesh;
            maxFOVMesh = _visualFOV.MaxFOVMesh;

            if (OptimalFOV_Visualization && optimalFOVMesh != null)
            {
                Material mat = Resources.Load("TrackingVolumeVisualization/OptimalFOVMat_Volume") as Material;
                mat.SetPass(0);

                Graphics.DrawMeshNow(optimalFOVMesh, deviceModelMatrix *
                       Matrix4x4.Scale(Vector3.one * 0.01f));
            }
            if (MaxFOV_Visualization && maxFOVMesh != null)
            {
                Material mat = Resources.Load("TrackingVolumeVisualization/MaxFOVMat_Volume") as Material;
                mat.SetPass(0);

                Graphics.DrawMeshNow(maxFOVMesh, deviceModelMatrix *
                       Matrix4x4.Scale(Vector3.one * 0.01f));
            }
        }

        private void LoadFOVData()
        {
            leapFOVInfos = JsonUtility.FromJson<LeapFOVInfos>(Resources.Load<TextAsset>("TrackingVolumeVisualization/SupportedTrackingDevices").text);

            if (_visualFOV == null)
            {
                _visualFOV = new VisualFOV();
            }
        }

        public void SetDeviceInfo(LeapFOVInfo leapInfo)
        {
            _visualFOV.HorizontalFOV = leapInfo.HorizontalFOV;
            _visualFOV.VerticalFOV = leapInfo.VerticalFOV;
            _visualFOV.MinDistance = leapInfo.MinDistance;
            _visualFOV.MaxDistance = leapInfo.MaxDistance;
            _visualFOV.OptimalMaxDistance = leapInfo.OptimalDistance;
        }

        [Serializable]
        public class LeapFOVInfos
        {
            public List<LeapFOVInfo> SupportedDevices;
        }

        [Serializable]
        public class LeapFOVInfo
        {
            public string Name;
            public float HorizontalFOV;
            public float VerticalFOV;
            public float OptimalDistance;
            public float MinDistance;
            public float MaxDistance;
        }

        #endregion
    }
}<|MERGE_RESOLUTION|>--- conflicted
+++ resolved
@@ -1123,75 +1123,24 @@
 
         private void DetectConnectedDevice(Transform targetTransform)
         {
-            string deviceType = "";
-            
-            if(_multipleDeviceMode == MultipleDeviceMode.Disabled)
-            {
-<<<<<<< HEAD
-                deviceType = LeapInternal.ServerStatus.GetDeviceType("");
+            string deviceName = "";
+
+            if (_multipleDeviceMode == MultipleDeviceMode.Disabled)
+            {
+                deviceName = LeapInternal.ServerStatus.GetDeviceType("");
             }
             else
             {
-                deviceType = LeapInternal.ServerStatus.GetDeviceType(_specificSerialNumber);
-=======
-                Device currentDevice = _currentDevice;
-                if (currentDevice == null || (_multipleDeviceMode == LeapServiceProvider.MultipleDeviceMode.Specific && currentDevice.SerialNumber != _specificSerialNumber))
-                {
-                    foreach (Device d in GetLeapController().Devices)
-                    {
-                        if (d.SerialNumber.Contains(_specificSerialNumber))
-                        {
-                            currentDevice = d;
-                            break;
-                        }
-                    }
-                }
-
-                if (currentDevice == null && _multipleDeviceMode == MultipleDeviceMode.Disabled)
-                {
-                    currentDevice = GetLeapController().Devices[0];
-                }
-
-                if (currentDevice == null || (_multipleDeviceMode == LeapServiceProvider.MultipleDeviceMode.Specific && currentDevice.SerialNumber != _specificSerialNumber))
-                {
-                    return;
-                }
-
-                Device.DeviceType deviceType = currentDevice.Type;
-                if (deviceType == Device.DeviceType.TYPE_RIGEL || deviceType == Device.DeviceType.TYPE_SIR170)
-                {
-                    DrawTrackingDevice(targetTransform, "Stereo IR 170");
-                    return;
-                }
-                else if (deviceType == Device.DeviceType.TYPE_3DI)
-                {
-                    DrawTrackingDevice(targetTransform, "3Di");
-                    return;
-                }
-                else if (deviceType == Device.DeviceType.TYPE_PERIPHERAL)
-                {
-                    DrawTrackingDevice(targetTransform, "Leap Motion Controller");
-                    return;
-                }
-                else if (deviceType == Device.DeviceType.TYPE_LMC2)
-                {
-                    DrawTrackingDevice(targetTransform, "Leap Motion Controller 2");
-                }
->>>>>>> f004c793
-            }
-
-            if (deviceType == "SIR170")
-            {
-                DrawTrackingDevice(targetTransform, "Stereo IR 170");
-            }
-            else if (deviceType == "3Di")
-            {
-                DrawTrackingDevice(targetTransform, "3Di");
-            }
-            else
-            {
-                DrawTrackingDevice(targetTransform, "Leap Motion Controller");
-            }
+                deviceName = LeapInternal.ServerStatus.GetDeviceType(_specificSerialNumber);
+            }
+
+            // adjust to readable name
+            if (deviceName == "SIR170")
+            {
+                deviceName = "Stereo IR 170";
+            }
+
+            DrawTrackingDevice(targetTransform, deviceName);
         }
 
 
