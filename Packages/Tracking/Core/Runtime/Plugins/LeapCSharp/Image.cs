/******************************************************************************
 * Copyright (C) Ultraleap, Inc. 2011-2021.                                   *
 *                                                                            *
 * Use subject to the terms of the Apache License 2.0 available at            *
 * http://www.apache.org/licenses/LICENSE-2.0, or another agreement           *
 * between Ultraleap and you, your company or other organization.             *
 ******************************************************************************/

namespace Leap
{
    using LeapInternal;
    using System;

    /// <summary>
    /// The Image class represents a stereo image pair from the Leap Motion device. 
    /// 
    /// In addition to image data, the Image object provides a distortion map for correcting 
    /// lens distortion. 
    /// @since 2.1.0 
    /// </summary>
    public class Image
    {
        private ImageData leftImage;
        private ImageData rightImage;
        private Int64 frameId = 0;
        private Int64 timestamp = 0;
        private UInt32 deviceId = 0;

        public Image(Int64 frameId, Int64 timestamp, ImageData leftImage, ImageData rightImage, UInt32 deviceId = 1)
        {
            if (leftImage == null || rightImage == null)
            {
                throw new ArgumentNullException("images");
            }
            if (leftImage.type != rightImage.type ||
                leftImage.format != rightImage.format ||
                leftImage.width != rightImage.width ||
                leftImage.height != rightImage.height ||
                leftImage.bpp != rightImage.bpp ||
                leftImage.DistortionSize != rightImage.DistortionSize)
            {
                throw new ArgumentException("image mismatch");
            }
            this.frameId = frameId;
            this.timestamp = timestamp;
            this.leftImage = leftImage;
            this.rightImage = rightImage;
            this.deviceId = deviceId;
        }


        private ImageData imageData(CameraType camera)
        {
            return camera == CameraType.LEFT ? leftImage : rightImage;
        }

        /// <summary>
        /// The buffer containing the image data.
        /// 
        /// The image data is a set of 8-bit intensity values. The buffer is
        /// image.Width * image.Height * image.BytesPerPixel bytes long.
        /// 
        /// Use the ByteOffset method to find the beginning offset
        /// of the data for the specified camera.
        /// 
        /// @since 4.0
        /// </summary>
        public byte[] Data(CameraType camera)
        {
            if (camera != CameraType.LEFT && camera != CameraType.RIGHT)
                return null;

            return imageData(camera).AsByteArray;
        }

        /// <summary>
        /// Returns a convenience device ID based on which attached device sent this
        /// image.
        /// @since 4.5.0
        /// </summary>
        public UInt32 DeviceID
        {
            get
            {
                return deviceId;
            }
        }

<<<<<<< HEAD
        /// <summary>
        /// Calibration type
        /// </summary>
=======
>>>>>>> ccea5bd1
        public enum CalibrationType
        {
            INFRARED = 0,
            VISIBLE = 1
        };

<<<<<<< HEAD

=======
>>>>>>> ccea5bd1
        /// <summary>
        /// The offset, in number of bytes, from the beginning of the Data()
        /// buffer to the first byte of the image data for the specified camera.
        /// 
        /// @since 4.0
        /// </summary>
        public UInt32 ByteOffset(CameraType camera)
        {
            if (camera != CameraType.LEFT && camera != CameraType.RIGHT)
                return 0;

            return imageData(camera).byteOffset;
        }

        /// <summary>
        /// The number of bytes in the Data() buffer corresponding to each
        /// image. Use the ByteOffset() function to find the starting byte
        /// offset for each image.
        /// 
        /// @since 4.0
        /// </summary>
        public UInt32 NumBytes
        {
            get
            {
                return leftImage.width * leftImage.height * leftImage.bpp;
            }
        }

        /// <summary>
        /// The distortion calibration map for this image.
        /// 
        /// The calibration map is a 64x64 grid of points. Each point is defined by
        /// a pair of 32-bit floating point values. Each point in the map
        /// represents a ray projected into the camera. The value of
        /// a grid point defines the pixel in the image data containing the brightness
        /// value produced by the light entering along the corresponding ray. By
        /// interpolating between grid data points, you can find the brightness value
        /// for any projected ray. Grid values that fall outside the range [0..1] do
        /// not correspond to a value in the image data and those points should be ignored.
        /// 
        /// The calibration map can be used to render an undistorted image as well as to
        /// find the true angle from the camera to a feature in the raw image. The
        /// distortion map itself is designed to be used with GLSL shader programs.
        /// In other contexts, it may be more convenient to use the Image Rectify()
        /// and Warp() functions.
        /// 
        /// Distortion is caused by the lens geometry as well as imperfections in the
        /// lens and sensor window. The calibration map is created by the calibration
        /// process run for each device at the factory (and which can be rerun by the
        /// user).
        /// 
        /// @since 2.1.0
        /// </summary>
        public float[] Distortion(CameraType camera)
        {
            if (camera != CameraType.LEFT && camera != CameraType.RIGHT)
                return null;

            return imageData(camera).DistortionData.Data;
        }

        /// <summary>
        /// Provides the corrected camera ray intercepting the specified point on the image.
        /// 
        /// Given a point on the image, PixelToRectilinear() corrects for camera distortion
        /// and returns the true direction from the camera to the source of that image point
        /// within the Leap Motion field of view.
        /// 
        /// This direction vector has an x and y component [x, y, 1], with the third element
        /// always one. Note that this vector uses the 2D camera coordinate system
        /// where the x-axis parallels the longer (typically horizontal) dimension and
        /// the y-axis parallels the shorter (vertical) dimension. The camera coordinate
        /// system does not correlate to the 3D Leap Motion coordinate system.
        /// 
        /// **Note:** This function should be called immediately after an image is obtained. Incorrect
        /// results will be returned if the image orientation has changed or a different device is plugged
        /// in between the time the image was received and the time this function is called.
        /// 
        /// Note, this function was formerly named Rectify().
        /// @since 2.1.0
        /// </summary>
        public Vector PixelToRectilinear(CameraType camera, Vector pixel)
        {
            return Connection.GetConnection().PixelToRectilinear(camera, pixel);
        }

        /// <summary>
        /// Provides the point in the image corresponding to a ray projecting
        /// from the camera.
        /// 
        /// Given a ray projected from the camera in the specified direction, RectilinearToPixel()
        /// corrects for camera distortion and returns the corresponding pixel
        /// coordinates in the image.
        /// 
        /// The ray direction is specified in relationship to the camera. The first
        /// vector element corresponds to the "horizontal" view angle; the second
        /// corresponds to the "vertical" view angle.
        /// 
        /// The RectilinearToPixel() function returns pixel coordinates outside of the image bounds
        /// if you project a ray toward a point for which there is no recorded data.
        /// 
        /// RectilinearToPixel() is typically not fast enough for realtime distortion correction.
        /// For better performance, use a shader program executed on a GPU.
        /// 
        /// **Note:** This function should be called immediately after an image is obtained. Incorrect
        /// results will be returned if the image orientation has changed or a different device is plugged
        /// in between the time the image was received and the time this function is called.
        /// 
        /// Note, this function was formerly named Warp().
        /// @since 2.1.0
        /// </summary>
        public Vector RectilinearToPixel(CameraType camera, Vector ray)
        {
            return Connection.GetConnection().RectilinearToPixel(camera, ray);
        }

        /// <summary>
        /// Compare Image object equality.
        /// 
        /// Two Image objects are equal if and only if both Image objects represent the
        /// exact same Image and both Images are valid.
        /// @since 2.1.0
        /// </summary>
        public bool Equals(Image other)
        {
            return
                this.frameId == other.frameId &&
                this.Type == other.Type &&
                this.Timestamp == other.Timestamp;
        }

        /// <summary>
        /// A string containing a brief, human readable description of the Image object.
        /// @since 2.1.0
        /// </summary>
        public override string ToString()
        {
            return "Image sequence" + this.frameId + ", format: " + this.Format + ", type: " + this.Type;
        }

        /// <summary>
        /// The image sequence ID.
        /// @since 2.2.1
        /// </summary>
        public Int64 SequenceId
        {
            get
            {
                return frameId;
            }
        }

        /// <summary>
        /// The image width. 
        /// @since 2.1.0 
        /// </summary>
        public int Width
        {
            get
            {
                return (int)leftImage.width;
            }
        }

        /// <summary>
        /// The image height.
        /// @since 2.1.0
        /// </summary>
        public int Height
        {
            get
            {
                return (int)leftImage.height;
            }
        }

        /// <summary>
        /// The number of bytes per pixel.
        /// 
        /// Use this value along with Image.Width() and Image.Height()
        /// to calculate the size of the data buffer.
        /// 
        /// @since 2.2.0
        /// </summary>
        public int BytesPerPixel
        {
            get
            {
                return (int)leftImage.bpp;
            }
        }

        /// <summary>
        /// The image format.
        /// @since 2.2.0
        /// </summary>
        public FormatType Format
        {
            get
            {
                switch (leftImage.format)
                {
                    case eLeapImageFormat.eLeapImageType_IR:
                        return FormatType.INFRARED;
                    case eLeapImageFormat.eLeapImageType_RGBIr_Bayer:
                        return FormatType.IBRG;
                    default:
                        return FormatType.INFRARED;
                }
            }
        }

        public ImageType Type
        {
            get
            {
                switch (leftImage.type)
                {
                    case eLeapImageType.eLeapImageType_Default:
                        return ImageType.DEFAULT;
                    case eLeapImageType.eLeapImageType_Raw:
                        return ImageType.RAW;
                    default:
                        return ImageType.DEFAULT;
                }
            }
        }

        /// <summary>
        /// The stride of the distortion map.
        /// 
        /// Since each point on the 64x64 element distortion map has two values in the
        /// buffer, the stride is 2 times the size of the grid. (Stride is currently fixed
        /// at 2 * 64 = 128).
        /// 
        /// @since 2.1.0
        /// </summary>
        public int DistortionWidth
        {
            get
            {
                return leftImage.DistortionSize * 2;
            }
        }

        /// <summary>
        /// The distortion map height.
        /// Currently fixed at 64.
        /// 
        /// @since 2.1.0
        /// </summary>
        public int DistortionHeight
        {
            get
            {
                return leftImage.DistortionSize;
            }
        }

        /// <summary>
        /// The horizontal ray offset for a particular camera.
        /// 
        /// Used to convert between normalized coordinates in the range [0..1] and the
        /// ray slope range [-4..4].
        /// 
        /// @since 4.0
        /// </summary>
        public float RayOffsetX(CameraType camera)
        {
            if (camera != CameraType.LEFT && camera != CameraType.RIGHT)
                return 0;

            return imageData(camera).RayOffsetX;
        }

        /// <summary>
        /// The vertical ray offset for a particular camera.
        /// 
        /// Used to convert between normalized coordinates in the range [0..1] and the
        /// ray slope range [-4..4].
        /// 
        /// @since 2.1.0
        /// </summary>
        public float RayOffsetY(CameraType camera)
        {
            if (camera != CameraType.LEFT && camera != CameraType.RIGHT)
                return 0;

            return imageData(camera).RayOffsetY;
        }

        /// <summary>
        /// The horizontal ray scale factor for a particular camera.
        /// 
        /// Used to convert between normalized coordinates in the range [0..1] and the
        /// ray slope range [-4..4].
        /// 
        /// @since 2.1.0
        /// </summary>
        public float RayScaleX(CameraType camera)
        {
            if (camera != CameraType.LEFT && camera != CameraType.RIGHT)
                return 0;

            return imageData(camera).RayScaleX;
        }

        /// <summary>
        /// The vertical ray scale factor for a particular camera.
        /// 
        /// Used to convert between normalized coordinates in the range [0..1] and the
        /// ray slope range [-4..4].
        /// 
        /// @since 2.1.0
        /// </summary>
        public float RayScaleY(CameraType camera)
        {
            if (camera != CameraType.LEFT && camera != CameraType.RIGHT)
                return 0;

            return imageData(camera).RayScaleY;
        }

        /// <summary>
        /// Returns a timestamp indicating when this frame began being captured on the device.
        /// @since 2.2.7
        /// </summary>
        public Int64 Timestamp
        {
            get
            {
                return timestamp;
            }
        }

        /// <summary>
        /// Enumerates the possible image formats.
        /// 
        /// The Image.Format() function returns an item from the FormatType enumeration.
        /// @since 2.2.0
        /// </summary>
        public enum FormatType
        {
            INFRARED = 0,
            IBRG = 1
        }

        public enum ImageType
        {
            DEFAULT,
            RAW
        }

        public enum CameraType
        {
            LEFT = 0,
            RIGHT = 1
        };
    }

}<|MERGE_RESOLUTION|>--- conflicted
+++ resolved
@@ -86,22 +86,12 @@
             }
         }
 
-<<<<<<< HEAD
-        /// <summary>
-        /// Calibration type
-        /// </summary>
-=======
->>>>>>> ccea5bd1
         public enum CalibrationType
         {
             INFRARED = 0,
             VISIBLE = 1
         };
 
-<<<<<<< HEAD
-
-=======
->>>>>>> ccea5bd1
         /// <summary>
         /// The offset, in number of bytes, from the beginning of the Data()
         /// buffer to the first byte of the image data for the specified camera.
