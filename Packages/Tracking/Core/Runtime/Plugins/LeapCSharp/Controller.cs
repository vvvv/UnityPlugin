--- conflicted
+++ resolved
@@ -44,8 +44,6 @@
         bool _supportsMultipleDevices = true;
         string _serverNamespace = "Leap Service";
         Config _config;
-        bool _supportsMultipleDevices = true;
-        string _serverNamespace = "Leap Service";
 
         /// <summary>
         /// The SynchronizationContext used for dispatching events.
@@ -457,10 +455,6 @@
             _serverNamespace = serverNamespace;
 
             _connection.Start(serverNamespace, supportsMultipleDevices);
-<<<<<<< HEAD
-
-=======
->>>>>>> ccea5bd1
         }
 
 
@@ -700,11 +694,6 @@
             }
         }
 
-
-<<<<<<< HEAD
-=======
-
->>>>>>> ccea5bd1
         public void TelemetryProfiling(ref LEAP_TELEMETRY_DATA telemetryData)
         {
             _connection.TelemetryProfiling(ref telemetryData);
