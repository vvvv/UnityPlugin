/******************************************************************************
 * Copyright (C) Ultraleap, Inc. 2011-2024.                                   *
 *                                                                            *
 * Use subject to the terms of the Apache License 2.0 available at            *
 * http://www.apache.org/licenses/LICENSE-2.0, or another agreement           *
 * between Ultraleap and you, your company or other organization.             *
 ******************************************************************************/

namespace LeapInternal
{
    using Leap;
    using System;
    using System.Collections.Generic;
    using System.Runtime.InteropServices;
    using System.Threading;
    using UnityEngine;

    public class Connection
    {
        public struct Key
        {
            public readonly int connectionId;
            public readonly string serverNamespace;

            public Key(int connectionId, string serverNamespace = "Leap Service")
            {
                this.connectionId = connectionId;
                this.serverNamespace = serverNamespace;
            }
        }

        private static Dictionary<Key, Connection> connectionDictionary = new Dictionary<Key, Connection>();

        public static Connection GetConnection(int connectionId = 0)
        {
            return GetConnection(new Key(connectionId));
        }

        public static Connection GetConnection(Key connectionKey)
        {
            Connection conn;
            if (!Connection.connectionDictionary.TryGetValue(connectionKey, out conn))
            {
                conn = new Connection(connectionKey);
                connectionDictionary.Add(connectionKey, conn);
            }
            return conn;
        }

        //Left-right precalculated offsets
        private static long _handIdOffset;
        private static long _handPositionOffset;
        private static long _handOrientationOffset;

        static Connection()
        {
            _handIdOffset = Marshal.OffsetOf(typeof(LEAP_HAND), "id").ToInt64();

            long palmOffset = Marshal.OffsetOf(typeof(LEAP_HAND), "palm").ToInt64();
            _handPositionOffset = Marshal.OffsetOf(typeof(LEAP_PALM), "position").ToInt64() + palmOffset;
            _handOrientationOffset = Marshal.OffsetOf(typeof(LEAP_PALM), "orientation").ToInt64() + palmOffset;
        }

        public Key ConnectionKey { get; private set; }
        public CircularObjectBuffer<LEAP_TRACKING_EVENT> Frames { get; set; }

        private DeviceList _devices = new DeviceList();
        private FailedDeviceList _failedDevices;

        private DistortionData _currentLeftDistortionData = new DistortionData();
        private DistortionData _currentRightDistortionData = new DistortionData();
        private int _frameBufferLength = 60; //TODO, surface this value in LeapC, currently hardcoded!

        private IntPtr _leapConnection;
        private volatile bool _isRunning = false;
        public bool IsRunning { get { return _isRunning; } }
        private Thread _polster;

        /// <summary>
        /// Minimum service version that support setting the tracking mode on a per dervice basis
        /// </summary>
        private static LEAP_VERSION MinServiceVersionForMultiModeSupport = new LEAP_VERSION() { major = 5, minor = 4, patch = 4 };

        //Policy and enabled features, indexed by device ID
        private Dictionary<uint, UInt64> _activePolicies = new Dictionary<uint, ulong>();

        //Config change status
        [Obsolete("Config is not used in Ultraleap's Tracking Service 5.X+. This will be removed in the next Major release")]
        private Dictionary<uint, string> _configRequests = new Dictionary<uint, string>();

        //Connection events
        public SynchronizationContext EventContext { get; set; }

        private EventHandler<LeapEventArgs> _leapInit;
        public event EventHandler<LeapEventArgs> LeapInit
        {
            add
            {
                _leapInit += value;
                if (_leapConnection != IntPtr.Zero)
                    value(this, new LeapEventArgs(LeapEvent.EVENT_INIT));
            }
            remove { _leapInit -= value; }
        }

        private EventHandler<ConnectionEventArgs> _leapConnectionEvent;
        public event EventHandler<ConnectionEventArgs> LeapConnection
        {
            add
            {
                _leapConnectionEvent += value;
                if (IsServiceConnected)
                    value(this, new ConnectionEventArgs());
            }
            remove { _leapConnectionEvent -= value; }
        }
        public EventHandler<ConnectionLostEventArgs> LeapConnectionLost;
        public EventHandler<DeviceEventArgs> LeapDevice;
        public EventHandler<DeviceEventArgs> LeapDeviceLost;
        public EventHandler<DeviceFailureEventArgs> LeapDeviceFailure;
        public EventHandler<PolicyEventArgs> LeapPolicyChange;
        public EventHandler<FrameEventArgs> LeapFrame;
        public EventHandler<InternalFrameEventArgs> LeapInternalFrame;
        public EventHandler<LogEventArgs> LeapLogEvent;
        [Obsolete("Config is not used in Ultraleap's Tracking Service 5.X+. This will be removed in the next Major release")]
        public EventHandler<SetConfigResponseEventArgs> LeapConfigResponse;
        [Obsolete("Config is not used in Ultraleap's Tracking Service 5.X+. This will be removed in the next Major release")]
        public EventHandler<ConfigChangeEventArgs> LeapConfigChange;
        public EventHandler<DistortionEventArgs> LeapDistortionChange;
        public EventHandler<DroppedFrameEventArgs> LeapDroppedFrame;
        public EventHandler<ImageEventArgs> LeapImage;
        public EventHandler<PointMappingChangeEventArgs> LeapPointMappingChange;
        public EventHandler<HeadPoseEventArgs> LeapHeadPoseChange;
        public EventHandler<FiducialPoseEventArgs> LeapFiducialPose;

        public Action<BeginProfilingForThreadArgs> LeapBeginProfilingForThread;
        public Action<EndProfilingForThreadArgs> LeapEndProfilingForThread;
        public Action<BeginProfilingBlockArgs> LeapBeginProfilingBlock;
        public Action<EndProfilingBlockArgs> LeapEndProfilingBlock;

        private bool _disposed = false;

        public void Dispose()
        {
            Dispose(true);
            GC.SuppressFinalize(this);
        }

        // Protected implementation of Dispose pattern.
        protected virtual void Dispose(bool disposing)
        {
            if (_disposed)
                return;

            Stop();
            LeapC.DestroyConnection(_leapConnection);
            _leapConnection = IntPtr.Zero;

            _disposed = true;
        }

        ~Connection()
        {
            Dispose(false);
        }

        private Connection(Key connectionKey)
        {
            ConnectionKey = connectionKey;
            _leapConnection = IntPtr.Zero;

            Frames = new CircularObjectBuffer<LEAP_TRACKING_EVENT>(_frameBufferLength);
        }

        private LEAP_ALLOCATOR _pLeapAllocator = new LEAP_ALLOCATOR();

        public void Start(string serverNamespace = "Leap Service", bool multiDeviceAware = true)
        {
            LEAP_CONNECTION_CONFIG config = new LEAP_CONNECTION_CONFIG();
            config.server_namespace = Marshal.StringToHGlobalAnsi(serverNamespace);
            config.flags = (uint)eLeapConnectionFlag.eLeapConnectionFlag_MultipleDevicesAware;
            config.size = (uint)Marshal.SizeOf(config);
            Start(config);
        }

        public void Start(LEAP_CONNECTION_CONFIG config)
        {
            if (_isRunning)
                return;

            eLeapRS result;
            if (_leapConnection == IntPtr.Zero)
            {
                if (ConnectionKey.serverNamespace == null)
                {
                    result = LeapC.CreateConnection(out _leapConnection);
                }
                else
                {
                    result = LeapC.CreateConnection(ref config, out _leapConnection);
                }

                if (result != eLeapRS.eLeapRS_Success || _leapConnection == IntPtr.Zero)
                {
                    reportAbnormalResults("LeapC CreateConnection call was ", result);
                    return;
                }
            }

            // Produce metadata to send before connection is opened
            string metadata = MetadataUtil.GetMetaData();
            UIntPtr uIntPtr = new UIntPtr((uint)metadata.Length);

            if (metadata != null && metadata != "")
            {
                LeapC.SetConnectionMetadata(_leapConnection, metadata, uIntPtr);
            }

            result = LeapC.OpenConnection(_leapConnection);

            if (result != eLeapRS.eLeapRS_Success)
            {
                reportAbnormalResults("LeapC OpenConnection call was ", result);
                return;
            }
            // The Allocator must persist the lifetime of the connection
            if (_pLeapAllocator.allocate == null)
            {
                _pLeapAllocator.allocate = MemoryManager.Pin;
            }
            if (_pLeapAllocator.deallocate == null)
            {
                _pLeapAllocator.deallocate = MemoryManager.Unpin;
            }
            LeapC.SetAllocator(_leapConnection, ref _pLeapAllocator);

            _isRunning = true;
            AppDomain.CurrentDomain.DomainUnload += (arg1, arg2) => Dispose(true);

            _polster = new Thread(new ThreadStart(this.processMessages));
            _polster.Name = "LeapC Worker";
            _polster.IsBackground = true;
            _polster.Start();
        }

        public void Stop()
        {
            if (!_isRunning)
                return;

            _isRunning = false;

            //Very important to close the connection before we try to join the
            //worker thread!  The call to PollConnection can sometimes block,
            //despite the timeout, causing an attempt to join the thread waiting
            //forever and preventing the connection from stopping.
            //
            //It seems that closing the connection causes PollConnection to 
            //unblock in these cases, so just make sure to close the connection
            //before trying to join the worker thread.
            LeapC.CloseConnection(_leapConnection);

            _polster.Join();
        }

        /// <summary>
        /// Returns the version of the currently installed Tracking Service. 
        /// Might return 0.0.0 if no device is connected or it cannot get the current version.
        /// </summary>
        /// <returns>the current tracking service version</returns>
        public LEAP_VERSION GetCurrentServiceVersion()
        {
            LEAP_VERSION currentVersion = new LEAP_VERSION { major = 0, minor = 0, patch = 0 };
            LeapC.GetVersion(_leapConnection, eLeapVersionPart.eLeapVersionPart_ServerLibrary, ref currentVersion);
            return currentVersion;
        }

        //Run in Polster thread, fills in object queues
        private void processMessages()
        {
            //Only profiling block currently is the Handle Event block
            const string HANDLE_EVENT_PROFILER_BLOCK = "Handle Event";
            bool hasBegunProfilingForThread = false;

            try
            {
                eLeapRS result;
                _leapInit.DispatchOnContext(this, EventContext, new LeapEventArgs(LeapEvent.EVENT_INIT));
                while (_isRunning)
                {
                    if (LeapBeginProfilingForThread != null && !hasBegunProfilingForThread)
                    {
                        LeapBeginProfilingForThread(new BeginProfilingForThreadArgs("Worker Thread",
                                                                                    HANDLE_EVENT_PROFILER_BLOCK));
                        hasBegunProfilingForThread = true;
                    }

                    LEAP_CONNECTION_MESSAGE _msg = new LEAP_CONNECTION_MESSAGE();
                    uint timeout = 150;

                    result = LeapC.PollConnection(_leapConnection, timeout, ref _msg);

                    if (result != eLeapRS.eLeapRS_Success)
                    {
                        reportAbnormalResults("LeapC PollConnection call was ", result);
                        continue;
                    }

                    if (LeapBeginProfilingBlock != null && hasBegunProfilingForThread)
                    {
                        LeapBeginProfilingBlock(new BeginProfilingBlockArgs(HANDLE_EVENT_PROFILER_BLOCK));
                    }

                    switch (_msg.type)
                    {
                        case eLeapEventType.eLeapEventType_None:
                            break;
                        case eLeapEventType.eLeapEventType_Connection:
                            LEAP_CONNECTION_EVENT connection_evt;
                            StructMarshal<LEAP_CONNECTION_EVENT>.PtrToStruct(_msg.eventStructPtr, out connection_evt);
                            handleConnection(ref connection_evt);
                            break;
                        case eLeapEventType.eLeapEventType_ConnectionLost:
                            LEAP_CONNECTION_LOST_EVENT connection_lost_evt;
                            StructMarshal<LEAP_CONNECTION_LOST_EVENT>.PtrToStruct(_msg.eventStructPtr, out connection_lost_evt);
                            handleConnectionLost(ref connection_lost_evt);
                            break;
                        case eLeapEventType.eLeapEventType_Device:
                            LEAP_DEVICE_EVENT device_evt;
                            StructMarshal<LEAP_DEVICE_EVENT>.PtrToStruct(_msg.eventStructPtr, out device_evt);
                            handleDevice(ref device_evt);
                            break;
                        // Note that unplugging a device generates an eLeapEventType_DeviceLost event
                        // message, not a failure message. DeviceLost is further down.
                        case eLeapEventType.eLeapEventType_DeviceFailure:
                            LEAP_DEVICE_FAILURE_EVENT device_failure_evt;
                            StructMarshal<LEAP_DEVICE_FAILURE_EVENT>.PtrToStruct(_msg.eventStructPtr, out device_failure_evt);
                            handleFailedDevice(ref device_failure_evt);
                            break;
                        case eLeapEventType.eLeapEventType_Policy:
                            LEAP_POLICY_EVENT policy_evt;
                            StructMarshal<LEAP_POLICY_EVENT>.PtrToStruct(_msg.eventStructPtr, out policy_evt);
                            handlePolicyChange(ref policy_evt, _msg.deviceID);
                            break;
                        case eLeapEventType.eLeapEventType_Tracking:
                            LEAP_TRACKING_EVENT tracking_evt;
                            StructMarshal<LEAP_TRACKING_EVENT>.PtrToStruct(_msg.eventStructPtr, out tracking_evt);
                            handleTrackingMessage(ref tracking_evt, _msg.deviceID);
                            break;
                        case eLeapEventType.eLeapEventType_LogEvent:
                            LEAP_LOG_EVENT log_evt;
                            StructMarshal<LEAP_LOG_EVENT>.PtrToStruct(_msg.eventStructPtr, out log_evt);
                            reportLogMessage(ref log_evt);
                            break;
                        case eLeapEventType.eLeapEventType_DeviceLost:
                            LEAP_DEVICE_EVENT device_lost_evt;
                            StructMarshal<LEAP_DEVICE_EVENT>.PtrToStruct(_msg.eventStructPtr, out device_lost_evt);
                            handleLostDevice(ref device_lost_evt);
                            break;
                        case eLeapEventType.eLeapEventType_DroppedFrame:
                            LEAP_DROPPED_FRAME_EVENT dropped_frame_evt;
                            StructMarshal<LEAP_DROPPED_FRAME_EVENT>.PtrToStruct(_msg.eventStructPtr, out dropped_frame_evt);
                            handleDroppedFrame(ref dropped_frame_evt);
                            break;
                        case eLeapEventType.eLeapEventType_Image:
                            LEAP_IMAGE_EVENT image_evt;
                            StructMarshal<LEAP_IMAGE_EVENT>.PtrToStruct(_msg.eventStructPtr, out image_evt);
                            handleImage(ref image_evt, _msg.deviceID);
                            break;
                        case eLeapEventType.eLeapEventType_PointMappingChange:
                            LEAP_POINT_MAPPING_CHANGE_EVENT point_mapping_change_evt;
                            StructMarshal<LEAP_POINT_MAPPING_CHANGE_EVENT>.PtrToStruct(_msg.eventStructPtr, out point_mapping_change_evt);
                            handlePointMappingChange(ref point_mapping_change_evt);
                            break;
                        case eLeapEventType.eLeapEventType_DeviceStatusChange:
                            LEAP_DEVICE_STATUS_CHANGE_EVENT status_evt;
                            StructMarshal<LEAP_DEVICE_STATUS_CHANGE_EVENT>.PtrToStruct(_msg.eventStructPtr, out status_evt);
                            handleDeviceStatusEvent(ref status_evt);
                            break;
                        case eLeapEventType.eLeapEventType_NewDeviceTransform:
                            LEAP_NEW_DEVICE_TRANSFORM new_transform_evt;
                            StructMarshal<LEAP_NEW_DEVICE_TRANSFORM>.PtrToStruct(_msg.eventStructPtr, out new_transform_evt);
                            handleNewDeviceTransform(ref new_transform_evt, _msg.deviceID);
                            break;
                        case eLeapEventType.eLeapEventType_Fiducial:
                            LEAP_FIDUCIAL_POSE_EVENT fiducial_event;
                            StructMarshal<LEAP_FIDUCIAL_POSE_EVENT>.PtrToStruct(_msg.eventStructPtr, out fiducial_event);
                            handleFiducialPoseEvent(ref fiducial_event);
                            break;
                    } //switch on _msg.type

                    if (LeapEndProfilingBlock != null && hasBegunProfilingForThread)
                    {
                        LeapEndProfilingBlock(new EndProfilingBlockArgs(HANDLE_EVENT_PROFILER_BLOCK));
                    }
                } //while running
            }
            catch (Exception e)
            {
                Logger.Log("Exception: " + e);
                _isRunning = false;
            }
            finally
            {
                if (LeapEndProfilingForThread != null && hasBegunProfilingForThread)
                {
                    LeapEndProfilingForThread(new EndProfilingForThreadArgs());
                }
            }
        }

        private void handleTrackingMessage(ref LEAP_TRACKING_EVENT trackingMsg, UInt32 deviceID)
        {
            Frames.Put(ref trackingMsg);

            if (LeapFrame != null)
            {
                LeapFrame.DispatchOnContext(this, EventContext, new FrameEventArgs(new Frame(deviceID).CopyFrom(ref trackingMsg)));
            }

            if (LeapInternalFrame != null)
            {
                LeapInternalFrame.DispatchOnContext(this, EventContext, new InternalFrameEventArgs(ref trackingMsg));
            }
        }


        public UInt64 GetInterpolatedFrameSize(Int64 time, Device device = null)
        {
            UInt64 size = 0;
            eLeapRS result;

            if (device != null)
            {
                result = LeapC.GetFrameSizeEx(_leapConnection, device.Handle, time, out size);
            }
            else
            {
                result = LeapC.GetFrameSize(_leapConnection, time, out size);
            }

            reportAbnormalResults("LeapC get interpolated frame call was ", result);
            return size;
        }



        public void GetInterpolatedFrame(Frame toFill, Int64 time, Device device = null)
        {
            UInt64 size = GetInterpolatedFrameSize(time, device);
            IntPtr trackingBuffer = Marshal.AllocHGlobal((Int32)size);
            eLeapRS result;

            if (device != null)
            {
                result = LeapC.InterpolateFrameEx(_leapConnection, device.Handle, time, trackingBuffer, size);
            }
            else
            {
                result = LeapC.InterpolateFrame(_leapConnection, time, trackingBuffer, size);
            }

            reportAbnormalResults("LeapC get interpolated frame call was ", result);
            if (result == eLeapRS.eLeapRS_Success)
            {
                LEAP_TRACKING_EVENT tracking_evt;
                StructMarshal<LEAP_TRACKING_EVENT>.PtrToStruct(trackingBuffer, out tracking_evt);
                toFill.CopyFrom(ref tracking_evt);
            }
            Marshal.FreeHGlobal(trackingBuffer);
        }

        public void GetInterpolatedFrameFromTime(Frame toFill, Int64 time, Int64 sourceTime, Device device = null)
        {
            UInt64 size = GetInterpolatedFrameSize(time, device);
            IntPtr trackingBuffer = Marshal.AllocHGlobal((Int32)size);
            eLeapRS result;

            if (device != null)
            {

                result = LeapC.InterpolateFrameFromTimeEx(_leapConnection, device.Handle, time, sourceTime, trackingBuffer, size);
            }
            else
            {
                result = LeapC.InterpolateFrameFromTime(_leapConnection, time, sourceTime, trackingBuffer, size);
            }

            reportAbnormalResults("LeapC get interpolated frame from time call was ", result);
            if (result == eLeapRS.eLeapRS_Success)
            {
                LEAP_TRACKING_EVENT tracking_evt;
                StructMarshal<LEAP_TRACKING_EVENT>.PtrToStruct(trackingBuffer, out tracking_evt);
                toFill.CopyFrom(ref tracking_evt);
            }
            Marshal.FreeHGlobal(trackingBuffer);
        }

        public Frame GetInterpolatedFrame(Int64 time, Device device = null)
        {
            Frame frame;
            if (device == null)
            {
                frame = new Frame();
            }
            else
            {
                frame = new Frame(device.DeviceID);
            }

            GetInterpolatedFrame(frame, time, device);
            return frame;
        }

        public void GetInterpolatedHeadPose(ref LEAP_HEAD_POSE_EVENT toFill, Int64 time)
        {
            eLeapRS result = LeapC.InterpolateHeadPose(_leapConnection, time, ref toFill);
            reportAbnormalResults("LeapC get interpolated head pose call was ", result);
        }

        public LEAP_HEAD_POSE_EVENT GetInterpolatedHeadPose(Int64 time)
        {
            LEAP_HEAD_POSE_EVENT headPoseEvent = new LEAP_HEAD_POSE_EVENT();
            GetInterpolatedHeadPose(ref headPoseEvent, time);
            return headPoseEvent;
        }

        public void GetInterpolatedLeftRightTransform(Int64 time,
                                                      Int64 sourceTime,
                                                      Int64 leftId,
                                                      Int64 rightId,
                                                      Device device,
                                                  out LeapTransform leftTransform,
                                                  out LeapTransform rightTransform)
        {
            leftTransform = LeapTransform.Identity;
            rightTransform = LeapTransform.Identity;

            UInt64 size = GetInterpolatedFrameSize(time, device);
            IntPtr trackingBuffer = Marshal.AllocHGlobal((Int32)size);
            eLeapRS result;

            if (device != null)
            {
                result = LeapC.InterpolateFrameFromTimeEx(_leapConnection, device.Handle, time, sourceTime, trackingBuffer, size);
            }
            else
            {
                result = LeapC.InterpolateFrameFromTime(_leapConnection, time, sourceTime, trackingBuffer, size);
            }

            reportAbnormalResults("LeapC get interpolated frame from time call was ", result);

            if (result == eLeapRS.eLeapRS_Success)
            {
                LEAP_TRACKING_EVENT tracking_evt;
                StructMarshal<LEAP_TRACKING_EVENT>.PtrToStruct(trackingBuffer, out tracking_evt);

                int id;
                LEAP_VECTOR position;
                LEAP_QUATERNION orientation;

                long handPtr = tracking_evt.pHands.ToInt64();
                long idPtr = handPtr + _handIdOffset;
                long posPtr = handPtr + _handPositionOffset;
                long rotPtr = handPtr + _handOrientationOffset;
                int stride = StructMarshal<LEAP_HAND>.Size;

                for (uint i = tracking_evt.nHands; i-- != 0; idPtr += stride, posPtr += stride, rotPtr += stride)
                {
                    id = Marshal.ReadInt32(new IntPtr(idPtr));
                    StructMarshal<LEAP_VECTOR>.PtrToStruct(new IntPtr(posPtr), out position);
                    StructMarshal<LEAP_QUATERNION>.PtrToStruct(new IntPtr(rotPtr), out orientation);

                    LeapTransform transform = new LeapTransform(position.ToVector3(), orientation.ToQuaternion());
                    if (id == leftId)
                    {
                        leftTransform = transform;
                    }
                    else if (id == rightId)
                    {
                        rightTransform = transform;
                    }
                }
            }

            Marshal.FreeHGlobal(trackingBuffer);
        }

        public void GetInterpolatedLeftRightTransform(Int64 time,
                                                      Int64 sourceTime,
                                                      Int64 leftId,
                                                      Int64 rightId,
                                                  out LeapTransform leftTransform,
                                                  out LeapTransform rightTransform)
        {
            GetInterpolatedLeftRightTransform(time, sourceTime, leftId, rightId, null, out leftTransform, out rightTransform);
        }

        private void handleConnection(ref LEAP_CONNECTION_EVENT connectionMsg)
        {
            if (_leapConnectionEvent != null)
            {
                _leapConnectionEvent.DispatchOnContext(this, EventContext, new ConnectionEventArgs());
            }
        }

        private void handleConnectionLost(ref LEAP_CONNECTION_LOST_EVENT connectionMsg)
        {
            if (LeapConnectionLost != null)
            {
                _devices.Clear();
                LeapConnectionLost.DispatchOnContext(this, EventContext, new ConnectionLostEventArgs());
            }
        }
        private void handleDeviceStatusEvent(ref LEAP_DEVICE_STATUS_CHANGE_EVENT statusEvent)
        {
            var device = _devices.FindDeviceByHandle(statusEvent.device.handle);
            if (device == null)
            {
                return;
            }

            device.UpdateStatus(statusEvent.status);
        }

        private void handleFiducialPoseEvent(ref LEAP_FIDUCIAL_POSE_EVENT fiducialPoseEvent)
        {
            if (LeapFiducialPose != null)
            {
                LeapFiducialPose.DispatchOnContext(this, EventContext,
                    new FiducialPoseEventArgs(fiducialPoseEvent));
            }
        }

        private void handleDevice(ref LEAP_DEVICE_EVENT deviceMsg)
        {
            IntPtr deviceHandle = deviceMsg.device.handle;
            if (deviceHandle == IntPtr.Zero)
                return;

            IntPtr connectionHandle = deviceMsg.device.handle;
            if (connectionHandle == IntPtr.Zero)
                return;

            LEAP_DEVICE_INFO deviceInfo = new LEAP_DEVICE_INFO();
            eLeapRS result;

            IntPtr device;
            result = LeapC.OpenDevice(deviceMsg.device, out device);
            if (result != eLeapRS.eLeapRS_Success)
                return;

            deviceInfo.serial = IntPtr.Zero;
            deviceInfo.size = (uint)Marshal.SizeOf(deviceInfo);
            result = LeapC.GetDeviceInfo(device, ref deviceInfo); //Query the serial length
            if (result != eLeapRS.eLeapRS_Success)
                return;

            deviceInfo.serial = Marshal.AllocCoTaskMem((int)deviceInfo.serial_length);
            result = LeapC.GetDeviceInfo(device, ref deviceInfo); //Query the serial

            if (result == eLeapRS.eLeapRS_Success)
            {
                Device apiDevice = new Device(device,
                                       deviceHandle,
                                       deviceInfo.h_fov, //radians
                                       deviceInfo.v_fov, //radians
                                       deviceInfo.range / 1000.0f, //to mm
                                       deviceInfo.baseline / 1000.0f, //to mm
                                       (Device.DeviceType)deviceInfo.type,
                                       deviceInfo.status == (uint)eLeapDeviceStatus.eLeapDeviceStatus_Streaming,
                                       deviceInfo.status,
                                       Marshal.PtrToStringAnsi(deviceInfo.serial),
                                       deviceMsg.device.id);

                Marshal.FreeCoTaskMem(deviceInfo.serial);
                _devices.AddOrUpdate(apiDevice);

                if (LeapDevice != null)
                {
                    LeapDevice.DispatchOnContext(this, EventContext, new DeviceEventArgs(apiDevice));
                }
            }
        }

        private void handleLostDevice(ref LEAP_DEVICE_EVENT deviceMsg)
        {
            IntPtr deviceHandle;
            eLeapRS result = LeapC.OpenDevice(deviceMsg.device, out deviceHandle);
            if (result != eLeapRS.eLeapRS_Success)
                return;

            //UnityEngine.Debug.Log("handleLostDevice: " + deviceHandle);
            Device lost = _devices.FindDeviceByHandle(deviceHandle);
            if (lost != null)
            {
                _devices.Remove(lost);

                if (_activePolicies.ContainsKey(deviceMsg.device.id))
                {
                    _activePolicies.Remove(deviceMsg.device.id);
                }

                if (LeapDeviceLost != null)
                {
                    LeapDeviceLost.DispatchOnContext(this, EventContext, new DeviceEventArgs(lost));
                }
            }
        }

        private void handleFailedDevice(ref LEAP_DEVICE_FAILURE_EVENT deviceMsg)
        {
            string failureMessage;
            string failedSerialNumber = "Unavailable";
            switch (deviceMsg.status)
            {
                case eLeapDeviceStatus.eLeapDeviceStatus_BadCalibration:
                    failureMessage = "Bad Calibration. Device failed because of a bad calibration record.";
                    break;
                case eLeapDeviceStatus.eLeapDeviceStatus_BadControl:
                    failureMessage = "Bad Control Interface. Device failed because of a USB control interface error.";
                    break;
                case eLeapDeviceStatus.eLeapDeviceStatus_BadFirmware:
                    failureMessage = "Bad Firmware. Device failed because of a firmware error.";
                    break;
                case eLeapDeviceStatus.eLeapDeviceStatus_BadTransport:
                    failureMessage = "Bad Transport. Device failed because of a USB communication error.";
                    break;
                default:
                    failureMessage = "Device failed for an unknown reason";
                    break;
            }
            Device failed = _devices.FindDeviceByHandle(deviceMsg.hDevice);
            if (failed != null)
            {
                _devices.Remove(failed);
            }

            if (LeapDeviceFailure != null)
            {
                LeapDeviceFailure.DispatchOnContext(this, EventContext,
                  new DeviceFailureEventArgs((uint)deviceMsg.status, failureMessage, failedSerialNumber));
            }
        }

        private void reportLogMessage(ref LEAP_LOG_EVENT logMsg)
        {
            if (LeapLogEvent != null)
            {
                LeapLogEvent.DispatchOnContext(this, EventContext, new LogEventArgs(publicSeverity(logMsg.severity), logMsg.timestamp, Marshal.PtrToStringAnsi(logMsg.message)));
            }
        }

        private MessageSeverity publicSeverity(eLeapLogSeverity leapCSeverity)
        {
            switch (leapCSeverity)
            {
                case eLeapLogSeverity.eLeapLogSeverity_Unknown:
                    return MessageSeverity.MESSAGE_UNKNOWN;
                case eLeapLogSeverity.eLeapLogSeverity_Information:
                    return MessageSeverity.MESSAGE_INFORMATION;
                case eLeapLogSeverity.eLeapLogSeverity_Warning:
                    return MessageSeverity.MESSAGE_WARNING;
                case eLeapLogSeverity.eLeapLogSeverity_Critical:
                    return MessageSeverity.MESSAGE_CRITICAL;
                default:
                    return MessageSeverity.MESSAGE_UNKNOWN;
            }
        }

        private void handlePointMappingChange(ref LEAP_POINT_MAPPING_CHANGE_EVENT pointMapping)
        {
            if (LeapPointMappingChange != null)
            {
                LeapPointMappingChange.DispatchOnContext(this, EventContext, new PointMappingChangeEventArgs(pointMapping.frame_id, pointMapping.timestamp, pointMapping.nPoints));
            }
        }

        private void handleDroppedFrame(ref LEAP_DROPPED_FRAME_EVENT droppedFrame)
        {
            if (LeapDroppedFrame != null)
            {
                LeapDroppedFrame.DispatchOnContext(this, EventContext, new DroppedFrameEventArgs(droppedFrame.frame_id, droppedFrame.reason));
            }
        }

        private void handleHeadPoseChange(ref LEAP_HEAD_POSE_EVENT headPose)
        {
            if (LeapHeadPoseChange != null)
            {
                LeapHeadPoseChange.DispatchOnContext(this, EventContext, new HeadPoseEventArgs(headPose.head_position, headPose.head_orientation));
            }
        }

        private DistortionData createDistortionData(LEAP_IMAGE image, Image.CameraType camera)
        {
            DistortionData distortionData = new DistortionData();
            distortionData.Version = image.matrix_version;
            distortionData.Width = LeapC.DistortionSize; //fixed value for now
            distortionData.Height = LeapC.DistortionSize; //fixed value for now

            //Visit LeapC.h for more details.  We need to marshal the float data manually
            //since the distortion struct cannot be represented safely in c#
            distortionData.Data = new float[(int)(distortionData.Width * distortionData.Height * 2)]; //2 float values per map point
            Marshal.Copy(image.distortionMatrix, distortionData.Data, 0, distortionData.Data.Length);
            distortionData.OnDataChanged();

            if (LeapDistortionChange != null)
            {
                LeapDistortionChange.DispatchOnContext(this, EventContext, new DistortionEventArgs(distortionData, camera));
            }
            return distortionData;
        }

        private void handleImage(ref LEAP_IMAGE_EVENT imageMsg, UInt32 deviceID)
        {
            if (LeapImage != null)
            {
                //Update distortion data, if changed
                if ((_currentLeftDistortionData.Version != imageMsg.leftImage.matrix_version) || !_currentLeftDistortionData.IsValid)
                {
                    _currentLeftDistortionData = createDistortionData(imageMsg.leftImage, Image.CameraType.LEFT);
                }
                if ((_currentRightDistortionData.Version != imageMsg.rightImage.matrix_version) || !_currentRightDistortionData.IsValid)
                {
                    _currentRightDistortionData = createDistortionData(imageMsg.rightImage, Image.CameraType.RIGHT);
                }

                ImageData leftImage = new ImageData(Image.CameraType.LEFT, imageMsg.leftImage, _currentLeftDistortionData);
                ImageData rightImage = new ImageData(Image.CameraType.RIGHT, imageMsg.rightImage, _currentRightDistortionData);
                Image stereoImage = new Image(imageMsg.info.frame_id, imageMsg.info.timestamp, leftImage, rightImage, deviceID);
                LeapImage.DispatchOnContext(this, EventContext, new ImageEventArgs(stereoImage));
            }
        }

        private void handlePolicyChange(ref LEAP_POLICY_EVENT policyMsg, UInt32 deviceID)
        {
            // Avoid raising spurious policy change signals.
            if (_activePolicies.ContainsKey(deviceID))
            {
                if (policyMsg.current_policy == _activePolicies[deviceID])
                {
                    return;
                }
            }

            if (LeapPolicyChange != null)
            {
                if (_activePolicies.ContainsKey(deviceID))
                {
                    LeapPolicyChange.DispatchOnContext(this, EventContext,
                        new PolicyEventArgs(policyMsg.current_policy, _activePolicies[deviceID], true, _devices.FindDeviceByID(deviceID)));
                }
                else
                {
                    // We should get a policy flags event on device connection. This tells us the current policy. From our perspective we don't
                    // have a record of a 'previous' policy, so assume it's zero and raise an event
                    LeapPolicyChange.DispatchOnContext(this, EventContext,
                        new PolicyEventArgs(policyMsg.current_policy, 0, false, _devices.FindDeviceByID(deviceID)));
                }
            }

            _activePolicies[deviceID] = policyMsg.current_policy;
        }

        private void handleNewDeviceTransform(ref LEAP_NEW_DEVICE_TRANSFORM deviceTransformMsg, UInt32 deviceID)
        {
            Device device = _devices.FindDeviceByID(deviceID);

            if (device != null)
            {
                device.FindDeviceTransform();
            }
        }


        public void SetAndClearPolicy(Controller.PolicyFlag set, Controller.PolicyFlag clear, Device device = null)
        {
            UInt64 setFlags = (ulong)FlagForPolicy(set);
            UInt64 clearFlags = (ulong)FlagForPolicy(clear);
            eLeapRS result;

            if (device != null && Controller.CheckRequiredServiceVersion(MinServiceVersionForMultiModeSupport, this))
            {
                result = LeapC.SetPolicyFlagsEx(_leapConnection, device.Handle, setFlags, clearFlags);
            }
            else
            {
                result = LeapC.SetPolicyFlags(_leapConnection, setFlags, clearFlags);
            }

            reportAbnormalResults("LeapC SetAndClearPolicy call was ", result);
        }

        public void SetPolicy(Controller.PolicyFlag policy, Device device = null)
        {
            UInt64 setFlags = (ulong)FlagForPolicy(policy);

            eLeapRS result;

            if (device != null && Controller.CheckRequiredServiceVersion(MinServiceVersionForMultiModeSupport, this))
            {
                result = LeapC.SetPolicyFlagsEx(_leapConnection, device.Handle, setFlags, 0);
            }
            else
            {
                result = LeapC.SetPolicyFlags(_leapConnection, setFlags, 0);
            }

            reportAbnormalResults("LeapC SetPolicyFlags call was ", result);
        }

        public void ClearPolicy(Controller.PolicyFlag policy, Device device = null)
        {
            UInt64 clearFlags = (ulong)FlagForPolicy(policy);

            eLeapRS result;

            if (device != null && Controller.CheckRequiredServiceVersion(MinServiceVersionForMultiModeSupport, this))
            {
                result = LeapC.SetPolicyFlagsEx(_leapConnection, device.Handle, 0, clearFlags);
            }
            else
            {
                result = LeapC.SetPolicyFlags(_leapConnection, 0, clearFlags);
            }

            reportAbnormalResults("LeapC SetPolicyFlags call was ", result);
        }

        static public eLeapPolicyFlag FlagForPolicy(Controller.PolicyFlag singlePolicy)
        {
            switch (singlePolicy)
            {
                case Controller.PolicyFlag.POLICY_BACKGROUND_FRAMES:
                    return eLeapPolicyFlag.eLeapPolicyFlag_BackgroundFrames;
                case Controller.PolicyFlag.POLICY_IMAGES:
                    return eLeapPolicyFlag.eLeapPolicyFlag_Images;
                case Controller.PolicyFlag.POLICY_OPTIMIZE_HMD:
                    return eLeapPolicyFlag.eLeapPolicyFlag_OptimizeHMD;
                case Controller.PolicyFlag.POLICY_ALLOW_PAUSE_RESUME:
                    return eLeapPolicyFlag.eLeapPolicyFlag_AllowPauseResume;
                case Controller.PolicyFlag.POLICY_MAP_POINTS:
                    return eLeapPolicyFlag.eLeapPolicyFlag_MapPoints;
                case Controller.PolicyFlag.POLICY_OPTIMIZE_SCREENTOP:
                    return eLeapPolicyFlag.eLeapPolicyFlag_ScreenTop;
                case Controller.PolicyFlag.POLICY_DEFAULT:
                    return 0;
                default:
                    return 0;
            }
        }

        /// <summary>
        /// Temporarily makes a connection to determine if a Service is available.
        /// Returns the result and closes the temporary connection upon completion.
        /// </summary>
        public static bool IsConnectionAvailable(string serverNamespace = "Leap Service")
        {
            LEAP_CONNECTION_CONFIG config = new LEAP_CONNECTION_CONFIG();
            config.server_namespace = Marshal.StringToHGlobalAnsi(serverNamespace);
            config.flags = 0;
            config.size = (uint)Marshal.SizeOf(config);

            IntPtr tempConnection;

            eLeapRS result;

            result = LeapC.CreateConnection(ref config, out tempConnection);

            if (result != eLeapRS.eLeapRS_Success || tempConnection == IntPtr.Zero)
            {
                LeapC.CloseConnection(tempConnection);
                return false;
            }

            result = LeapC.OpenConnection(tempConnection);

            if (result != eLeapRS.eLeapRS_Success)
            {
                LeapC.CloseConnection(tempConnection);
                return false;
            }

            LEAP_CONNECTION_MESSAGE _msg = new LEAP_CONNECTION_MESSAGE();
            uint timeout = 150;
            result = LeapC.PollConnection(tempConnection, timeout, ref _msg);

            LEAP_CONNECTION_INFO pInfo = new LEAP_CONNECTION_INFO();
            pInfo.size = (uint)Marshal.SizeOf(pInfo);
            result = LeapC.GetConnectionInfo(tempConnection, ref pInfo);

            if (pInfo.status == eLeapConnectionStatus.eLeapConnectionStatus_Connected)
            {
                LeapC.CloseConnection(tempConnection);
                return true;
            }

            LeapC.CloseConnection(tempConnection);

            return false;
        }

        /// <summary>
        /// Gets the active setting for a specific policy.
        ///
        /// Keep in mind that setting a policy flag is asynchronous, so changes are
        /// not effective immediately after calling setPolicyFlag(). In addition, a
        /// policy request can be declined by the user. You should always set the
        /// policy flags required by your application at startup and check that the
        /// policy change request was successful after an appropriate interval.
        ///
        /// If the controller object is not connected to the Leap Motion software, then the default
        /// state for the selected policy is returned.
        ///
        ///
        /// @since 2.1.6
        /// </summary>
        public bool IsPolicySet(Controller.PolicyFlag policy, Device device = null)
        {
            UInt64 policyToCheck = (ulong)FlagForPolicy(policy);

            uint deviceID = 0;
            if (device != null)
            {
                deviceID = device.DeviceID;
            }

            if (_activePolicies.ContainsKey(deviceID))
            {
                return (_activePolicies[deviceID] & policyToCheck) == policyToCheck;
            }
            else
            {
                Logger.Log("Warning: an attempt has been made to check whether a policy flag is set for an unknown device");
            }

            return false;
        }

        public bool IsDeviceAvailable(Device device = null)
        {
            uint deviceID = 0;
            if (device != null)
            {
                deviceID = device.DeviceID;
            }

            return _activePolicies.ContainsKey(deviceID);
        }

        [Obsolete("Config is not used in Ultraleap's Tracking Service 5.X+. This will be removed in the next Major release")]
        public uint GetConfigValue(string config_key)
        {
            uint requestId = 0;
            eLeapRS result = LeapC.RequestConfigValue(_leapConnection, config_key, out requestId);
            reportAbnormalResults("LeapC RequestConfigValue call was ", result);
            _configRequests[requestId] = config_key;
            return requestId;
        }

        [Obsolete("Config is not used in Ultraleap's Tracking Service 5.X+. This will be removed in the next Major release")]
        public uint SetConfigValue<T>(string config_key, T value) where T : IConvertible
        {
            uint requestId = 0;
            eLeapRS result;
            Type dataType = value.GetType();
            if (dataType == typeof(bool))
            {
                result = LeapC.SaveConfigValue(_leapConnection, config_key, Convert.ToBoolean(value), out requestId);
            }
            else if (dataType == typeof(Int32))
            {
                result = LeapC.SaveConfigValue(_leapConnection, config_key, Convert.ToInt32(value), out requestId);
            }
            else if (dataType == typeof(float))
            {
                result = LeapC.SaveConfigValue(_leapConnection, config_key, Convert.ToSingle(value), out requestId);
            }
            else if (dataType == typeof(string))
            {
                result = LeapC.SaveConfigValue(_leapConnection, config_key, Convert.ToString(value), out requestId);
            }
            else
            {
                throw new ArgumentException("Only boolean, Int32, float, and string types are supported.");
            }
            reportAbnormalResults("LeapC SaveConfigValue call was ", result);
            _configRequests[requestId] = config_key;
            return requestId;
        }

        /// <summary>
        /// Reports whether your application has a connection to the Leap Motion
        /// daemon/service. Can be true even if the Leap Motion hardware is not available.
        /// @since 1.2
        /// </summary>
        public bool IsServiceConnected
        {
            get
            {
                if (_leapConnection == IntPtr.Zero)
                    return false;

                LEAP_CONNECTION_INFO pInfo = new LEAP_CONNECTION_INFO();
                pInfo.size = (uint)Marshal.SizeOf(pInfo);
                eLeapRS result = LeapC.GetConnectionInfo(_leapConnection, ref pInfo);
                reportAbnormalResults("LeapC GetConnectionInfo call was ", result);

                if (pInfo.status == eLeapConnectionStatus.eLeapConnectionStatus_Connected)
                    return true;

                return false;
            }
        }

        /// <summary>
        /// The list of currently attached and recognized Leap Motion controller devices.
        ///
        /// The Device objects in the list describe information such as the range and
        /// tracking volume.
        ///
        ///
        /// Currently, the Leap Motion Controller only allows a single active device at a time,
        /// however there may be multiple devices physically attached and listed here.  Any active
        /// device(s) are guaranteed to be listed first, however order is not determined beyond that.
        ///
        /// @since 1.0
        /// </summary>
        public DeviceList Devices
        {
            get
            {
                if (_devices == null)
                {
                    _devices = new DeviceList();
                }

                return _devices;
            }
        }

        public FailedDeviceList FailedDevices
        {
            get
            {
                if (_failedDevices == null)
                {
                    _failedDevices = new FailedDeviceList();
                }

                return _failedDevices;
            }
        }

        /// <summary>
        /// Subscribes to the events coming from an individual device
        /// 
        /// If this is not called, only the primary device will be subscribed.
        /// Will automatically unsubscribe the primary device if this is called 
        /// on a secondary device, but not a primary one.  
        /// 
        /// @since 4.1
        /// </summary>
        public void SubscribeToDeviceEvents(Device device)
        {
            eLeapRS result = LeapC.LeapSubscribeEvents(_leapConnection, device.Handle);
            reportAbnormalResults("LeapC SubscribeEvents call was ", result);
        }

        /// <summary>
        /// Unsubscribes from the events coming from an individual device
        /// 
        /// This can be called safely, even if the device has not been subscribed.
        /// 
        /// @since 4.1
        /// </summary>
        public void UnsubscribeFromDeviceEvents(Device device)
        {
            eLeapRS result = LeapC.LeapUnsubscribeEvents(_leapConnection, device.Handle);
            reportAbnormalResults("LeapC UnsubscribeEvents call was ", result);
        }

        /// <summary>
        /// Converts from image-space pixel coordinates to camera-space rectilinear coordinates
        /// </summary>
        public UnityEngine.Vector3 PixelToRectilinear(Image.CameraType camera, UnityEngine.Vector3 pixel)
        {
            LEAP_VECTOR pixelStruct = new LEAP_VECTOR(pixel);
            LEAP_VECTOR ray = LeapC.LeapPixelToRectilinear(_leapConnection,
                   (camera == Image.CameraType.LEFT ?
                   eLeapPerspectiveType.eLeapPerspectiveType_stereo_left :
                   eLeapPerspectiveType.eLeapPerspectiveType_stereo_right),
                   pixelStruct);
            return new UnityEngine.Vector3(ray.x, ray.y, ray.z);
        }

        /// <summary>
        /// Converts from image-space pixel coordinates to camera-space rectilinear coordinates
        /// 
        /// Also allows specifying a specific device handle and calibration type.
        /// </summary>
        public UnityEngine.Vector3 PixelToRectilinearEx(IntPtr deviceHandle,
                                           Image.CameraType camera, Image.CalibrationType calibType, UnityEngine.Vector3 pixel)
        {
            LEAP_VECTOR pixelStruct = new LEAP_VECTOR(pixel);
            LEAP_VECTOR ray = LeapC.LeapPixelToRectilinearEx(_leapConnection,
                   deviceHandle,
                   (camera == Image.CameraType.LEFT ?
                   eLeapPerspectiveType.eLeapPerspectiveType_stereo_left :
                   eLeapPerspectiveType.eLeapPerspectiveType_stereo_right),
                   pixelStruct);
            return new UnityEngine.Vector3(ray.x, ray.y, ray.z);
        }

        /// <summary>
        /// Converts from camera-space rectilinear coordinates to image-space pixel coordinates
        /// </summary>
        public UnityEngine.Vector3 RectilinearToPixel(Image.CameraType camera, UnityEngine.Vector3 ray)
        {
            LEAP_VECTOR rayStruct = new LEAP_VECTOR(ray);
            LEAP_VECTOR pixel = LeapC.LeapRectilinearToPixel(_leapConnection,
                   (camera == Image.CameraType.LEFT ?
                   eLeapPerspectiveType.eLeapPerspectiveType_stereo_left :
                   eLeapPerspectiveType.eLeapPerspectiveType_stereo_right),
                   rayStruct);
            return new UnityEngine.Vector3(pixel.x, pixel.y, pixel.z);
        }

        /// <summary>
        /// Converts from camera-space rectilinear coordinates to image-space pixel coordinates
        /// 
        /// Also allows specifying a specific device handle and calibration type.
        /// </summary>
        public UnityEngine.Vector3 RectilinearToPixelEx(IntPtr deviceHandle,
                                           Image.CameraType camera, UnityEngine.Vector3 ray)
        {
            LEAP_VECTOR rayStruct = new LEAP_VECTOR(ray);
            LEAP_VECTOR pixel = LeapC.LeapRectilinearToPixelEx(_leapConnection,
                   deviceHandle,
                   (camera == Image.CameraType.LEFT ?
                   eLeapPerspectiveType.eLeapPerspectiveType_stereo_left :
                   eLeapPerspectiveType.eLeapPerspectiveType_stereo_right),
                   rayStruct);
            return new UnityEngine.Vector3(pixel.x, pixel.y, pixel.z);
        }

        public void TelemetryProfiling(ref LEAP_TELEMETRY_DATA telemetryData)
        {
            eLeapRS result = LeapC.LeapTelemetryProfiling(_leapConnection, ref telemetryData);
            reportAbnormalResults("LeapC TelemetryProfiling call was ", result);
        }

        public void GetPointMapping(ref PointMapping pm)
        {
            UInt64 size = 0;
            IntPtr buffer = IntPtr.Zero;
            while (true)
            {
                eLeapRS result = LeapC.GetPointMapping(_leapConnection, buffer, ref size);
                if (result == eLeapRS.eLeapRS_InsufficientBuffer)
                {
                    if (buffer != IntPtr.Zero)
                        Marshal.FreeHGlobal(buffer);
                    buffer = Marshal.AllocHGlobal((Int32)size);
                    continue;
                }
                reportAbnormalResults("LeapC get point mapping call was ", result);
                if (result != eLeapRS.eLeapRS_Success)
                {
                    pm.points = null;
                    pm.ids = null;
                    return;
                }
                break;
            }
            LEAP_POINT_MAPPING pmi;
            StructMarshal<LEAP_POINT_MAPPING>.PtrToStruct(buffer, out pmi);
            Int32 nPoints = (Int32)pmi.nPoints;

            pm.frameId = pmi.frame_id;
            pm.timestamp = pmi.timestamp;
            pm.points = new UnityEngine.Vector3[nPoints];
            pm.ids = new UInt32[nPoints];

            float[] points = new float[3 * nPoints];
            Int32[] ids = new Int32[nPoints];
            Marshal.Copy(pmi.points, points, 0, 3 * nPoints);
            Marshal.Copy(pmi.ids, ids, 0, nPoints);

            int j = 0;
            for (int i = 0; i < nPoints; i++)
            {
                pm.points[i].x = points[j++];
                pm.points[i].y = points[j++];
                pm.points[i].z = points[j++];
                pm.ids[i] = unchecked((UInt32)ids[i]);
            }
            Marshal.FreeHGlobal(buffer);
        }

<<<<<<< HEAD
        public Matrix4x4 LeapExtrinsicCameraMatrix(Image.CameraType camera, Device? device)
        {
            float[] data = new float[16];

            try
            {
                eLeapRS result = eLeapRS.eLeapRS_Success;

                if (device != null)
                {
                    result = LeapC.LeapExtrinsicCameraMatrixEx(_leapConnection, device.Handle, camera == Image.CameraType.LEFT ?
                       eLeapPerspectiveType.eLeapPerspectiveType_stereo_left :
                       eLeapPerspectiveType.eLeapPerspectiveType_stereo_right, data);
                }
                else
                {
                    result = LeapC.LeapExtrinsicCameraMatrix(_leapConnection, camera == Image.CameraType.LEFT ?
                       eLeapPerspectiveType.eLeapPerspectiveType_stereo_left :
                       eLeapPerspectiveType.eLeapPerspectiveType_stereo_right, data);
                }

                if (result != eLeapRS.eLeapRS_Success)
                {
                    return new Matrix4x4(new Vector4(data[0], data[1], data[2], data[3]),
                        new Vector4(data[4], data[5], data[6], data[7]),
                        new Vector4(data[8], data[9], data[10], data[11]),
                        new Vector4(data[12], data[13], data[14], data[15])
                        );
                }

            }
            catch (Exception e)
            {
                Debug.LogException(e);
            }

            return Matrix4x4.identity;
=======
        /// <summary>
        /// Send a specific set of hints to hDevice, if this does not include previously set ones, they will be cleared.
        /// </summary>
        /// <param name="hDevice">The Device pointer for the trcking device to set the hints for</param>
        /// <param name="hints">The array of hints</param>
        public void RequestHandTrackingHintsOnDevice(IntPtr hDevice, string[] hints)
        {
            eLeapRS result;
            result = LeapC.SetDeviceHints(_leapConnection, hDevice, hints);

            reportAbnormalResults("LeapC SetDeviceHints call was ", result);
>>>>>>> 0754efbf
        }

        private eLeapRS _lastResult; //Used to avoid repeating the same log message, ie. for events like time out
        private void reportAbnormalResults(string context, eLeapRS result)
        {
            if (result != eLeapRS.eLeapRS_Success &&
               result != _lastResult)
            {
                string msg = context + " " + result;
                if (LeapLogEvent != null)
                {
                    LeapLogEvent.DispatchOnContext(this, EventContext,
                      new LogEventArgs(MessageSeverity.MESSAGE_CRITICAL,
                          LeapC.GetNow(),
                          msg));
                }
            }
            _lastResult = result;
        }
    }
}<|MERGE_RESOLUTION|>--- conflicted
+++ resolved
@@ -1196,13 +1196,30 @@
             return new UnityEngine.Vector3(ray.x, ray.y, ray.z);
         }
 
+        [Obsolete("calibType is not necessary. Please use the alternative PixelToRectilinearEx method.")]
+        public UnityEngine.Vector3 PixelToRectilinearEx(IntPtr deviceHandle,
+                                           Image.CameraType camera, Image.CalibrationType calibType, UnityEngine.Vector3 pixel)
+        {
+            LEAP_VECTOR pixelStruct = new LEAP_VECTOR(pixel);
+            LEAP_VECTOR ray = LeapC.LeapPixelToRectilinearEx(_leapConnection,
+                   deviceHandle,
+                   (camera == Image.CameraType.LEFT ?
+                   eLeapPerspectiveType.eLeapPerspectiveType_stereo_left :
+                   eLeapPerspectiveType.eLeapPerspectiveType_stereo_right),
+                   (calibType == Image.CalibrationType.INFRARED ?
+                   eLeapCameraCalibrationType.eLeapCameraCalibrationType_infrared :
+                   eLeapCameraCalibrationType.eLeapCameraCalibrationType_visual),
+                   pixelStruct);
+            return new UnityEngine.Vector3(ray.x, ray.y, ray.z);
+        }
+
         /// <summary>
         /// Converts from image-space pixel coordinates to camera-space rectilinear coordinates
         /// 
         /// Also allows specifying a specific device handle and calibration type.
         /// </summary>
         public UnityEngine.Vector3 PixelToRectilinearEx(IntPtr deviceHandle,
-                                           Image.CameraType camera, Image.CalibrationType calibType, UnityEngine.Vector3 pixel)
+                                           Image.CameraType camera, UnityEngine.Vector3 pixel)
         {
             LEAP_VECTOR pixelStruct = new LEAP_VECTOR(pixel);
             LEAP_VECTOR ray = LeapC.LeapPixelToRectilinearEx(_leapConnection,
@@ -1300,8 +1317,10 @@
             Marshal.FreeHGlobal(buffer);
         }
 
-<<<<<<< HEAD
-        public Matrix4x4 LeapExtrinsicCameraMatrix(Image.CameraType camera, Device? device)
+        /// <summary>
+        /// Request the Extrinsic Camera Matrix
+        /// </summary>
+        public Matrix4x4 LeapExtrinsicCameraMatrix(Image.CameraType camera, Device device)
         {
             float[] data = new float[16];
 
@@ -1338,7 +1357,8 @@
             }
 
             return Matrix4x4.identity;
-=======
+        }
+
         /// <summary>
         /// Send a specific set of hints to hDevice, if this does not include previously set ones, they will be cleared.
         /// </summary>
@@ -1350,7 +1370,6 @@
             result = LeapC.SetDeviceHints(_leapConnection, hDevice, hints);
 
             reportAbnormalResults("LeapC SetDeviceHints call was ", result);
->>>>>>> 0754efbf
         }
 
         private eLeapRS _lastResult; //Used to avoid repeating the same log message, ie. for events like time out
