/******************************************************************************
 * Copyright (C) Ultraleap, Inc. 2011-2024.                                   *
 *                                                                            *
 * Use subject to the terms of the Apache License 2.0 available at            *
 * http://www.apache.org/licenses/LICENSE-2.0, or another agreement           *
 * between Ultraleap and you, your company or other organization.             *
 ******************************************************************************/

using Leap.Unity.Attributes;
using System;
using System.Collections.Generic;
using System.Linq;
using UnityEngine;
using UnityEngine.Events;
using Leap.Unity.PhysicalHands;

namespace Leap.Unity.PhysicalHandsExamples
{
    [RequireComponent(typeof(Rigidbody))]
    public class TwoDimensionalPhysicalHandsSlider : MonoBehaviour
    {
        [SerializeField, OnEditorChange("AutoAssignConnectedButton")]
<<<<<<< HEAD
        GameObject _slideableObject;

        #region Direction Enums

        public enum SliderType
        {
            ONE_DIMENSIONAL,
            TWO_DIMENSIONAL,
        }
        [SerializeField, Leap.Unity.Attributes.OnEditorChange("SliderTypeChanged")]
        internal SliderType _sliderType = SliderType.ONE_DIMENSIONAL;

        private void SliderTypeChanged()
        {
            Debug.Log("SliderTypeChanged");
            if (_slideableObject)
            {
                foreach (var joint in _slideableObject.GetComponents<ConfigurableJoint>())
                {
                    DestroyImmediate(joint);
                }
            }
        }

        public enum SliderDirection
        {
            X,
            Z
        }
        [SerializeField]
        internal SliderDirection _sliderDirection = SliderDirection.X;

        #endregion
=======
        public GameObject _slideableObject;
>>>>>>> 6dbcf166

        public UnityEvent<Vector2> TwoDimSliderChangeEvent = new UnityEvent<Vector2>();
        public UnityEvent<Vector2> TwoDimSliderButtonPressedEvent = new UnityEvent<Vector2>();
        public UnityEvent<Vector2> TwoDimSliderButtonUnPressedEvent = new UnityEvent<Vector2>();

        /// <summary>
        /// The travel distance of the two-dimensional slider.
        /// i.e. slider center point +/- slider travel distance (or half the full travel of the slider) in both X and Y axes.
        /// </summary>
        [SerializeField]
        public Vector2 SliderTravelDistance = new Vector2(0.22f, 0.22f);
<<<<<<< HEAD

        /// <summary>
        /// Number of segments for the one-dimensional slider to use.
        /// 0 = unlimited segments.
        /// </summary>
        [SerializeField]
        public int _numberOfSegments = 0;
=======
>>>>>>> 6dbcf166

        /// <summary>
        /// Number of segments for the two-dimensional slider to use.
        /// 0 = unlimited segments.
        /// </summary>
        [SerializeField]
<<<<<<< HEAD
        public Vector2 _twoDimNumberOfSegments = Vector2.zero;

        [SerializeField]
        public Vector2 _twoDimStartPosition = Vector2.zero;
=======
        public Vector2 _numberOfSegments = Vector2.zero;

        [SerializeField]
        public Vector2 _startPosition = Vector2.zero;
>>>>>>> 6dbcf166

        [SerializeField]
        public PhysicalHandsButton _connectedButton;

        private bool _freezeIfNotActive = true;

        [SerializeField]
        private Vector3 _sliderValue = Vector3.zero;

        private Rigidbody _slideableObjectRigidbody;
        private List<ConfigurableJoint> _configurableJoints = new List<ConfigurableJoint>();

        private float _sliderXZeroPos = 0;
        private float _sliderZZeroPos = 0;

        private Vector3 _prevSliderValue = Vector3.zero;

        private Quaternion _initialRotation;

        private Vector2 _localTwoDimSliderTravelDistanceHalf;

        /// <summary>
        /// Use this to get the slider value on all axes.
        /// </summary>
        /// <returns>Vector3 ofslider values.</returns>
        public Vector2 GetSliderValue()
        {
<<<<<<< HEAD
            return new Vector2(_sliderValue.x, _sliderValue.y);
        }

        private void AutoAssignConnectedButton()
        {
            if (_slideableObject != null)
            {
                _slideableObject.TryGetComponent<PhysicalHandsButton>(out PhysicalHandsButton physicalHandsButton);
                if (_connectedButton == null)
                {
                    _connectedButton = physicalHandsButton;
                }
            }
=======
            return new Dictionary<char, float>() { { 'x', _sliderValue.x }, { 'z', _sliderValue.y } };
>>>>>>> 6dbcf166
        }

        #region Unity Methods

        /// <summary>
        /// Initializes the slider when the GameObject is enabled.
        /// </summary>
        private void Start()
        {
            Initialize();
        }

        private void OnEnable()
        {
            if (_connectedButton != null)
            {
                _connectedButton.OnButtonPressed?.RemoveListener(ButtonPressed);
                _connectedButton.OnButtonUnPressed?.RemoveListener(ButtonUnPressed);
                _connectedButton.OnButtonPressed?.AddListener(ButtonPressed);
                _connectedButton.OnButtonUnPressed?.AddListener(ButtonUnPressed);
            }
        }

        private void OnDisable()
        {
            if (_connectedButton != null)
            {
                _connectedButton.OnButtonPressed?.RemoveListener(ButtonPressed);
                _connectedButton.OnButtonUnPressed?.RemoveListener(ButtonUnPressed);
            }
        }

        /// <summary>
        /// Update method called once per frame.
        /// </summary>
        private void Update()
        {
            _sliderValue = CalculateSliderValue();
            // Check if the slider value has changed
            if (_prevSliderValue != _sliderValue)
            {
                // Send slider change event
                SendSliderEvent(TwoDimSliderChangeEvent);
            }

            _prevSliderValue = _sliderValue;
        }

        private void FixedUpdate()
        {
            // Account for joints being a little weird when rotating parent rigidbodies.
            // Set the rotation to the initial rotation of the sliding object when it gets too far away. 
            // Note. This will stop the slideable object from being rotated at all at runtime
            if (Quaternion.Angle(_slideableObject.transform.localRotation, _initialRotation) > 0.5f)
            {
                _slideableObject.transform.localRotation = _initialRotation;
            }
        }

        #endregion

        #region Set Up

        /// <summary>
        /// Initialize the slider, setting up the configurable joints, setting the start position and working out slider values
        /// </summary>
        private void Initialize()
        {
            MakeLocalSliderScales();

            // Check if the slideable object is assigned
            if (_slideableObject == null)
            {
                Debug.LogWarning("There is no slideable object. Please add one to use the slider. \n This script has been disabled", this.gameObject);
                this.enabled = false;
                return;
            }
            if (_slideableObject.transform.localRotation != Quaternion.identity)
            {
                Debug.LogWarning("Warning! Slideable object cannot be rotated. This will cause unexpected behaviour. \n " +
                    "Please rotate the slider instead, leaving slideable object rotation 0,0,0", _slideableObject);
            }

            ConfigureSlideableObject();

<<<<<<< HEAD
            // Set up the slider based on its type

=======
            // Set up the slider
>>>>>>> 6dbcf166
            SetUpTwoDimSlider();

            // Update the zero position of the slider
            UpdateTwoDimensionalSliderZeroPos();

            ConfigureConnectedButton();

            // Freeze or unfreeze slider position based on the flag
            ApplySliderStartPosition();
        }

        /// <summary>
        /// Calculates local slider scales based on the slider type and direction.
        /// </summary>
        private void MakeLocalSliderScales()
        {
<<<<<<< HEAD
            localTwoDimSliderTravelDistanceHalf.x = SliderTravelDistance.x / transform.lossyScale.x / 2;
            localTwoDimSliderTravelDistanceHalf.y = SliderTravelDistance.y / transform.lossyScale.z / 2;
=======

            _localTwoDimSliderTravelDistanceHalf.x = SliderTravelDistance.x / transform.lossyScale.x / 2;
            _localTwoDimSliderTravelDistanceHalf.y = SliderTravelDistance.y / transform.lossyScale.z / 2;
>>>>>>> 6dbcf166
        }

        /// <summary>
        /// Configures the slideable object with necessary components and event handlers.
        /// </summary>
        private void ConfigureSlideableObject()
        {
            PhysicalHandsSliderHelper slideHelper;
            if (!_slideableObject.TryGetComponent<PhysicalHandsSliderHelper>(out slideHelper))
            {
                slideHelper = _slideableObject.AddComponent<PhysicalHandsSliderHelper>();
            }

            slideHelper._onHandGrab += OnHandGrab;
            slideHelper._onHandGrabExit += OnHandGrabExit;
            slideHelper._onHandContact += OnHandContact;
            slideHelper._onHandContactExit += OnHandContactExit;

            if (!_slideableObject.TryGetComponent<Rigidbody>(out _slideableObjectRigidbody))
            {
                _slideableObjectRigidbody = _slideableObject.AddComponent<Rigidbody>();
            }

            _slideableObjectRigidbody.useGravity = false;
            this.GetComponent<Rigidbody>().isKinematic = true;
            _initialRotation = _slideableObject.transform.localRotation;
        }

        /// <summary>
        /// Configures the connected button with event listeners.
        /// </summary>
        private void ConfigureConnectedButton()
        {
            if (_connectedButton == null)
            {
                if (_slideableObject.TryGetComponent<PhysicalHandsButton>(out _connectedButton))
                {
                    _connectedButton.OnButtonPressed?.RemoveListener(ButtonPressed);
                    _connectedButton.OnButtonUnPressed?.RemoveListener(ButtonUnPressed);
                    _connectedButton.OnButtonPressed?.AddListener(ButtonPressed);
                    _connectedButton.OnButtonUnPressed?.AddListener(ButtonUnPressed);
                }
            }
            else
            {
                _connectedButton.OnButtonPressed?.RemoveListener(ButtonPressed);
                _connectedButton.OnButtonUnPressed?.RemoveListener(ButtonUnPressed);
                _connectedButton.OnButtonPressed?.AddListener(ButtonPressed);
                _connectedButton.OnButtonUnPressed?.AddListener(ButtonUnPressed);
            }
        }

        /// <summary>
        /// Updates the slider position based on freezing conditions and starting positions.
        /// </summary>
        private void ApplySliderStartPosition()
        {
            if (_freezeIfNotActive == false)
            {
                UnFreezeSliderPosition();
            }
            else
            {
                FreezeSliderPosition();
            }

<<<<<<< HEAD
            UpdateSliderPos(_twoDimStartPosition);
=======
            // Get the current position of the slider object
            Vector3 slidePos = _slideableObject.transform.localPosition;

            slidePos.x = Utils.Map(_startPosition.x, 0, 1, 0, _localTwoDimSliderTravelDistanceHalf.x * 2) + _sliderXZeroPos;
            slidePos.z = Utils.Map(_startPosition.y, 0, 1, 0, _localTwoDimSliderTravelDistanceHalf.y * 2) + _sliderZZeroPos;

            slidePos = _slideableObject.transform.localRotation * slidePos;


            // Reset velocity to zero and update the position of the slider object
            _slideableObjectRigidbody.velocity = Vector3.zero;
            _slideableObjectRigidbody.transform.localPosition = slidePos;
            // Calculate the slider value based on the change in position

            _sliderValue = CalculateSliderValue();

            SnapToSegment();

>>>>>>> 6dbcf166
        }

        /// <summary>
        /// Updates the zero position for a two-dimensional slider based on its direction.
        /// </summary>
        private void UpdateTwoDimensionalSliderZeroPos()
        {
            // Initialize offset variables
            float xOffset = _configurableJoints.ElementAt(0).anchor.x - _localTwoDimSliderTravelDistanceHalf.x;
            float zOffset = _configurableJoints.ElementAt(1).anchor.z - _localTwoDimSliderTravelDistanceHalf.y;

            // Update zero positions based on calculated offsets and current object position
            _sliderXZeroPos = xOffset + _slideableObject.transform.localPosition.x;
            _sliderZZeroPos = zOffset + _slideableObject.transform.localPosition.z;
        }

        private void AutoAssignConnectedButton()
        {
            if (_slideableObject != null)
            {
                _slideableObject.TryGetComponent<PhysicalHandsButton>(out PhysicalHandsButton physicalHandsButton);
                if (_connectedButton == null)
                {
                    _connectedButton = physicalHandsButton;
                }
            }
        }

        #region Set Up Joints
        /// <summary>
        /// Sets up the configurable joint for the slider.
        /// </summary>
        /// <param name="joint">The configurable joint to set up.</
        private void SetUpConfigurableJoint(ConfigurableJoint joint)
        {
            if (joint == null)
            {
                return;
            }

            joint.connectedBody = this.GetComponent<Rigidbody>();
            joint.xMotion = ConfigurableJointMotion.Locked;
            joint.yMotion = ConfigurableJointMotion.Locked;
            joint.zMotion = ConfigurableJointMotion.Locked;
            joint.angularXMotion = ConfigurableJointMotion.Locked;
            joint.angularYMotion = ConfigurableJointMotion.Locked;
            joint.angularZMotion = ConfigurableJointMotion.Locked;

            JointDrive jointDrive = new JointDrive();
            jointDrive.positionDamper = 10;
            jointDrive.maximumForce = 2;
            joint.xDrive = jointDrive;
            joint.yDrive = jointDrive;
            joint.zDrive = jointDrive;

            joint.projectionMode = JointProjectionMode.PositionAndRotation;

            joint.anchor = Vector3.zero;
        }

        /// <summary>
        /// Sets up a two-dimensional slider.
        /// </summary>
        private void SetUpTwoDimSlider()
        {
            if (_slideableObject == null)
            {
                Debug.LogWarning("There is no slideable object. Please add one to use the slider.", this.gameObject);
                return;
            }

            foreach (var joint in _slideableObject.GetComponents<ConfigurableJoint>())
            {
                Destroy(joint);
            }
   

            while (_configurableJoints.Count < 2)
            {
                _configurableJoints.Add(_slideableObject.AddComponent<ConfigurableJoint>());
            }

            foreach (var joint in _configurableJoints)
            {
                SetUpConfigurableJoint(joint);
            }

            //Set up joint limits for separate travel distances on each axis
            SoftJointLimit linerJointLimit = new SoftJointLimit();
            linerJointLimit.limit = SliderTravelDistance.x / 2;
            _configurableJoints.ElementAt(0).linearLimit = linerJointLimit;
            linerJointLimit.limit = SliderTravelDistance.y / 2;
            _configurableJoints.ElementAt(1).linearLimit = linerJointLimit;

            _configurableJoints.ElementAt(0).xMotion = ConfigurableJointMotion.Limited;
            _configurableJoints.ElementAt(1).xMotion = ConfigurableJointMotion.Free;
            _configurableJoints.ElementAt(0).zMotion = ConfigurableJointMotion.Free;
            _configurableJoints.ElementAt(1).zMotion = ConfigurableJointMotion.Limited;
        }
        
        #endregion
        #endregion

        #region Update

        /// <summary>
        /// Updates the position of a slider object based on the provided value or two-dimensional value.
        /// </summary>
        /// <param name="twoDimValue">The two-dimensional value representing the position along the slider in two dimensions.</param>
        private void UpdateSliderPos(Vector2 twoDimValue)
        {
            // Get the current position of the slider object
            Vector3 slidePos = _slideableObject.transform.localPosition;

<<<<<<< HEAD
            Vector2 TwoDimSliderTravelDistanceHalf = SliderTravelDistance / 2;

            Gizmos.color = Color.red; // X axis
            Gizmos.DrawLine(jointPosition + Vector3.right * (TwoDimSliderTravelDistanceHalf.x / _slideableObject.transform.lossyScale.x), jointPosition - Vector3.right * (TwoDimSliderTravelDistanceHalf.x / _slideableObject.transform.lossyScale.x));
            Gizmos.color = Color.blue; // Z axis
            Gizmos.DrawLine(jointPosition + Vector3.forward * (TwoDimSliderTravelDistanceHalf.y / _slideableObject.transform.lossyScale.z), jointPosition - Vector3.forward * (TwoDimSliderTravelDistanceHalf.y / _slideableObject.transform.lossyScale.z));
            Vector3 extents = new Vector3(SliderTravelDistance.x / _slideableObject.transform.lossyScale.x, 0, SliderTravelDistance.y / _slideableObject.transform.lossyScale.z);

            DrawBoxGizmo(jointPosition, extents, Color.cyan);
        }
=======
            slidePos.x += Utils.Map(twoDimValue.x, 0, 1, 0, _localTwoDimSliderTravelDistanceHalf.x * 2) + _sliderXZeroPos;
            slidePos.z += Utils.Map(twoDimValue.y, 0, 1, 0, _localTwoDimSliderTravelDistanceHalf.y * 2) + _sliderZZeroPos;
>>>>>>> 6dbcf166

            // Reset velocity to zero and update the position of the slider object
            _slideableObjectRigidbody.velocity = Vector3.zero;
            _slideableObjectRigidbody.transform.localPosition = slidePos;
        }

        /// <summary>
        /// Calculates the value of slider movement based on the change from zero position.
        /// </summary>
        /// <param name="changeFromZero">Change in position from zero position.</param>
        /// <returns>The calculated slider value.</returns>
        private Vector3 CalculateSliderValue()
        {
            Vector3 changeFromZero = Vector3.zero;
            changeFromZero.x = _slideableObject.transform.localPosition.x - _sliderXZeroPos;
            changeFromZero.z = _slideableObject.transform.localPosition.z - _sliderZZeroPos;

<<<<<<< HEAD
            SendSliderEvent(TwoDimSliderButtonPressedEvent);
=======
            return new Vector3(
                Utils.Map(changeFromZero.x, 0, _localTwoDimSliderTravelDistanceHalf.x * 2, 0, 1),
                0,
                Utils.Map(changeFromZero.z, 0, _localTwoDimSliderTravelDistanceHalf.y * 2, 0, 1));
>>>>>>> 6dbcf166
        }

        /// <summary>
        /// Snaps the slider to the nearest segment based on its type and direction.
        /// </summary>
        private void SnapToSegment()
        {
            // Initialize variables
            Vector2 twoDimValue = Vector2.zero;

            // Determine the slider type and direction

<<<<<<< HEAD
            SendSliderEvent(TwoDimSliderButtonUnPressedEvent);
        }
=======
            // Snap to segments on X and Z axes
            twoDimValue.x = GetClosestStep(_sliderValue.x, (int)_numberOfSegments.x);
            twoDimValue.y = GetClosestStep(_sliderValue.z, (int)_numberOfSegments.y);
>>>>>>> 6dbcf166

            // Update the slider position
            UpdateSliderPos(twoDimValue);
        }

        /// <summary>
        /// Wourk out which step is closest to the current slider value
        /// </summary>
        /// <param name="inputNumber">The currrent value of the slider.</param>
        /// <param name="numberOfSegments">How many steps should the slider be divided into.</param>
        private float GetClosestStep(float inputNumber, int numberOfSegments)
        {
            if (numberOfSegments == 0)
            {
                return (float)inputNumber;
            }
            else if (numberOfSegments == 1)
            {
                return 0.5f;
            }

            numberOfSegments -= 1;

            // Calculate the step size
            float stepSize = 1.0f / numberOfSegments;

            // Calculate the closest step index
            int closestStepIndex = (int)Math.Round(inputNumber / stepSize);

            // Calculate the closest step value
            float closestStepValue = closestStepIndex * stepSize;

            return closestStepValue;
        }

        /// <summary>
        /// Snap the slider to the correct location whenb released if there are segments set
        /// </summary>
        void SnapSliderOnRelease()
        {
<<<<<<< HEAD
            if (_twoDimNumberOfSegments.x != 0 || _twoDimNumberOfSegments.y != 0)
            {
                SnapToSegment();
            }
=======
            // Snap to segment if applicable
            SnapToSegment();
>>>>>>> 6dbcf166

            // Calculate the slider value based on the change in position
            _sliderValue = CalculateSliderValue();

            // Check if the slider value has changed
            if (_prevSliderValue != _sliderValue)
            {
                // Send slider change event
                SendSliderEvent(TwoDimSliderChangeEvent);
            }

            _prevSliderValue = _sliderValue;
        }

        /// <summary>
        /// Unfreezes the slider position, allowing it to move freely.
        /// </summary>
        private void UnFreezeSliderPosition()
        {
            _slideableObjectRigidbody.constraints = RigidbodyConstraints.None;
            _slideableObjectRigidbody.freezeRotation = true;
            _slideableObjectRigidbody.isKinematic = false;
        }
        /// <summary>
        /// Freezes the slider position, preventing it from moving.
        /// </summary>
        private void FreezeSliderPosition()
        {
            _slideableObjectRigidbody.constraints = RigidbodyConstraints.FreezeAll;
            _slideableObjectRigidbody.isKinematic = true;
        }

<<<<<<< HEAD
        /// <summary>
        /// Standardised event to send any sort of value events. 
        /// If you know which event will be used then only send the relevant event with the other being null.
        /// Invoke by passing the correct type of event.
        /// </summary>
        /// <param name="unityEvent"></param>
        /// <param name="twoDimUnityEvent"></param>
        void SendSliderEvent(UnityEvent<Vector2> twoDimCurEvent)
        {
            twoDimCurEvent?.Invoke(new Vector2(_sliderValue.x, _sliderValue.z));
        }
=======
        #endregion

        #region Events
        private void ButtonPressed()
        {
            UnFreezeSliderPosition();

            SendSliderEvent(TwoDimSliderButtonPressedEvent);
        }

        private void ButtonUnPressed()
        {
            if (_freezeIfNotActive)
            {
                FreezeSliderPosition();
            }
>>>>>>> 6dbcf166

            SnapSliderOnRelease();

            SendSliderEvent(TwoDimSliderButtonUnPressedEvent);
        }

<<<<<<< HEAD
        /// <summary>
        /// Updates the position of a slider object based on the provided value or two-dimensional value.
        /// </summary>
        /// <param name="value">The value representing the position along the slider.</param>
        /// <param name="twoDimValue">The two-dimensional value representing the position along the slider in two dimensions.</param>
        private void UpdateSliderPos(Vector2 twoDimValue)
=======
        public void OnHandGrab(ContactHand hand)
>>>>>>> 6dbcf166
        {
            UnFreezeSliderPosition();
        }

<<<<<<< HEAD
            // Determine the type of slider and update its position accordingly
            slidePos.x += Utils.Map(twoDimValue.x, 0, 1, 0, localTwoDimSliderTravelDistanceHalf.x * 2) + _sliderXZeroPos;
            slidePos.z += Utils.Map(twoDimValue.y, 0, 1, 0, localTwoDimSliderTravelDistanceHalf.y * 2) + _sliderZZeroPos;
=======
        public void OnHandGrabExit(ContactHand hand)
        {
            if (_freezeIfNotActive)
            {
                FreezeSliderPosition();
            }
>>>>>>> 6dbcf166

            SnapSliderOnRelease();
        }

        public void OnHandContact(ContactHand hand)
        {
            UnFreezeSliderPosition();
        }

        public void OnHandContactExit(ContactHand hand)
        {
<<<<<<< HEAD

            return new Vector3(
                Utils.Map(changeFromZero.x, 0, localTwoDimSliderTravelDistanceHalf.x * 2, 0, 1),
                0,
                Utils.Map(changeFromZero.z, 0, localTwoDimSliderTravelDistanceHalf.y * 2, 0, 1));
=======
            if (_freezeIfNotActive)
            {
                FreezeSliderPosition();
            }

            SnapSliderOnRelease();
>>>>>>> 6dbcf166
        }

        /// <summary>
        /// Standardised event to send any sort of value events. 
        /// If you know which event will be used then only send the relevant event with the other being null.
        /// Invoke by passing the correct type of event.
        /// </summary>
        /// <param name="twoDimUnityEvent"></param>
        void SendSliderEvent(UnityEvent<Vector2> twoDimCurEvent)
        {
            twoDimCurEvent?.Invoke(new Vector2(_sliderValue.x, _sliderValue.z));
        }

<<<<<<< HEAD
            // Snap to segments on X and Z axes
            if (_twoDimNumberOfSegments.x != 0)
            {
                closestStep = GetClosestStep(_sliderValue.x, (int)_twoDimNumberOfSegments.x);
                twoDimValue.x = closestStep;
            }
            if (_twoDimNumberOfSegments.y != 0)
            {
                closestStep = GetClosestStep(_sliderValue.z, (int)_twoDimNumberOfSegments.y);
                twoDimValue.y = closestStep;
            }
            // Update the slider position
            UpdateSliderPos(twoDimValue);
=======
        #endregion

        private void OnDrawGizmosSelected()
        {
            if (_slideableObject == null)
            {
                return;
            }

            MakeLocalSliderScales();
            DrawJointRangeGizmo();
>>>>>>> 6dbcf166
        }

        /// <summary>
        /// Draws gizmos representing the range of motion for the joint based on its type and direction.
        /// </summary>
        private void DrawJointRangeGizmo()
        {
            Vector3 jointPosition = _slideableObject.transform.localPosition;
            Matrix4x4 m = _slideableObject.transform.localToWorldMatrix;
            m.SetTRS(this.transform.position, m.rotation, m.lossyScale);
            Gizmos.matrix = m;

            Vector2 TwoDimSliderTravelDistanceHalf = SliderTravelDistance / 2;

            Gizmos.color = Color.red; // X axis
            Gizmos.DrawLine(jointPosition + Vector3.right * (TwoDimSliderTravelDistanceHalf.x / _slideableObject.transform.lossyScale.x), jointPosition - Vector3.right * (TwoDimSliderTravelDistanceHalf.x / _slideableObject.transform.lossyScale.x));
            Gizmos.color = Color.blue; // Z axis
            Gizmos.DrawLine(jointPosition + Vector3.forward * (TwoDimSliderTravelDistanceHalf.y / _slideableObject.transform.lossyScale.z), jointPosition - Vector3.forward * (TwoDimSliderTravelDistanceHalf.y / _slideableObject.transform.lossyScale.z));
            Vector3 extents = new Vector3(SliderTravelDistance.x / _slideableObject.transform.lossyScale.x, 0, SliderTravelDistance.y / _slideableObject.transform.lossyScale.z);

            DrawBoxGizmo(jointPosition, extents, Color.cyan);
        }

        private void DrawBoxGizmo(Vector3 position, Vector3 size, Color color)
        {
            Gizmos.color = color;
            Gizmos.DrawWireCube(position, size);
        }
    }
}<|MERGE_RESOLUTION|>--- conflicted
+++ resolved
@@ -20,43 +20,7 @@
     public class TwoDimensionalPhysicalHandsSlider : MonoBehaviour
     {
         [SerializeField, OnEditorChange("AutoAssignConnectedButton")]
-<<<<<<< HEAD
-        GameObject _slideableObject;
-
-        #region Direction Enums
-
-        public enum SliderType
-        {
-            ONE_DIMENSIONAL,
-            TWO_DIMENSIONAL,
-        }
-        [SerializeField, Leap.Unity.Attributes.OnEditorChange("SliderTypeChanged")]
-        internal SliderType _sliderType = SliderType.ONE_DIMENSIONAL;
-
-        private void SliderTypeChanged()
-        {
-            Debug.Log("SliderTypeChanged");
-            if (_slideableObject)
-            {
-                foreach (var joint in _slideableObject.GetComponents<ConfigurableJoint>())
-                {
-                    DestroyImmediate(joint);
-                }
-            }
-        }
-
-        public enum SliderDirection
-        {
-            X,
-            Z
-        }
-        [SerializeField]
-        internal SliderDirection _sliderDirection = SliderDirection.X;
-
-        #endregion
-=======
         public GameObject _slideableObject;
->>>>>>> 6dbcf166
 
         public UnityEvent<Vector2> TwoDimSliderChangeEvent = new UnityEvent<Vector2>();
         public UnityEvent<Vector2> TwoDimSliderButtonPressedEvent = new UnityEvent<Vector2>();
@@ -68,33 +32,16 @@
         /// </summary>
         [SerializeField]
         public Vector2 SliderTravelDistance = new Vector2(0.22f, 0.22f);
-<<<<<<< HEAD
-
-        /// <summary>
-        /// Number of segments for the one-dimensional slider to use.
-        /// 0 = unlimited segments.
-        /// </summary>
-        [SerializeField]
-        public int _numberOfSegments = 0;
-=======
->>>>>>> 6dbcf166
 
         /// <summary>
         /// Number of segments for the two-dimensional slider to use.
         /// 0 = unlimited segments.
         /// </summary>
         [SerializeField]
-<<<<<<< HEAD
-        public Vector2 _twoDimNumberOfSegments = Vector2.zero;
-
-        [SerializeField]
-        public Vector2 _twoDimStartPosition = Vector2.zero;
-=======
         public Vector2 _numberOfSegments = Vector2.zero;
 
         [SerializeField]
         public Vector2 _startPosition = Vector2.zero;
->>>>>>> 6dbcf166
 
         [SerializeField]
         public PhysicalHandsButton _connectedButton;
@@ -120,25 +67,9 @@
         /// Use this to get the slider value on all axes.
         /// </summary>
         /// <returns>Vector3 ofslider values.</returns>
-        public Vector2 GetSliderValue()
-        {
-<<<<<<< HEAD
-            return new Vector2(_sliderValue.x, _sliderValue.y);
-        }
-
-        private void AutoAssignConnectedButton()
-        {
-            if (_slideableObject != null)
-            {
-                _slideableObject.TryGetComponent<PhysicalHandsButton>(out PhysicalHandsButton physicalHandsButton);
-                if (_connectedButton == null)
-                {
-                    _connectedButton = physicalHandsButton;
-                }
-            }
-=======
+        public Dictionary<char, float> GetSliderValue()
+        {
             return new Dictionary<char, float>() { { 'x', _sliderValue.x }, { 'z', _sliderValue.y } };
->>>>>>> 6dbcf166
         }
 
         #region Unity Methods
@@ -224,12 +155,7 @@
 
             ConfigureSlideableObject();
 
-<<<<<<< HEAD
-            // Set up the slider based on its type
-
-=======
             // Set up the slider
->>>>>>> 6dbcf166
             SetUpTwoDimSlider();
 
             // Update the zero position of the slider
@@ -246,14 +172,9 @@
         /// </summary>
         private void MakeLocalSliderScales()
         {
-<<<<<<< HEAD
-            localTwoDimSliderTravelDistanceHalf.x = SliderTravelDistance.x / transform.lossyScale.x / 2;
-            localTwoDimSliderTravelDistanceHalf.y = SliderTravelDistance.y / transform.lossyScale.z / 2;
-=======
 
             _localTwoDimSliderTravelDistanceHalf.x = SliderTravelDistance.x / transform.lossyScale.x / 2;
             _localTwoDimSliderTravelDistanceHalf.y = SliderTravelDistance.y / transform.lossyScale.z / 2;
->>>>>>> 6dbcf166
         }
 
         /// <summary>
@@ -320,9 +241,6 @@
                 FreezeSliderPosition();
             }
 
-<<<<<<< HEAD
-            UpdateSliderPos(_twoDimStartPosition);
-=======
             // Get the current position of the slider object
             Vector3 slidePos = _slideableObject.transform.localPosition;
 
@@ -341,7 +259,6 @@
 
             SnapToSegment();
 
->>>>>>> 6dbcf166
         }
 
         /// <summary>
@@ -413,11 +330,7 @@
                 return;
             }
 
-            foreach (var joint in _slideableObject.GetComponents<ConfigurableJoint>())
-            {
-                Destroy(joint);
-            }
-   
+            _configurableJoints = _slideableObject.GetComponents<ConfigurableJoint>().ToList<ConfigurableJoint>();
 
             while (_configurableJoints.Count < 2)
             {
@@ -456,7 +369,204 @@
             // Get the current position of the slider object
             Vector3 slidePos = _slideableObject.transform.localPosition;
 
-<<<<<<< HEAD
+            slidePos.x += Utils.Map(twoDimValue.x, 0, 1, 0, _localTwoDimSliderTravelDistanceHalf.x * 2) + _sliderXZeroPos;
+            slidePos.z += Utils.Map(twoDimValue.y, 0, 1, 0, _localTwoDimSliderTravelDistanceHalf.y * 2) + _sliderZZeroPos;
+
+            // Reset velocity to zero and update the position of the slider object
+            _slideableObjectRigidbody.velocity = Vector3.zero;
+            _slideableObjectRigidbody.transform.localPosition = slidePos;
+        }
+
+        /// <summary>
+        /// Calculates the value of slider movement based on the change from zero position.
+        /// </summary>
+        /// <param name="changeFromZero">Change in position from zero position.</param>
+        /// <returns>The calculated slider value.</returns>
+        private Vector3 CalculateSliderValue()
+        {
+            Vector3 changeFromZero = Vector3.zero;
+            changeFromZero.x = _slideableObject.transform.localPosition.x - _sliderXZeroPos;
+            changeFromZero.z = _slideableObject.transform.localPosition.z - _sliderZZeroPos;
+
+            return new Vector3(
+                Utils.Map(changeFromZero.x, 0, _localTwoDimSliderTravelDistanceHalf.x * 2, 0, 1),
+                0,
+                Utils.Map(changeFromZero.z, 0, _localTwoDimSliderTravelDistanceHalf.y * 2, 0, 1));
+        }
+
+        /// <summary>
+        /// Snaps the slider to the nearest segment based on its type and direction.
+        /// </summary>
+        private void SnapToSegment()
+        {
+            // Initialize variables
+            Vector2 twoDimValue = Vector2.zero;
+
+            // Determine the slider type and direction
+
+            // Snap to segments on X and Z axes
+            twoDimValue.x = GetClosestStep(_sliderValue.x, (int)_numberOfSegments.x);
+            twoDimValue.y = GetClosestStep(_sliderValue.z, (int)_numberOfSegments.y);
+
+            // Update the slider position
+            UpdateSliderPos(twoDimValue);
+        }
+
+        /// <summary>
+        /// Wourk out which step is closest to the current slider value
+        /// </summary>
+        /// <param name="inputNumber">The currrent value of the slider.</param>
+        /// <param name="numberOfSegments">How many steps should the slider be divided into.</param>
+        private float GetClosestStep(float inputNumber, int numberOfSegments)
+        {
+            if (numberOfSegments == 0)
+            {
+                return (float)inputNumber;
+            }
+            else if (numberOfSegments == 1)
+            {
+                return 0.5f;
+            }
+
+            numberOfSegments -= 1;
+
+            // Calculate the step size
+            float stepSize = 1.0f / numberOfSegments;
+
+            // Calculate the closest step index
+            int closestStepIndex = (int)Math.Round(inputNumber / stepSize);
+
+            // Calculate the closest step value
+            float closestStepValue = closestStepIndex * stepSize;
+
+            return closestStepValue;
+        }
+
+        /// <summary>
+        /// Snap the slider to the correct location whenb released if there are segments set
+        /// </summary>
+        void SnapSliderOnRelease()
+        {
+            // Snap to segment if applicable
+            SnapToSegment();
+
+            // Calculate the slider value based on the change in position
+            _sliderValue = CalculateSliderValue();
+
+            // Check if the slider value has changed
+            if (_prevSliderValue != _sliderValue)
+            {
+                // Send slider change event
+                SendSliderEvent(TwoDimSliderChangeEvent);
+            }
+
+            _prevSliderValue = _sliderValue;
+        }
+
+        /// <summary>
+        /// Unfreezes the slider position, allowing it to move freely.
+        /// </summary>
+        private void UnFreezeSliderPosition()
+        {
+            _slideableObjectRigidbody.constraints = RigidbodyConstraints.None;
+            _slideableObjectRigidbody.freezeRotation = true;
+            _slideableObjectRigidbody.isKinematic = false;
+        }
+        /// <summary>
+        /// Freezes the slider position, preventing it from moving.
+        /// </summary>
+        private void FreezeSliderPosition()
+        {
+            _slideableObjectRigidbody.constraints = RigidbodyConstraints.FreezeAll;
+            _slideableObjectRigidbody.isKinematic = true;
+        }
+
+        #endregion
+
+        #region Events
+        private void ButtonPressed()
+        {
+            UnFreezeSliderPosition();
+
+            SendSliderEvent(TwoDimSliderButtonPressedEvent);
+        }
+
+        private void ButtonUnPressed()
+        {
+            if (_freezeIfNotActive)
+            {
+                FreezeSliderPosition();
+            }
+
+            SnapSliderOnRelease();
+
+            SendSliderEvent(TwoDimSliderButtonUnPressedEvent);
+        }
+
+        public void OnHandGrab(ContactHand hand)
+        {
+            UnFreezeSliderPosition();
+        }
+
+        public void OnHandGrabExit(ContactHand hand)
+        {
+            if (_freezeIfNotActive)
+            {
+                FreezeSliderPosition();
+            }
+
+            SnapSliderOnRelease();
+        }
+
+        public void OnHandContact(ContactHand hand)
+        {
+            UnFreezeSliderPosition();
+        }
+
+        public void OnHandContactExit(ContactHand hand)
+        {
+            if (_freezeIfNotActive)
+            {
+                FreezeSliderPosition();
+            }
+
+            SnapSliderOnRelease();
+        }
+
+        /// <summary>
+        /// Standardised event to send any sort of value events. 
+        /// If you know which event will be used then only send the relevant event with the other being null.
+        /// Invoke by passing the correct type of event.
+        /// </summary>
+        /// <param name="twoDimUnityEvent"></param>
+        void SendSliderEvent(UnityEvent<Vector2> twoDimCurEvent)
+        {
+            twoDimCurEvent?.Invoke(new Vector2(_sliderValue.x, _sliderValue.z));
+        }
+
+        #endregion
+
+        private void OnDrawGizmosSelected()
+        {
+            if (_slideableObject == null)
+            {
+                return;
+            }
+
+            MakeLocalSliderScales();
+            DrawJointRangeGizmo();
+        }
+
+        /// <summary>
+        /// Draws gizmos representing the range of motion for the joint based on its type and direction.
+        /// </summary>
+        private void DrawJointRangeGizmo()
+        {
+            Vector3 jointPosition = _slideableObject.transform.localPosition;
+            Matrix4x4 m = _slideableObject.transform.localToWorldMatrix;
+            m.SetTRS(this.transform.position, m.rotation, m.lossyScale);
+            Gizmos.matrix = m;
+
             Vector2 TwoDimSliderTravelDistanceHalf = SliderTravelDistance / 2;
 
             Gizmos.color = Color.red; // X axis
@@ -467,285 +577,6 @@
 
             DrawBoxGizmo(jointPosition, extents, Color.cyan);
         }
-=======
-            slidePos.x += Utils.Map(twoDimValue.x, 0, 1, 0, _localTwoDimSliderTravelDistanceHalf.x * 2) + _sliderXZeroPos;
-            slidePos.z += Utils.Map(twoDimValue.y, 0, 1, 0, _localTwoDimSliderTravelDistanceHalf.y * 2) + _sliderZZeroPos;
->>>>>>> 6dbcf166
-
-            // Reset velocity to zero and update the position of the slider object
-            _slideableObjectRigidbody.velocity = Vector3.zero;
-            _slideableObjectRigidbody.transform.localPosition = slidePos;
-        }
-
-        /// <summary>
-        /// Calculates the value of slider movement based on the change from zero position.
-        /// </summary>
-        /// <param name="changeFromZero">Change in position from zero position.</param>
-        /// <returns>The calculated slider value.</returns>
-        private Vector3 CalculateSliderValue()
-        {
-            Vector3 changeFromZero = Vector3.zero;
-            changeFromZero.x = _slideableObject.transform.localPosition.x - _sliderXZeroPos;
-            changeFromZero.z = _slideableObject.transform.localPosition.z - _sliderZZeroPos;
-
-<<<<<<< HEAD
-            SendSliderEvent(TwoDimSliderButtonPressedEvent);
-=======
-            return new Vector3(
-                Utils.Map(changeFromZero.x, 0, _localTwoDimSliderTravelDistanceHalf.x * 2, 0, 1),
-                0,
-                Utils.Map(changeFromZero.z, 0, _localTwoDimSliderTravelDistanceHalf.y * 2, 0, 1));
->>>>>>> 6dbcf166
-        }
-
-        /// <summary>
-        /// Snaps the slider to the nearest segment based on its type and direction.
-        /// </summary>
-        private void SnapToSegment()
-        {
-            // Initialize variables
-            Vector2 twoDimValue = Vector2.zero;
-
-            // Determine the slider type and direction
-
-<<<<<<< HEAD
-            SendSliderEvent(TwoDimSliderButtonUnPressedEvent);
-        }
-=======
-            // Snap to segments on X and Z axes
-            twoDimValue.x = GetClosestStep(_sliderValue.x, (int)_numberOfSegments.x);
-            twoDimValue.y = GetClosestStep(_sliderValue.z, (int)_numberOfSegments.y);
->>>>>>> 6dbcf166
-
-            // Update the slider position
-            UpdateSliderPos(twoDimValue);
-        }
-
-        /// <summary>
-        /// Wourk out which step is closest to the current slider value
-        /// </summary>
-        /// <param name="inputNumber">The currrent value of the slider.</param>
-        /// <param name="numberOfSegments">How many steps should the slider be divided into.</param>
-        private float GetClosestStep(float inputNumber, int numberOfSegments)
-        {
-            if (numberOfSegments == 0)
-            {
-                return (float)inputNumber;
-            }
-            else if (numberOfSegments == 1)
-            {
-                return 0.5f;
-            }
-
-            numberOfSegments -= 1;
-
-            // Calculate the step size
-            float stepSize = 1.0f / numberOfSegments;
-
-            // Calculate the closest step index
-            int closestStepIndex = (int)Math.Round(inputNumber / stepSize);
-
-            // Calculate the closest step value
-            float closestStepValue = closestStepIndex * stepSize;
-
-            return closestStepValue;
-        }
-
-        /// <summary>
-        /// Snap the slider to the correct location whenb released if there are segments set
-        /// </summary>
-        void SnapSliderOnRelease()
-        {
-<<<<<<< HEAD
-            if (_twoDimNumberOfSegments.x != 0 || _twoDimNumberOfSegments.y != 0)
-            {
-                SnapToSegment();
-            }
-=======
-            // Snap to segment if applicable
-            SnapToSegment();
->>>>>>> 6dbcf166
-
-            // Calculate the slider value based on the change in position
-            _sliderValue = CalculateSliderValue();
-
-            // Check if the slider value has changed
-            if (_prevSliderValue != _sliderValue)
-            {
-                // Send slider change event
-                SendSliderEvent(TwoDimSliderChangeEvent);
-            }
-
-            _prevSliderValue = _sliderValue;
-        }
-
-        /// <summary>
-        /// Unfreezes the slider position, allowing it to move freely.
-        /// </summary>
-        private void UnFreezeSliderPosition()
-        {
-            _slideableObjectRigidbody.constraints = RigidbodyConstraints.None;
-            _slideableObjectRigidbody.freezeRotation = true;
-            _slideableObjectRigidbody.isKinematic = false;
-        }
-        /// <summary>
-        /// Freezes the slider position, preventing it from moving.
-        /// </summary>
-        private void FreezeSliderPosition()
-        {
-            _slideableObjectRigidbody.constraints = RigidbodyConstraints.FreezeAll;
-            _slideableObjectRigidbody.isKinematic = true;
-        }
-
-<<<<<<< HEAD
-        /// <summary>
-        /// Standardised event to send any sort of value events. 
-        /// If you know which event will be used then only send the relevant event with the other being null.
-        /// Invoke by passing the correct type of event.
-        /// </summary>
-        /// <param name="unityEvent"></param>
-        /// <param name="twoDimUnityEvent"></param>
-        void SendSliderEvent(UnityEvent<Vector2> twoDimCurEvent)
-        {
-            twoDimCurEvent?.Invoke(new Vector2(_sliderValue.x, _sliderValue.z));
-        }
-=======
-        #endregion
-
-        #region Events
-        private void ButtonPressed()
-        {
-            UnFreezeSliderPosition();
-
-            SendSliderEvent(TwoDimSliderButtonPressedEvent);
-        }
-
-        private void ButtonUnPressed()
-        {
-            if (_freezeIfNotActive)
-            {
-                FreezeSliderPosition();
-            }
->>>>>>> 6dbcf166
-
-            SnapSliderOnRelease();
-
-            SendSliderEvent(TwoDimSliderButtonUnPressedEvent);
-        }
-
-<<<<<<< HEAD
-        /// <summary>
-        /// Updates the position of a slider object based on the provided value or two-dimensional value.
-        /// </summary>
-        /// <param name="value">The value representing the position along the slider.</param>
-        /// <param name="twoDimValue">The two-dimensional value representing the position along the slider in two dimensions.</param>
-        private void UpdateSliderPos(Vector2 twoDimValue)
-=======
-        public void OnHandGrab(ContactHand hand)
->>>>>>> 6dbcf166
-        {
-            UnFreezeSliderPosition();
-        }
-
-<<<<<<< HEAD
-            // Determine the type of slider and update its position accordingly
-            slidePos.x += Utils.Map(twoDimValue.x, 0, 1, 0, localTwoDimSliderTravelDistanceHalf.x * 2) + _sliderXZeroPos;
-            slidePos.z += Utils.Map(twoDimValue.y, 0, 1, 0, localTwoDimSliderTravelDistanceHalf.y * 2) + _sliderZZeroPos;
-=======
-        public void OnHandGrabExit(ContactHand hand)
-        {
-            if (_freezeIfNotActive)
-            {
-                FreezeSliderPosition();
-            }
->>>>>>> 6dbcf166
-
-            SnapSliderOnRelease();
-        }
-
-        public void OnHandContact(ContactHand hand)
-        {
-            UnFreezeSliderPosition();
-        }
-
-        public void OnHandContactExit(ContactHand hand)
-        {
-<<<<<<< HEAD
-
-            return new Vector3(
-                Utils.Map(changeFromZero.x, 0, localTwoDimSliderTravelDistanceHalf.x * 2, 0, 1),
-                0,
-                Utils.Map(changeFromZero.z, 0, localTwoDimSliderTravelDistanceHalf.y * 2, 0, 1));
-=======
-            if (_freezeIfNotActive)
-            {
-                FreezeSliderPosition();
-            }
-
-            SnapSliderOnRelease();
->>>>>>> 6dbcf166
-        }
-
-        /// <summary>
-        /// Standardised event to send any sort of value events. 
-        /// If you know which event will be used then only send the relevant event with the other being null.
-        /// Invoke by passing the correct type of event.
-        /// </summary>
-        /// <param name="twoDimUnityEvent"></param>
-        void SendSliderEvent(UnityEvent<Vector2> twoDimCurEvent)
-        {
-            twoDimCurEvent?.Invoke(new Vector2(_sliderValue.x, _sliderValue.z));
-        }
-
-<<<<<<< HEAD
-            // Snap to segments on X and Z axes
-            if (_twoDimNumberOfSegments.x != 0)
-            {
-                closestStep = GetClosestStep(_sliderValue.x, (int)_twoDimNumberOfSegments.x);
-                twoDimValue.x = closestStep;
-            }
-            if (_twoDimNumberOfSegments.y != 0)
-            {
-                closestStep = GetClosestStep(_sliderValue.z, (int)_twoDimNumberOfSegments.y);
-                twoDimValue.y = closestStep;
-            }
-            // Update the slider position
-            UpdateSliderPos(twoDimValue);
-=======
-        #endregion
-
-        private void OnDrawGizmosSelected()
-        {
-            if (_slideableObject == null)
-            {
-                return;
-            }
-
-            MakeLocalSliderScales();
-            DrawJointRangeGizmo();
->>>>>>> 6dbcf166
-        }
-
-        /// <summary>
-        /// Draws gizmos representing the range of motion for the joint based on its type and direction.
-        /// </summary>
-        private void DrawJointRangeGizmo()
-        {
-            Vector3 jointPosition = _slideableObject.transform.localPosition;
-            Matrix4x4 m = _slideableObject.transform.localToWorldMatrix;
-            m.SetTRS(this.transform.position, m.rotation, m.lossyScale);
-            Gizmos.matrix = m;
-
-            Vector2 TwoDimSliderTravelDistanceHalf = SliderTravelDistance / 2;
-
-            Gizmos.color = Color.red; // X axis
-            Gizmos.DrawLine(jointPosition + Vector3.right * (TwoDimSliderTravelDistanceHalf.x / _slideableObject.transform.lossyScale.x), jointPosition - Vector3.right * (TwoDimSliderTravelDistanceHalf.x / _slideableObject.transform.lossyScale.x));
-            Gizmos.color = Color.blue; // Z axis
-            Gizmos.DrawLine(jointPosition + Vector3.forward * (TwoDimSliderTravelDistanceHalf.y / _slideableObject.transform.lossyScale.z), jointPosition - Vector3.forward * (TwoDimSliderTravelDistanceHalf.y / _slideableObject.transform.lossyScale.z));
-            Vector3 extents = new Vector3(SliderTravelDistance.x / _slideableObject.transform.lossyScale.x, 0, SliderTravelDistance.y / _slideableObject.transform.lossyScale.z);
-
-            DrawBoxGizmo(jointPosition, extents, Color.cyan);
-        }
 
         private void DrawBoxGizmo(Vector3 position, Vector3 size, Color color)
         {
