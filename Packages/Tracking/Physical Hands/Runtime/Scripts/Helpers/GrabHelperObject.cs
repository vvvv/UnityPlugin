/******************************************************************************
 * Copyright (C) Ultraleap, Inc. 2011-2024.                                   *
 *                                                                            *
 * Use subject to the terms of the Apache License 2.0 available at            *
 * http://www.apache.org/licenses/LICENSE-2.0, or another agreement           *
 * between Ultraleap and you, your company or other organization.             *
 ******************************************************************************/

using System.Collections.Generic;
using System.Linq;
using UnityEngine;

namespace Leap.Unity.PhysicalHands
{
    [System.Serializable]
    public class GrabHelperObject
    {
        private const float THOWN_GRAB_COOLDOWNTIME = 0.5f; // How long after a detected throw that grabbing will be ignored (in seconds)
        private const float MINIMUM_STRENGTH = 0.1f, MINIMUM_THUMB_STRENGTH = 0.1f; // Minimum finger strength to consider a grab (finger strength is 0-1 where 1 is fully curled)
        private const float REQUIRED_EXIT_STRENGTH = 0.05f, REQUIRED_THUMB_EXIT_STRENGTH = 0.08f; // Finger strength to consider a grab (finger strength is 0-1 where 1 is fully curled)
        private const float REQUIRED_PINCH_DISTANCE = 0.01f; // Distance required between a finger and the thumb to detect a pinch (in metres)
        private const float GRABBABLE_DIRECTIONS_DOT = -0.2f; // The normalized dot product required to consider one bone facing another while attempting to grab (-1 = directly facing, 1 = directly facing away)

        /// <summary>
        /// The current state of the grasp helper.
        /// </summary>
        internal enum State
        {
            /// <summary>
            /// Idle will only ever be set when the helper is deleted, and is skipped during creation. This is because a helper is created when a hand is hovered.
            /// </summary>
            Idle,
            /// <summary>
            /// Hover will be set when any <b>hand</b> is currently hovering the object.
            /// </summary>
            Hover,
            /// <summary>
            /// Contact will be set when any <b>bone</b> is touching the object.
            /// </summary>
            Contact,
            /// <summary>
            /// Grasp will be set when the <b>object</b> is currently being held or moved.
            /// </summary>
            Grab
        }
        internal State GrabState { get; private set; } = State.Idle;

        // A dictionary of each hand, with an array[5] of lists that represents each bone in each finger that is contacting and capable of grabbing this object
        private Dictionary<ContactHand, List<ContactBone>[]> _grabbableBones = new Dictionary<ContactHand, List<ContactBone>[]>();

        internal List<ContactHand> GrabbableHands => _grabbableHands;
        // Indexes of each list should always match
        private List<ContactHand> _grabbableHands = new List<ContactHand>();
        private List<GrabValues> _grabbableHandsValues = new List<GrabValues>();

        internal List<ContactHand> GrabbingHands => _grabbingHands;
        private List<ContactHand> _grabbingHands = new List<ContactHand>();

        private List<ContactHand> _grabbingHandsPrevious = new List<ContactHand>();

        internal ContactHand currentlyGrabbingHand;

        [System.Serializable]
        private class GrabValues
        {
            public bool wasContacting = false;
            public bool isContacting = false;

            public float[] fingerStrength = new float[5];
            public float[] originalFingerStrength = new float[5];
            public Vector3 offset;
            public Quaternion originalHandRotationInverse, rotationOffset;

            /// <summary>
            /// True while hand pinching on contact
            /// </summary>
            public bool waitingForInitialUnpinch = false;

            /// <summary>
            /// The hand is grabbing the object
            /// </summary>
            public bool handGrabbing = false;
            /// <summary>
            /// the bones in this hand are facing other grabbing applicable bones in a different hand 
            /// </summary>
            public bool facingOppositeHand = false;
        }

        private GrabHelper _grabHelperManager;

        internal Rigidbody RigidBody => _rigid;
        private Rigidbody _rigid;
        private Collider[] _colliders;

        private Vector3 _newPosition;
        private Quaternion _newRotation;

        private Vector3 oldCenterOfMass;
        private bool oldKinematic;

        internal bool _grabbingIgnored;
        private IgnorePhysicalHands _ignorePhysicalHands;

        private float ignoreGrabTime = 0f;

        private bool anyBoneGrabbable = false;

        /// <summary>
        /// Returns true if the provided hand is capable of grabbing an object.
        /// Requires thumb or palm contacting, and at least one (non-thumb) finger
        /// </summary>
        /// <param name="hand">The hand to check</param>
        /// <returns>If the provided hand is capable of grabbing</returns>
        private bool IsHandGrabbable(ContactHand hand)
        {
            if (_grabbableBones.TryGetValue(hand, out var bones))
            {
                // These values are limited by the EligibleBones
                return (bones[0].Count > 0 || bones[5].Count > 0) && // A thumb or palm bone
                    ((bones[1].Count > 0 && bones[1].Any(x => x.Joint != 0)) || // The intermediate or distal of the index
                    (bones[2].Count > 0 && bones[2].Any(x => x.Joint != 0)) || // The intermediate or distal of the middle
                    (bones[3].Count > 0 && bones[3].Any(x => x.Joint != 0)) || // The distal of the ring
                    (bones[4].Count > 0 && bones[4].Any(x => x.Joint == 2))); // The distal of the pinky
            }
            return false;
        }

        /// <summary>
        /// Returns true if the finger on the provided hand is capable of grabbing, and false if not
        /// </summary>
        /// <param name="hand">The hand to check</param>
        /// <param name="finger">The finger to check</param>
        /// <returns>If the finger on the provided hand is capable of grabbing</returns>
        internal bool IsFingerGrabbable(ContactHand hand, int finger)
        {
            if (_grabbableBones.TryGetValue(hand, out var bones))
            {
                switch (finger)
                {
                    case 0: // thumb
                    case 5: // palm
                        return bones[finger].Count > 0; // return true if the thumb or palm are contacting at all
                    case 1:
                    case 2:
                    case 3:
                        return bones[finger].Count > 0 && bones[finger].Any(x => x.Joint != 0); // return true if the fingers (except pinky) intermediat or distal are contacting and capable of grabbing this object
                    case 4:
                        return bones[finger].Count > 0 && bones[finger].Any(x => x.Joint == 2); // return true if the pinky distal is contacting and capable of grabbing this object
                }
            }

            return false;
        }

        internal GrabHelperObject(Rigidbody rigid, GrabHelper manager)
        {
            _rigid = rigid;
            // Doing this prevents objects from misaligning during rotation
            if (_rigid.maxAngularVelocity < 100f)
            {
                _rigid.maxAngularVelocity = 100f;
            }
            _colliders = rigid.GetComponentsInChildren<Collider>(true);
            HandleIgnoreContactHelper();
            _grabHelperManager = manager;

            oldCenterOfMass = rigid.centerOfMass;
            oldKinematic = rigid.isKinematic;
        }


        /// <summary>
        /// Find if the object we are attached to has an IgnoreContactHelper script on it.
        /// If it does, save a reference to it and give it a reference to us so that it can update our ignore values.
        /// </summary>
        private void HandleIgnoreContactHelper()
        {
            _ignorePhysicalHands = _rigid.GetComponentInChildren<IgnorePhysicalHands>();

            if (_ignorePhysicalHands != null && _ignorePhysicalHands.enabled)
            {
                _ignorePhysicalHands.GrabHelperObject = this;
            }
        }

        internal void ReleaseHelper()
        {
            foreach (var item in _grabbableHands)
            {
                SetBoneGrabbing(item, false);
            }
            GrabState = State.Idle;

            ClearGrabbingHands();

            //// Remove any lingering contact and hover events
            if (_rigid != null)
            {
                for (int i = 0; i < _grabbableHandsValues.Count; i++)
                {
                    if (_grabbableHandsValues[i].isContacting)
                    {
                        if (_rigid.TryGetComponent<IPhysicalHandContact>(out var physicalHandContact))
                        {
                            physicalHandContact.OnHandContactExit(_grabbableHands[i]);
                        }

                        _grabbableHands[i].physicalHandsManager.OnHandContactExit(_grabbableHands[i], _rigid);
                    }

                    if (_rigid.TryGetComponent<IPhysicalHandHover>(out var physicalHandHover))
                    {
                        physicalHandHover.OnHandHoverExit(_grabbableHands[i]);
                    }

                    _grabbableHands[i].physicalHandsManager.OnHandHoverExit(_grabbableHands[i], _rigid);
                }
            }

            _grabbableHandsValues.Clear();
            _grabbableHands.Clear();
            foreach (var pair in _grabbableBones)
            {
                for (int j = 0; j < pair.Value.Length; j++)
                {
                    pair.Value[j].Clear();
                }
            }
            _grabbableBones.Clear();

            _grabbingHands.Clear();
            _grabbingHandsPrevious.Clear();
        }

        internal void AddHand(ContactHand hand)
        {
            if (!_grabbableHands.Contains(hand))
            {
                if (GrabState == State.Idle)
                {
                    GrabState = State.Hover;
                }
                _grabbableHands.Add(hand);
                _grabbableHandsValues.Add(new GrabValues());

                if (_ignorePhysicalHands && _ignorePhysicalHands.enabled)
                {
                    _ignorePhysicalHands.AddToHands(hand);
                }
            }
        }

        internal void RemoveHand(ContactHand hand)
        {
            if (_grabbableHands.Contains(hand))
            {
                int index = _grabbableHands.IndexOf(hand);

                _grabbableHands.RemoveAt(index);
                _grabbableHandsValues.RemoveAt(index);

                if (_rigid.TryGetComponent<IPhysicalHandHover>(out var physicalHandHover))
                {
                    physicalHandHover.OnHandHoverExit(hand);
                }

                hand.physicalHandsManager.OnHandHoverExit(hand, _rigid);
            }
        }

        internal void ReleaseObject()
        {
            GrabState = State.Hover;
            // Make sure the object hasn't been destroyed
            if (_rigid != null)
            {
<<<<<<< HEAD
                // Only ever unset the rigidbody values here otherwise outside logic will get confused
                _rigid.isKinematic = _oldKinematic;
                ThrowingOnRelease();
=======
                if (!_grabbingIgnored)
                {
                    // Only ever unset the rigidbody values here otherwise outside logic will get confused
                    if(_grabHelperManager.useNonKinematicMovementOnly)
                        _rigid.isKinematic = oldKinematic;

                    _rigid.centerOfMass = oldCenterOfMass;
                    ThrowingOnRelease();
                }
>>>>>>> 79142ec5
            }
        }

        internal State UpdateHelper()
        {
            currentlyGrabbingHand = null;

            UpdateHands();

            if (!anyBoneGrabbable && GrabState != State.Grab)
            {
                // If we don't then and we're not grabbing then just return
                return GrabState = State.Hover;
            }

            GrabbingCheck();

            switch (GrabState)
            {
                case State.Hover:
                    if (anyBoneGrabbable)
                    {
                        GrabState = State.Contact;
                    }
                    break;
                case State.Grab:
                    UpdateGrabbingValues();
                    if (_grabbingHands.Count > 0)
                    {
                        UpdateHandPositions();
                        if (ignoreGrabTime < Time.time)
                        {
                            TrackThrowingVelocities();
                            MoveObject();
                        }
                    }
                    else
                    {
                        ReleaseObject();
                    }
                    break;
            }

            return GrabState;
        }

        private void UpdateHands()
        {
            // Loop through each hand in our bone array, then the finger, then the bones in that finger
            // If we're no longer in a grabbing state with that bone we want to add it to the cooldowns
            foreach (var pair in _grabbableBones) // Loop through the hands
            {
                for (int i = 0; i < _grabbableBones[pair.Key].Length; i++) // loop through the fingers
                {
                    for (int j = 0; j < _grabbableBones[pair.Key][i].Count; j++) // loop through the bones
                    {
                        if (!_grabbableBones[pair.Key][i][j].GrabbableObjects.Contains(_rigid)) // Remove bones if it has stopped being capable of grabbing this object
                        {
                            _grabbableBones[pair.Key][i].RemoveAt(j);
                            j--;
                        }
                    }
                }
            }

            // Reset this value before use in UpdateGrabbables
            anyBoneGrabbable = false;

            for (int i = 0; i < _grabbableHands.Count; i++)
            {
                // Update references to _grabbableBones
                UpdateGrabbableBones(i);

                // Update the hand contact and hover events
                UpdateContactAndHoverEvents(i);
            }

            UpdateGrabEvents();
        }

        private void UpdateGrabbableBones(int handID)
        {
            _grabbableHandsValues[handID].wasContacting = _grabbableHandsValues[handID].isContacting;
            _grabbableHandsValues[handID].isContacting = false;

            foreach (var bone in _grabbableHands[handID].bones)
            {
                if (bone.GrabbableObjects.Contains(_rigid))
                {
                    anyBoneGrabbable = true;

                    _grabbableHandsValues[handID].isContacting = true;

                    if (_grabbableBones.TryGetValue(bone.contactHand, out List<ContactBone>[] storedBones))
                    {
                        storedBones[bone.Finger].Add(bone);
                    }
                    else
                    {
                        _grabbableBones.Add(bone.contactHand, new List<ContactBone>[ContactHand.FINGERS + 1]);

                        for (int j = 0; j < _grabbableBones[bone.contactHand].Length; j++)
                        {
                            _grabbableBones[bone.contactHand][j] = new List<ContactBone>();
                            if (bone.Finger == j)
                            {
                                _grabbableBones[bone.contactHand][j].Add(bone);
                            }
                        }
                    }
                }
            }
        }

        void UpdateContactAndHoverEvents(int handIndex)
        {
            // Fire the contacting event whether it changed or not
            if (_grabbableHandsValues[handIndex].isContacting)
            {
                if (_rigid.TryGetComponent<IPhysicalHandContact>(out var handContactEvent))
                {
                    handContactEvent.OnHandContact(_grabbableHands[handIndex]);
                }

                _grabbableHands[handIndex].physicalHandsManager.OnHandContact(_grabbableHands[handIndex], _rigid);
            }
            else if (_grabbableHandsValues[handIndex].wasContacting)
            {
                // We stopped contacting, so fire the contact exit event
                if (_rigid.TryGetComponent<IPhysicalHandContact>(out var handContactEvent))
                {
                    handContactEvent.OnHandContactExit(_grabbableHands[handIndex]);
                }

                _grabbableHands[handIndex].physicalHandsManager.OnHandContactExit(_grabbableHands[handIndex], _rigid);
            }

            // Fire the hovering event
            if (_rigid.TryGetComponent<IPhysicalHandHover>(out var physicalHandHover))
            {
                physicalHandHover.OnHandHover(_grabbableHands[handIndex]);
            }

            _grabbableHands[handIndex].physicalHandsManager.OnHandHover(_grabbableHands[handIndex], _rigid);
        }

        void UpdateGrabEvents()
        {
            // Send any active grabbing events
            foreach (var hand in _grabbingHands)
            {
                if (_rigid.TryGetComponent<IPhysicalHandGrab>(out var physicalHandGrab))
                {
                    physicalHandGrab.OnHandGrab(hand);
                }

                hand.physicalHandsManager.OnHandGrab(hand, _rigid);
            }

            // Now look for if any grabs have been released
            foreach (var prev in _grabbingHandsPrevious)
            {
                if (!_grabbingHands.Contains(prev))
                {
                    if (_rigid.TryGetComponent<IPhysicalHandGrab>(out var physicalHandGrab))
                    {
                        physicalHandGrab.OnHandGrabExit(prev);
                    }

                    prev.physicalHandsManager.OnHandGrabExit(prev, _rigid);
                }
            }

            _grabbingHandsPrevious.Clear();
            _grabbingHandsPrevious.AddRange(_grabbingHands);
        }

        /// <summary>
        /// First check if a standard distance-based grab is occuring
        /// Then check if bones are contacting the object and facing eachother for an advanced/gentle grab detection
        ///     (Thumb or palm facing any other finger bone)
        /// </summary>
        private void GrabbingCheck()
        {
            //Reset grab bools
            foreach (var grabValue in _grabbableHandsValues)
            {
                grabValue.handGrabbing = false;
                grabValue.facingOppositeHand = false;
            }

            for (int handIndex = 0; handIndex < _grabbableHands.Count; handIndex++)
            {

                ContactHand hand = _grabbableHands[handIndex];
                if (_ignorePhysicalHands && _ignorePhysicalHands.enabled)
                {
                    if (_grabbingIgnored && ((int)_ignorePhysicalHands.HandToIgnore == (int)hand.Handedness || _ignorePhysicalHands.HandToIgnore == ChiralitySelection.BOTH))
                    {
                        continue;
                    }
                }
                GrabValues grabValues = _grabbableHandsValues[handIndex];

                if (_grabbingHands.Contains(hand))
                {
                    continue;
                }

                for (int i = 0; i < 5; i++)
                {
                    if (IsFingerGrabbable(hand, i) && _grabHelperManager.FingerStrengths[hand][i] > (i == 0 ? MINIMUM_THUMB_STRENGTH : MINIMUM_STRENGTH))
                    {
                        grabValues.fingerStrength[i] = _grabHelperManager.FingerStrengths[hand][i];
                        if (grabValues.originalFingerStrength[i] == -1)
                        {
                            grabValues.originalFingerStrength[i] = _grabHelperManager.FingerStrengths[hand][i];
                        }
                    }
                    else
                    {
                        if (hand.dataHand.GetFingerPinchDistance(i) <= REQUIRED_PINCH_DISTANCE)
                        {
                            grabValues.waitingForInitialUnpinch = true;
                        }
                        grabValues.originalFingerStrength[i] = -1;
                        grabValues.fingerStrength[i] = -1;
                    }
                }

                if (IsHandGrabbable(hand))
                {
                    // Check for how many fingers are pinching
                    int pinchingFingers = 0;
                    for (int i = 0; i < 5; i++)
                    {
                        if (grabValues.fingerStrength[i] == -1)
                        {
                            continue;
                        }

                        if (i == 0) // check the thumb differently
                        {
                            bool unpinched = true;
                            for (int j = 1; j < 5; j++)
                            {
                                //dont allow if pinching on enter
                                if (hand.dataHand.GetFingerPinchDistance(j) <= REQUIRED_PINCH_DISTANCE)
                                {
                                    if (grabValues.waitingForInitialUnpinch)
                                    {
                                        unpinched = false;
                                        continue;
                                    }

                                    // Make very small pinches more sticky
                                    grabValues.fingerStrength[j] *= 0.85f;
                                    if (pinchingFingers == 0)
                                    {
                                        pinchingFingers = 2; // include the thumb
                                        grabValues.fingerStrength[0] *= 0.85f;
                                    }
                                    else
                                    {
                                        pinchingFingers++;
                                    }
                                }
                            }

                            if (unpinched)
                            {
                                grabValues.waitingForInitialUnpinch = false;
                            }

                            if (pinchingFingers > 0 || grabValues.waitingForInitialUnpinch)
                            {
                                break;
                            }
                        }

                        // if waiting for ungrab AND no contact 
                        // ungrab == required ungrab strength 2
                        if (grabValues.fingerStrength[i] > grabValues.originalFingerStrength[i] + ((1 - grabValues.originalFingerStrength[i]) * MINIMUM_STRENGTH))
                        {
                            pinchingFingers++;
                        }
                    }

                    if (pinchingFingers >= 2)
                    {
                        grabValues.handGrabbing = true;
                        RegisterGrabbingHand(hand);
                    }
                }
            }

            CheckForBonesFacingEachOther();
        }

        private void CheckForBonesFacingEachOther()
        {
            // When hands are not Physical, we should skip this step to avoid unwanted grabs
            foreach (var hand in _grabbableHands)
            {
                if (!hand.isHandPhysical)
                {
                    return;
                }

            }

            // If the object we are connected to is ignoring collision with the hands, we should not do joint facing checks
            //  this will avoid issues with these objects being too sticky
<<<<<<< HEAD



=======
            if (_ignorePhysicalHands != null && _ignorePhysicalHands.DisableAllHandCollisions)
            {
                return;
            }
>>>>>>> 79142ec5

            for (int handIndex = 0; handIndex < _grabbableHands.Count; handIndex++)
            {
                if (_ignorePhysicalHands != null && _ignorePhysicalHands.enabled
                    && (_grabbingIgnored &&
                    ((int)_ignorePhysicalHands.HandToIgnore == (int)_grabbableHands[handIndex].Handedness || _ignorePhysicalHands.HandToIgnore == ChiralitySelection.BOTH)))
                {
                    continue;
                }

                // This hand is already grabbing, we don't need to check again
                if (_grabbableHandsValues[handIndex].handGrabbing || _grabbingHands.Contains(_grabbableHands[handIndex]))
                {
                    continue;
                }

                int bone1Index = 0;

                foreach (ContactBone bone1 in _grabbableHands[handIndex].bones)
                {
                    if (bone1.GrabbableDirections.TryGetValue(_rigid, out var grabbableDirectionsB1))
                    {
                        int bone2Index = 0;

                        foreach (ContactBone bone2 in _grabbableHands[handIndex].bones)
                        {
                            if (bone2Index < bone1Index) // Avoid double-checking the same index combinations
                            {
                                bone2Index++;
                                continue;
                            }

                            // Don't compare against the same finger
                            if (bone1.finger == bone2.finger) continue;

                            if (bone2.GrabbableDirections.TryGetValue(_rigid, out var grabbableDirectionsB2))
                            {
                                foreach (var directionPairB1 in grabbableDirectionsB1)
                                {
                                    foreach (var directionPairB2 in grabbableDirectionsB2)
                                    {
                                        float dot = Vector3.Dot(directionPairB1.Value.direction, directionPairB2.Value.direction);

                                        if (dot >= GRABBABLE_DIRECTIONS_DOT) // As a backup, try bone directions rather than directions towards the object center
                                        {
                                            dot = Vector3.Dot(-bone1.transform.up, -bone2.transform.up);
                                        }

                                        //If the two bones are facing opposite directions (i.e. pushing towards each other), they're grabbing
                                        if (dot < GRABBABLE_DIRECTIONS_DOT)
                                        {
                                            if (bone1.contactHand == bone2.contactHand)
                                            {
                                                _grabbableHandsValues[handIndex].handGrabbing = true;
                                                RegisterGrabbingHand(bone1.contactHand);
                                            }

                                            return;
                                        }
                                    }
                                }
                            }
                        }
                    }

                    bone1Index++;
                }
            }
        }

        private void ClearGrabbingHands()
        {
            foreach (var grabHand in _grabbingHands)
            {
                if (_rigid.TryGetComponent<IPhysicalHandGrab>(out var physicalHandGrab))
                {
                    physicalHandGrab.OnHandGrabExit(grabHand);
                }

                grabHand.physicalHandsManager.OnHandGrabExit(grabHand, _rigid);
            }

            _grabbingHands.Clear();
            _grabbingHandsPrevious.Clear();
        }

        private void RegisterGrabbingHand(ContactHand hand)
        {
            if (ignoreGrabTime > Time.time)
                return;

            if (_grabbingHands.Contains(hand))
                return;

            if (hand.ghosted)
                return;

<<<<<<< HEAD
            if (_ignorePhysicalHands && _ignorePhysicalHands.enabled)
            {
                if (_grabbingIgnored && ((int)_ignorePhysicalHands.HandToIgnore == (int)hand.Handedness || _ignorePhysicalHands.HandToIgnore == ChiralitySelection.BOTH))
                {
                    return;
                }
            }


                // Store the original rigidbody variables
                _oldKinematic = _rigid.isKinematic;
            _rigid.isKinematic = false;
=======
            if (_grabbingIgnored)
                return;
>>>>>>> 79142ec5

            _grabbingHands.Add(hand);

            GrabState = State.Grab;

            int grabHandIndex = _grabbableHands.IndexOf(hand);

            _grabbableHandsValues[grabHandIndex].offset = _rigid.position - hand.palmBone.transform.position;
            _grabbableHandsValues[grabHandIndex].rotationOffset = Quaternion.Inverse(hand.palmBone.transform.rotation) * _rigid.rotation;
            _grabbableHandsValues[grabHandIndex].originalHandRotationInverse = Quaternion.Inverse(hand.palmBone.transform.rotation);
        }

        private void UpdateGrabbingValues()
        {
            for (int grabHandIndex = 0; grabHandIndex < _grabbableHands.Count; grabHandIndex++)
            {
                // Check if this hand was grabbing and is now not grabbing
                if (_grabbingHands.Count > 0
                    && !_grabbableHandsValues[grabHandIndex].handGrabbing
                    && !_grabbableHandsValues[grabHandIndex].facingOppositeHand
                    // Hand has moved significantly far away from the object
                    && (_rigid.position - _grabbableHands[grabHandIndex].palmBone.transform.position).sqrMagnitude > _grabbableHandsValues[grabHandIndex].offset.sqrMagnitude * 1.5f)
                {
                    if (_grabbableHands[grabHandIndex].isGrabbing)
                    {
                        SetBoneGrabbing(_grabbableHands[grabHandIndex], false);
                        _grabbingHands.Remove(_grabbableHands[grabHandIndex]);
                    }
                    continue;
                }

                int curledFingerCount = 0;
                for (int i = 0; i < 5; i++)
                {
                    // Was the finger not contacting before?
                    if (_grabbableHandsValues[grabHandIndex].fingerStrength[i] == -1)
                    {
                        if (_grabHelperManager.FingerStrengths[_grabbableHands[grabHandIndex]][i] > (i == 0 ? MINIMUM_THUMB_STRENGTH : MINIMUM_STRENGTH) && IsFingerGrabbable(_grabbableHands[grabHandIndex], i))
                        {
                            // Store the strength value on contact
                            _grabbableHandsValues[grabHandIndex].fingerStrength[i] = _grabHelperManager.FingerStrengths[_grabbableHands[grabHandIndex]][i];
                        }
                    }
                    else
                    {
                        // If the finger was contacting but has uncurled by the exit percentage then it is no longer "grabbed"
                        if (_grabHelperManager.FingerStrengths[_grabbableHands[grabHandIndex]][i] < (i == 0 ? MINIMUM_THUMB_STRENGTH : MINIMUM_STRENGTH) ||
                            _grabbableHandsValues[grabHandIndex].fingerStrength[i] * (1 - (i == 0 ? REQUIRED_THUMB_EXIT_STRENGTH : REQUIRED_EXIT_STRENGTH)) >= _grabHelperManager.FingerStrengths[_grabbableHands[grabHandIndex]][i])
                        {
                            _grabbableHandsValues[grabHandIndex].fingerStrength[i] = -1;
                        }
                    }

                    if (_grabbableHandsValues[grabHandIndex].fingerStrength[i] != -1)
                    {
                        curledFingerCount++;
                    }
                }

                // If we've got two fingers curled, the hand was grabbing in the grab contact checks, or the hand is facing the other, then we grab
                if (curledFingerCount >= 2 || _grabbableHandsValues[grabHandIndex].handGrabbing || _grabbableHandsValues[grabHandIndex].facingOppositeHand)
                {
                    SetBoneGrabbing(_grabbableHands[grabHandIndex], true);
                    continue;
                }

                // One final check to see if the original data hand has bones inside of the object to retain grabbing during physics updates
                bool data = DataHandIntersection(_grabbableHands[grabHandIndex]);

                if (!data)
                {
                    SetBoneGrabbing(_grabbableHands[grabHandIndex], false);
                    _grabbableHandsValues[grabHandIndex].waitingForInitialUnpinch = true;
                    _grabbingHands.Remove(_grabbableHands[grabHandIndex]);
                }
                else
                {
                    SetBoneGrabbing(_grabbableHands[grabHandIndex], true);
                }
            }
        }

        private void SetBoneGrabbing(ContactHand hand, bool add)
        {
            if (add)
            {
                for (int j = 0; j < _grabbableBones[hand].Length; j++)
                {
                    if (_grabbableBones[hand][j].Count > 0)
                    {
                        foreach (var bone in hand.bones)
                        {
                            // Using only the first element of a foreach is cheaper than using _bones[pair.Key][j].First for GC.Alloc
                            foreach (var b in _grabbableBones[hand][j])
                            {
                                if (bone.Finger == b.finger)
                                {
                                    bone.AddGrabbing(_rigid);
                                }
                                break;
                            }
                        }
                    }
                }
            }
            else
            {
                foreach (var item in hand.bones)
                {
                    item.RemoveGrabbing(_rigid);
                }
            }
        }

        private bool DataHandIntersection(ContactHand hand)
        {
            if (!hand.isHandPhysical)
                return false;

            bool thumb = false, otherFinger = false;
            bool earlyQuit;

            Leap.Hand lHand = hand.dataHand;

            if (lHand == null)
            {
                return false;
            }

            if (!_grabbableBones.ContainsKey(hand))
            {
                return false;
            }

            for (int i = 0; i < _grabbableBones[hand].Length; i++)
            {
                foreach (var bone in _grabbableBones[hand][i])
                {
                    earlyQuit = false;
                    switch (bone.Finger)
                    {
                        case 0: // thumb
                            if (thumb)
                                continue;

                            if (lHand.Fingers[bone.Finger].bones[bone.Joint].IsBoneWithinObject(_colliders))
                            {
                                thumb = true;
                                earlyQuit = true;
                            }
                            break;
                        case 1: // index
                            if (lHand.Fingers[bone.Finger].bones[bone.Joint].IsBoneWithinObject(_colliders))
                            {
                                otherFinger = true;
                                earlyQuit = true;
                            }
                            break;
                        case 2: // middle
                        case 3: // ring
                        case 4: // pinky
                            if (bone.Joint == 2 && lHand.Fingers[bone.Finger].bones[bone.Joint].IsBoneWithinObject(_colliders))
                            {
                                otherFinger = true;
                                earlyQuit = true;
                            }
                            break;
                    }
                    // If we've got we need then we can just return now
                    if (thumb && otherFinger)
                    {
                        return true;
                    }
                    if (earlyQuit)
                    {
                        break;
                    }
                }
            }
            return thumb && otherFinger;
        }

        private void UpdateHandPositions()
        {
            if (_grabbingHands.Count > 0)
            {
                ContactHand hand = null;
                int grabHandndex = -1;

                // Find the newest grabbing hand
                for (int i = _grabbingHands.Count - 1; i >= 0; i--)
                {
                    hand = _grabbingHands[i];
                    grabHandndex = _grabbableHands.IndexOf(hand);

                    if (hand != null && grabHandndex != -1)
                    {
                        break;
                    }
                    else
                    {
                        hand = null;
                    }
                }

                if (hand != null)
                {
                    if(hand != currentlyGrabbingHand)
                    {
                        currentlyGrabbingHand = hand;
                        _rigid.centerOfMass = _grabbableHandsValues[grabHandndex].offset;
                    }

                    _newRotation = hand.palmBone.transform.rotation * Quaternion.Euler(hand.AngularVelocity * Time.fixedDeltaTime); // for use in positioning

                    _newPosition = hand.palmBone.transform.position + (hand.Velocity * Time.fixedDeltaTime) + (_newRotation * _grabbableHandsValues[grabHandndex].originalHandRotationInverse * _grabbableHandsValues[grabHandndex].offset);
                    _newRotation = _newRotation * _grabbableHandsValues[grabHandndex].rotationOffset; // Include the original rotation offset
                }
            }
        }

        private void MoveObject()
        {
            if (_grabHelperManager.useNonKinematicMovementOnly)
            {
                _rigid.isKinematic = false;
            }

            if (_rigid.isKinematic)
            {
                KinematicMovement(_newPosition, _newRotation);
            }
            else
            {
                PhysicsMovement(_newPosition, _newRotation);
            }
        }

        private const float MAX_VELOCITY_SQUARED = 100;

        private void PhysicsMovement(Vector3 solvedPosition, Quaternion solvedRotation)
        {
            Vector3 solvedCenterOfMass = solvedRotation * _rigid.centerOfMass + solvedPosition;
            Vector3 currCenterOfMass = _rigid.rotation * _rigid.centerOfMass + _rigid.position;

            Vector3 targetVelocity = ContactUtils.ToLinearVelocity(currCenterOfMass, solvedCenterOfMass, Time.fixedDeltaTime);
            Vector3 targetAngularVelocity = ContactUtils.ToAngularVelocity(_rigid.rotation, solvedRotation, Time.fixedDeltaTime);

            // Clamp targetVelocity by MAX_VELOCITY_SQUARED.
            float targetSpeedSqrd = targetVelocity.sqrMagnitude;
            if (targetSpeedSqrd > MAX_VELOCITY_SQUARED)
            {
                float targetPercent = MAX_VELOCITY_SQUARED / targetSpeedSqrd;
                targetVelocity *= targetPercent;
            }

            _rigid.velocity = targetVelocity;
            if (targetAngularVelocity.IsValid())
            {
                _rigid.angularVelocity = targetAngularVelocity;
            }
        }

        private void KinematicMovement(Vector3 solvedPosition, Quaternion solvedRotation)
        {
            _rigid.MovePosition(solvedPosition);
            _rigid.MoveRotation(solvedRotation);
        }

        #region Throwing

        // the time to capture velocities to be applied to objects when throwing
        private const float VELOCITY_HISTORY_LENGTH = 0.045f;

        private Queue<VelocitySample> _velocityQueue = new Queue<VelocitySample>();

        private struct VelocitySample
        {
            public float removeTime;
            public Vector3 velocity;

            public VelocitySample(Vector3 velocity, float time)
            {
                this.velocity = velocity;
                this.removeTime = time;
            }
        }

        private void TrackThrowingVelocities()
        {
            _velocityQueue.Enqueue(new VelocitySample(_rigid.velocity,
                                                      Time.time + VELOCITY_HISTORY_LENGTH));

            while (true)
            {
                VelocitySample oldestVelocity = _velocityQueue.Peek();

                // Dequeue conservatively
                if (Time.time > oldestVelocity.removeTime)
                {
                    _velocityQueue.Dequeue();
                }
                else
                {
                    break;
                }
            }
        }

        private void ThrowingOnRelease()
        {
            Vector3 averageVelocity = Vector3.zero;

            int velocityCount = 0;

            while (_velocityQueue.Count > 0)
            {
                VelocitySample oldestVelocity = _velocityQueue.Dequeue();

                averageVelocity += oldestVelocity.velocity;
                velocityCount++;
            }

            // average the frames to get the average positional change
            averageVelocity /= velocityCount;

            if (averageVelocity.magnitude > 0.5f)
            {
                // Check if we are safe to temporaily ignore collisions
                if (_ignorePhysicalHands == null && _ignorePhysicalHands.enabled || !_ignorePhysicalHands.DisableAllHandCollisions)
                {
                    // Ignore collision after throwing so we don't knock the object
                    foreach (var hand in _grabbableHands)
                    {
                        hand.IgnoreCollision(_rigid, _colliders, 0.1f, 0.01f);
                    }

                    // Ignore Grabbing after throwing
                    ignoreGrabTime = Time.time + THOWN_GRAB_COOLDOWNTIME;
                }

                // Set the new velocty. Allow physics to solve for rotational change
                _rigid.velocity = averageVelocity;
            }
            else
            {
                _rigid.velocity = Vector3.zero;
                _rigid.angularVelocity = Vector3.zero;
            }
        }

        #endregion
    }
}<|MERGE_RESOLUTION|>--- conflicted
+++ resolved
@@ -243,7 +243,7 @@
                 _grabbableHands.Add(hand);
                 _grabbableHandsValues.Add(new GrabValues());
 
-                if (_ignorePhysicalHands && _ignorePhysicalHands.enabled)
+                if (_ignorePhysicalHands != null && _ignorePhysicalHands.enabled)
                 {
                     _ignorePhysicalHands.AddToHands(hand);
                 }
@@ -274,21 +274,12 @@
             // Make sure the object hasn't been destroyed
             if (_rigid != null)
             {
-<<<<<<< HEAD
                 // Only ever unset the rigidbody values here otherwise outside logic will get confused
-                _rigid.isKinematic = _oldKinematic;
+                if(_grabHelperManager.useNonKinematicMovementOnly)
+                    _rigid.isKinematic = oldKinematic;
+
+                _rigid.centerOfMass = oldCenterOfMass;
                 ThrowingOnRelease();
-=======
-                if (!_grabbingIgnored)
-                {
-                    // Only ever unset the rigidbody values here otherwise outside logic will get confused
-                    if(_grabHelperManager.useNonKinematicMovementOnly)
-                        _rigid.isKinematic = oldKinematic;
-
-                    _rigid.centerOfMass = oldCenterOfMass;
-                    ThrowingOnRelease();
-                }
->>>>>>> 79142ec5
             }
         }
 
@@ -484,9 +475,9 @@
             {
 
                 ContactHand hand = _grabbableHands[handIndex];
-                if (_ignorePhysicalHands && _ignorePhysicalHands.enabled)
-                {
-                    if (_grabbingIgnored && ((int)_ignorePhysicalHands.HandToIgnore == (int)hand.Handedness || _ignorePhysicalHands.HandToIgnore == ChiralitySelection.BOTH))
+                if (_ignorePhysicalHands != null && _ignorePhysicalHands.enabled)
+                {
+                    if (HandGrabbingShouldBeIgnored(hand))
                     {
                         continue;
                     }
@@ -602,22 +593,12 @@
 
             // If the object we are connected to is ignoring collision with the hands, we should not do joint facing checks
             //  this will avoid issues with these objects being too sticky
-<<<<<<< HEAD
-
-
-
-=======
-            if (_ignorePhysicalHands != null && _ignorePhysicalHands.DisableAllHandCollisions)
-            {
-                return;
-            }
->>>>>>> 79142ec5
+
 
             for (int handIndex = 0; handIndex < _grabbableHands.Count; handIndex++)
             {
                 if (_ignorePhysicalHands != null && _ignorePhysicalHands.enabled
-                    && (_grabbingIgnored &&
-                    ((int)_ignorePhysicalHands.HandToIgnore == (int)_grabbableHands[handIndex].Handedness || _ignorePhysicalHands.HandToIgnore == ChiralitySelection.BOTH)))
+                    && HandGrabbingShouldBeIgnored(_grabbableHands[handIndex]))
                 {
                     continue;
                 }
@@ -709,23 +690,16 @@
             if (hand.ghosted)
                 return;
 
-<<<<<<< HEAD
-            if (_ignorePhysicalHands && _ignorePhysicalHands.enabled)
-            {
-                if (_grabbingIgnored && ((int)_ignorePhysicalHands.HandToIgnore == (int)hand.Handedness || _ignorePhysicalHands.HandToIgnore == ChiralitySelection.BOTH))
+            if (_ignorePhysicalHands != null && _ignorePhysicalHands.enabled)
+            {
+                if (HandGrabbingShouldBeIgnored(hand))
                 {
                     return;
                 }
             }
 
 
-                // Store the original rigidbody variables
-                _oldKinematic = _rigid.isKinematic;
             _rigid.isKinematic = false;
-=======
-            if (_grabbingIgnored)
-                return;
->>>>>>> 79142ec5
 
             _grabbingHands.Add(hand);
 
@@ -1078,5 +1052,19 @@
         }
 
         #endregion
+
+        /// <summary>
+        /// Checks whether grabbing is dissabled and weather its chirality match the ignored chirality
+        /// </summary>
+        /// <param name="hand"></param>
+        /// <returns>true if ignore grabbing is true and chirality is coorrect or Hand to ignore is set to BOTH</returns>
+        bool HandGrabbingShouldBeIgnored(ContactHand hand)
+        {
+            if (_grabbingIgnored && ((int)_ignorePhysicalHands.HandToIgnore == (int)hand.Handedness || _ignorePhysicalHands.HandToIgnore == ChiralitySelection.BOTH))
+            {
+                return true;
+            }
+            return false;
+        }
     }
 }