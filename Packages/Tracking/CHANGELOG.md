--- conflicted
+++ resolved
@@ -9,13 +9,9 @@
 ## [NEXT] - --/--/--
 
 ### Added
-<<<<<<< HEAD
-- Runtime unit tests for pose detection
-=======
 - (Physics Hands) In-editor readme for example scene
 - (Attachment Hands) Predicted pinch position
 - (LeapServiceProvider) Ability to change the number of Service connection attempts and interval
->>>>>>> 179d682c
 
 ### Changed
 - (HandUtils) Only cache static Provider and CameraRig references when they are requested
@@ -44,7 +40,7 @@
 ## [6.8.1] - 19/05/23
 
 ### Added
-- 
+- Runtime unit tests for pose detection
 
 ### Changed
 - Changed OpenXRLeapProvider to calculate a LeapC-style palm width and pinch strength
