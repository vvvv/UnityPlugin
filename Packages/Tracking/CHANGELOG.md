# Changelog
All notable changes to this project will be documented in this file.

The format is based on [Keep a Changelog](https://keepachangelog.com/en/1.0.0/),
and this project adheres to [Semantic Versioning](https://semver.org/spec/v2.0.0.html).

[docs-website]: https://docs.ultraleap.com/ "Ultraleap Docs"

<<<<<<< HEAD
## [5.7.0] - 19/04/2022
=======
## [5.8.0]

### Added
- A Leap Provider can now be specified for attachment hands

### Fixed
- SIR170 Tracking Volume Visualisation was not appearing
- The automatic option on Tracking Volume Visualisation was not working for SIR170s or 3Dis

## [5.7.0] - 13/04/2022
>>>>>>> 898138c4

### Added
- Added a new post process provider to distort tracking data to the 3D visuals
- Added the ability to generate a leap hand from a bound hand (Hand Binder) 
- Can now set different tracking optimization modes on tracking devices when running with multiple devices
- method 'GetFingerStrength' in HandUtils, that returns a value indicating how strongly a finger is curled
- Added option to flip image in the passthrough shaders

### Changed
- Policy flags are now handled on a per device basis / contain information about the device they relate to
- ActiveDevice replaced by ActiveDevices. ActiveDevice marked as obsolete
- Legacy SetPolicy/ClearPolicy/IsPolicySet methods on IController marked as obsolete. Use new methods that also take a Device
- In multiple Device Mode = specific, if the specific serial number is null or an empty string, no device is tracking

### Fixed
- Ocassional ThreadAbortException on connection polling thread
- Sometimes Frame objects where being constructed without a device ID, even if known
<<<<<<< HEAD
- Multiple device mode remembers device serial numbers after devices are disconnected
- Service provider in multi-device scene does not track using selected device (by serial number) unless it's been selected in the editor
- clear LeapServiceProvider._currentDevice, if the device is unplugged (DeviceLost)
=======

### Known issues


## [5.6.0] - 04/04/2022

### Added
- Added a new post process provider to distort tracking data to the 3D visuals
- Added the ability to generate a leap hand from a bound hand (Hand Binder) 

### Changed

### Removed

### Fixed
>>>>>>> 898138c4

### Known issues
- Scenes containing the infrared viewer render incorrectly on systems using single pass stereo with the XR plugin system - e.g. Windows Mixed Reality headsets. SteamVR headsets may also default to single pass stereo, showing the same issue. However in this case, the OpenVR settings can be changed to multipass which resolves the problem.
- Scenes containing the infrared viewer render incorrectly on Android build targets and in scriptable render pipelines such as URP and HDRP.
- Demo scenes do not start at the correct height for a seated user. The XR Plugin Management System adjusts the camera height. This means the user has to adjust components in the scene to the correct height - e.g. camera height. Currently our position is to support the legacy XR system height settings.
- Possible hand offset issues on XR2 headsets using SVR plugin
- Hands in Desktop scenes can appear far away from the camera
- Interactions callback scene allows blocks to be moved without doing a grasp pose.
- Interactions object scene platform/stage seems to move a lot


## [5.6.0] - 04/04/2022

### Added
- The LeapServiceProvider provides a list of connected devices (LeapServiceProvider.Devices)
- Example scene for multiple devices
- Generic Hand Model that has an Arm and no metacarpal bones (added to example scene 'Rigged Hands (Desktop) (Standard)')
- Accessor for Service version info in the Controller

### Changed
- In 'Multiple Device Mode' = 'Specific', Serial Numbers can be changed at Runtime via the Inspector or via code (new public property LeapServiceProvider.SpecificSerialNumber)
- Exposed SimpleFacingCameraCallbacks.IsFacingCamera in the Interaction Engine
- Allow mesh hands that use the hand binder to be scaled during editor
- Updated the LeapC.dll client to 5.5.0.22-57dcaafe

### Removed

### Fixed
- Lag and stuttering when using multiple devices
- Scene View opens when connecting / disconnecting devices
- Fixed issues with multi-device interpolation failing

### Known issues
- Multiple device mode remembers device serial numbers after devices are disconnected
- Service provider in multi-device scene does not track using selected device (by serial number) unless it's been selected in the editor
- Scenes containing the infrared viewer render incorrectly on systems using single pass stereo with the XR plugin system - e.g. Windows Mixed Reality headsets. SteamVR headsets may also default to single pass stereo, showing the same issue. However in this case, the OpenVR settings can be changed to multipass which resolves the problem.
- Demo scenes do not start at the correct height for a seated user. The XR Plugin Management System adjusts the camera height. This means the user has to adjust components in the scene to the correct height - e.g. camera height. Currently our position is to support the legacy XR system height settings.
- Possible hand offset issues on XR2 headsets using SVR plugin
- Hands in Desktop scenes can appear far away from the camera
- Interactions callback scene allows blocks to be moved without doing a grasp pose.
- Interactions object scene platform/stage seems to move a lot
- Dynamic UI objects throwing backwards most of the time.


## [5.5.0] - 17/03/2022

### Added
- Hand Binder Scale feature, uniformly scale the 3D model model up or down based on the ratio between the leap data and the 3D model. This will require a rebind to calculate the correct scale.
- tracking service version check for multiple device mode. Warning appears if trying to select the 'specific' multi device mode in a service version < 5.3.6

### Changed
- Serial numbers for 'multiple device mode' = 'Specific' can be chosen from a drop down list in the inspector instead of a text field. Using Device indices is no longer supported.

### Removed
- x86 LeapC.dll

### Fixed
- Dynamic UI scene - blocks sometimes did not expand when undocked
-	Capsule hands appear small compared to size of 'IR hands' of user using HDRP / URP and do not line up. Using standard rendering on Unity 2019.4 LTS  hands are usually not visible (but are being tracked). When they appear they do not line up with the hands in the image.
- A check has been added to ensure a subscription to device events won't happen if the leapProvider is null.

### Known issues
-	Scenes containing the infrared viewer render incorrectly on systems using single pass stereo with the XR plugin system - e.g. Windows Mixed Reality headsets. SteamVR headsets may also default to single pass stereo, showing the same issue. However in this case, the OpenVR settings can be changed to multipass which resolves the problem.
-	Demo scenes do not start at the correct height for a seated user. The XR Plugin Management System adjusts the camera height. This means the user has to adjust components in the scene to the correct height - e.g. camera height. Currently our position is to support the legacy XR system height settings.
- Possible hand offset issues on XR2 headsets using SVR plugin
- Hands in Desktop scenes can appear far away from the camera
- Interactions callback scene allows blocks to be moved without doing a grasp pose.
- Interactions object scene platform/stage seems to move a lot
- Dynamic UI objects throwing backwards most of the time.


## [5.4.0] 

### Added
- Basic support for specifying which device a LeapProvider should connect to. Can be specified by device index or serial number. If multiple service providers are in a scene set to use the multiple device mode, they must be set to use the same tracking optimization mode. _(Multiple Device Mode is only supported on the Ultraleap Tracking Service version 5.3.6 and above)_
- Added ability to get / set custom capsule hand colours in code

### Changed
- Updated LeapC.dll client to latest service release. Service supports multiple devices.

### Removed

### Fixed
- Fixed issue with incorrect enum ordering in eLeapEventType (now matches LeapC.h ordering). Inserted eLeapEventType_TrackingMode
- Service Providers not referenced in Hand Post-Process example scene

### Known issues
-	Scenes containing the infrared viewer render incorrectly on systems using single pass stereo with the XR plugin system - e.g. Windows Mixed Reality headsets. SteamVR headsets may also default to single pass stereo, showing the same issue. However in this case, the OpenVR settings can be changed to multipass which resolves the problem.
-	Demo scenes do not start at the correct height for a seated user. The XR Plugin Management System adjusts the camera height. This means the user has to adjust components in the scene to the correct height - e.g. camera height. Currently our position is to support the legacy XR system height settings.
-	Capsule hands appear small compared to size of 'IR hands' of user using HDRP / URP and do not line up. Using standard rendering on Unity 2019.4 LTS  hands are usually not visible (but are being tracked). When they appear they do not line up with the hands in the image.
- Possible hand offset issues on XR2 headsets using SVR plugin
- Hands in Desktop scenes can appear far away from the camera
- Interactions callback scene allows blocks to be moved without doing a grasp pose.
- Interactions object scene platform/stage seems to move a lot
- Dynamic UI objects throwing backwards most of the time.


## [5.3.0] 

### Added

### Changed
- Clear devices list on disconnect of service Connection.cs
- Example scenes now contain a clickable link to take users to https://docs.ultraleap.com/ultralab/
- Removed unused variables from Connection and Controller
- Hand Model Base feature parity with the interaction hand
- LeapXRServiceProvider getter and setter for MainCamera

### Removed

### Fixed
- Outline/Ghost hands sometimes show a shader issue when upgrading to SRP (TOON shader)
- Jittery Sliders and slider problems in moving reference frame
- When using LeapXRServiceProvider with Temporal Warping enabled, the hands fly off in the first few frames.
- Reduced the number of OnContactBegin / OnContactEnd events when a finger is in contact with a slider
- Fixed issues with HDRP and URP example scenes not containing the correct shader when switching graphics pipelines.
- Fixing eye dislocator misalignment
- Unused variables in LeapCSharp Controller and Connection causing warnings [[#1181]](https://github.com/ultraleap/UnityPlugin/issues/1181)

### Known issues
-	Scenes containing the infrared viewer render incorrectly on systems using single pass stereo with the XR plugin system - e.g. Windows Mixed Reality headsets. SteamVR headsets may also default to single pass stereo, showing the same issue. However in this case, the OpenVR settings can be changed to multipass which resolves the problem.
-	Demo scenes do not start at the correct height for a seated user. The XR Plugin Management System adjusts the camera height. This means the user has to adjust components in the scene to the correct height - e.g. camera height. Currently our position is to support the legacy XR system height settings.
-	Capsule hands appear small compared to size of 'IR hands' of user using HDRP / URP and do not line up. Using standard rendering on Unity 2019.4 LTS  hands are usually not visible (but are being tracked). When they appear they do not line up with the hands in the image.
- Possible hand offset issues on XR2 headsets using SVR plugin
- Hands in Desktop scenes can appear far away from the camera
- Interactions callback scene allows blocks to be moved without doing a grasp pose.
- Interactions object scene platform/stage seems to move a lot
- Dynamic UI objects throwing backwards most of the time.
- Service Providers not referenced in Hand Post-Process example scene (to fix: drag 'Intertia Hand Models' into the leap Provider of its children capsule hands)


## [5.2.0]

### Added
- Adding SIR170 leapc/device.
- Adding 3DI leapc/device
- Adding option to grasp interaction objects with a specific hand


### Changed

- Moved SimpleFacingCameraCallbacks.cs to Interaction Engine\Runtime\Scripts\Utility & updated its namespace
- Update main camera provider to enable work on supporting MRTK

### Removed

### Fixed
- https://github.com/ultraleap/UnityPlugin/issues/1177

### Known issues
-	Scenes containing the infrared viewer render incorrectly on systems using single pass stereo with the XR plugin system - e.g. Windows Mixed Reality headsets. SteamVR headsets may also default to single pass stereo, showing the same issue. However in this case, the OpenVR settings can be changed to multipass which resolves the problem.
-	Demo scenes do not start at the correct height for a seated user. The XR Plugin Management System adjusts the camera height. This means the user has to adjust components in the scene to the correct height - e.g. camera height. Currently our position is to support the legacy XR system height settings.
-	Capsule hands appear small compared to size of 'IR hands' of user using HDRP / URP and do not line up. Using standard rendering on Unity 2019.4 LTS  hands are usually not visible (but are being tracked). When they appear they do not line up with the hands in the image.
- Outline/Ghost hands sometimes show a shader issue when upgrading to SRP (TOON shader)
- Issues with slider button movements not being possible or registering false presses in moving reference frames scene when frame is moving (inconsistent). Only affects slider buttons - normal buttons work fine.
- Possible hand offset issues on XR2 headsets using SVR plugin
- Hands in Desktop scenes can appear far away from the camera
- Interactions callback scene allows blocks to be moved without doing a grasp pose.
- Interactions object scene platform/stage seems to move a lot
- Dynamic UI objects throwing backwards most of the time.

## [5.1.0]

### Added
- Adding coloring options to the capsule hands
- New option to initialise only the index finger in the interaction hand

### Changed
- Size of the Skeleton hand assets has been significantly reduced

### Removed

### Fixed
- Generic Hand Model rendering issue with transparency
- Updated XR2 preview documentation ('How to Build a Unity Application that Shows Tracked Hands on an XR2') to account for asset path changes, name changes to preview packages in V5.0.0 (from expermimental) and in response to internal user testing
- Minor changes to anchors example scene

### Known issues
-	Scenes containing the infrared viewer render incorrectly on systems using single pass stereo with the XR plugin system - e.g. Windows Mixed Reality headsets. SteamVR headsets may also default to single pass stereo, showing the same issue. However in this case, the OpenVR settings can be changed to multipass which resolves the problem.
-	Demo scenes do not start at the correct height for a seated user. The XR Plugin Management System adjusts the camera height. This means the user has to adjust components in the scene to the correct height - e.g. camera height. Currently our position is to support the legacy XR system height settings.
-	Capsule hands appear small compared to size of 'IR hands' of user using HDRP / URP and do not line up. Using standard rendering on Unity 2019.4 LTS  hands are usually not visible (but are being tracked). When they appear they do not line up with the hands in the image.
- Outline/Ghost hands sometimes show a shader issue when upgrading to SRP (TOON shader)
- Issues with slider button movements not being possible or registering false presses in moving reference frames scene when frame is moving (inconsistent). Only affects slider buttons - normal buttons work fine.
- Possible hand offset issues on XR2 headsets using SVR plugin


## [5.0.0]
### Added
- Support for Unity HDRP and URP including materials and shaders in all examples
- Hands module shaders for outline, ghost and skeleton hands
- `Service Provider` (XR, Desktop and Screentop) prefabs
- `Image Retriever` prefab
- `HandModels` prefab
- Experimental support for Qualcomm Snapdragon XR2 based headsets within `com.ultraleap.tracking.preview` package.
- MainCameraProvider.cs to get the camera on Android platforms

### Changed
- Reorganized the repository layout to adhere to [UPM Package Structure](https://docs.unity3d.com/Manual/cus-layout.html). Fixes [[#1113]](https://github.com/ultraleap/UnityPlugin/issues/1113)
  - Core, Hands and Interaction Engine modules are in their own sub-folders with Editor/Runtime folders in a `com.ultraleap.tracking` UPM package.
  - Examples for all modules are in hidden `Examples~` folders within their respective package. These can be imported as samples from the package manager window or unhidden by removing the `~` when importing from .unitypackages.
  - UIInput module has is now in a separate preview package "com.ultraleap.tracking.preview".
- The following scripts are no longer required to be put on a `Camera`. Instead, they require a reference to a `Camera`.
  - LeapXRServiceProvider
  - LeapImageRetriever
  - LeapEyeDislocator
  - EnableDepthBuffer
- Reworked how adding hands to a scene works - hands can be added easily. Any type derived from `HandModelBase` can be added directly into the scene and linked with a `LeapProvider` to begin tracking immediately.
- `Frame.Get` renamed to `Frame.GetHandWithChirality`.
- Rebranded Leap Motion Unity Modules Window


### Removed
- `HandModelManager` MonoBehaviour
- `Leap Rig` Prefab
- `Leap Hand Controller` Prefab
- The following example scenes were removed:
  - Rigged Hands (VR - Infrared Viewer)
  - Rigged Hands (VR)
- Experimental modules
  - HierarchyRecording
  - Playback
- Docs - migrated to [Ultraleap Docs][docs-website]
- Internal directory
  - AutoHeader (Moved to CI folder, no longer part of any packages)
  - Generation
  - RealtimeGraph
  - Testing
  - VRVisualizer
- Legacy directory
  - DetectionExamples
  - GraphicRenderer

### Fixed
- Missing rigged hands image (Note that docs moved to [Ultraleap Docs](https://docs.ultraleap.com/unity-api/unity-user-manual/core.html)) [[#1172]](https://github.com/ultraleap/UnityPlugin/issues/1172)
- 'SelectionMode.OnlyUserModifiable' is obsolete [[1167]](https://github.com/ultraleap/UnityPlugin/issues/1167)
- Initializing contact bones of XR controller [[#1085]](https://github.com/ultraleap/UnityPlugin/issues/1085)
- enableContactBoneCollision() called unnecessarily often [[#1062]](https://github.com/ultraleap/UnityPlugin/issues/1062)
- ClearContactTracking() doesn't clear a pooled Hashset before calling Recycle() [[#1061]](https://github.com/ultraleap/UnityPlugin/issues/1061)
- Hand position jumps when using OVRProvider [[#1054]](https://github.com/ultraleap/UnityPlugin/issues/1054) 
- Remove additional audio listeners in example scenes
- Clipping plane in example scenes is not set close enough, Hands models are being clipped
- Images not seen in Core examples - Capsule hands (VR - Infrared Viewer)

### Known issues
-	Scenes containing the infrared viewer render incorrectly on systems using single pass stereo with the XR plugin system - e.g. Windows Mixed Reality headsets. SteamVR headsets may also default to single pass stereo, showing the same issue. However in this case, the OpenVR settings can be changed to multipass which resolves the problem.
-	Demo scenes do not start at the correct height for a seated user. The XR Plugin Management System adjusts the camera height. This means the user has to adjust components in the scene to the correct height - e.g. camera height. Currently our position is to support the legacy XR system height settings.
-	Capsule hands appear small compared to size of 'IR hands' of user using HDRP / URP and do not line up. Using standard rendering on Unity 2019.4 LTS  hands are usually not visible (but are being tracked). When they appear they do not line up with the hands in the image.
- Outline/Ghost hands sometimes show a shader issue when upgrading to SRP (TOON shader)
- Issues with slider button movements not being possible or registering false presses in moving reference frames scene when frame is moving (inconsistent). Only affects slider buttons - normal buttons work fine.
- Possible hand offset issues on XR2 headsets using SVR plugin

## [4.9.1 and older]

[older-releases]: https://github.com/ultraleap/UnityPlugin/releases "UnityPlugin Releases"

Refer to the [release notes page][older-releases] for older releases.<|MERGE_RESOLUTION|>--- conflicted
+++ resolved
@@ -6,9 +6,6 @@
 
 [docs-website]: https://docs.ultraleap.com/ "Ultraleap Docs"
 
-<<<<<<< HEAD
-## [5.7.0] - 19/04/2022
-=======
 ## [5.8.0]
 
 ### Added
@@ -18,8 +15,7 @@
 - SIR170 Tracking Volume Visualisation was not appearing
 - The automatic option on Tracking Volume Visualisation was not working for SIR170s or 3Dis
 
-## [5.7.0] - 13/04/2022
->>>>>>> 898138c4
+## [5.7.0] - 19/04/2022
 
 ### Added
 - Added a new post process provider to distort tracking data to the 3D visuals
@@ -35,29 +31,11 @@
 - In multiple Device Mode = specific, if the specific serial number is null or an empty string, no device is tracking
 
 ### Fixed
-- Ocassional ThreadAbortException on connection polling thread
+- Occasional ThreadAbortException on connection polling thread
 - Sometimes Frame objects where being constructed without a device ID, even if known
-<<<<<<< HEAD
 - Multiple device mode remembers device serial numbers after devices are disconnected
 - Service provider in multi-device scene does not track using selected device (by serial number) unless it's been selected in the editor
 - clear LeapServiceProvider._currentDevice, if the device is unplugged (DeviceLost)
-=======
-
-### Known issues
-
-
-## [5.6.0] - 04/04/2022
-
-### Added
-- Added a new post process provider to distort tracking data to the 3D visuals
-- Added the ability to generate a leap hand from a bound hand (Hand Binder) 
-
-### Changed
-
-### Removed
-
-### Fixed
->>>>>>> 898138c4
 
 ### Known issues
 - Scenes containing the infrared viewer render incorrectly on systems using single pass stereo with the XR plugin system - e.g. Windows Mixed Reality headsets. SteamVR headsets may also default to single pass stereo, showing the same issue. However in this case, the OpenVR settings can be changed to multipass which resolves the problem.
