# Changelog
All notable changes to this project will be documented in this file.

The format is based on [Keep a Changelog](https://keepachangelog.com/en/1.0.0/),
and this project adheres to [Semantic Versioning](https://semver.org/spec/v2.0.0.html).

[docs-website]: https://docs.ultraleap.com/unity-api/ "Ultraleap Docs"

## [NEXT] - xx/xx/xx

### Tracking Client versions
- Windows 	v5.17.1
- MacOS 	v5.17.1
- Android 	v5.17.1

### Added
- LeapServiceProvider accessor for world space psoition of the Tracking Camera
- LeapXRServiceProvider accessor for world space psoition of the Tracking Camera
- LeapServiceProvider accessor for world space position of the Tracking Camera
- LeapXRServiceProvider accessor for world space position of the Tracking Camera
- (Physical Hands) Ability to ignore collisions on single object or all children
- (Physical Hands) Added toggle to GrabHelper to allow kinematic object movement
- (Physical Hands) Ignore Physical hands component can now choose which hand(s) it should be applied to
<<<<<<< HEAD
- (Physical Hands) Edit time representation of hands via Physical Hands Manager
=======
- (Attachment Hands) Do not show warning again this session when deleting attachment points
>>>>>>> 92b57654

### Changed
- (Config) Additional uses of Config marked as Obsolete
- Any LeapServiceProvider can be used with MRTK subsystem
- Example content to be split by XR, Tabletop and URP Examples
- Combined example content to be part of the main Ultraleap Tracking .unitypackage when importing via .unitypackage
- Added fog and gradient sky for all XR example scenes
- (Hand Rays) Exposed dot product used to test if the hand is facing camera
- (Hinting) Added support for startup setting of Hand Tracking Hints via the Ultraleap Settings window
- (Hinting) Added support for runtime changing of Hand Tracking Hints via static HandTrackingHintManager
- Access of Physical Hands extensions
- Added public accessors to various Physical Hands utilities

### Fixed
- Errors in Editor when using pre-2023.3.18 LTS due to FindObjectByType issue
- (Physical Hands) Objects are sticky when they ignore collision with hard contact hands
- (Physical Hands) Ability to toggle ignore Physical hands options from the inspector at runtime.
- (Locomotion) IsPinching wouldn't fire when between Activate and Deactivate values in LightweightPinchDetector
- (Physical Hands) Soft contact button difficult to press in physical hands playground scene when not using UI layer
- (Physical Hands) Disabled Ignore Physical hands components still affecting grab and collision at runtime
- (Physical Hands) Button Prefab uses mesh from example assets
- (Physical Hands) Button gets stuck down if disabled after pressing
- (UI Input Preview) Null UIInput events cause unnecessary error logs
- Memory increase when repeatedly opening scenes with LeapServiceProviders
- ThreadAbort when changing scenes in editor that use multidevice or display the tracking device gizmo
- (Hand Binder) incorrect upperArm name definition for elbow joint
- (Physical Hands) Soft Contact NAN collider error when using OpenXR tracking on Android devices


## [6.14.0] - 24/01/24

### Tracking Client versions
- Windows 	v5.17.1
- MacOS 	v5.17.1
- Android 	v5.17.1

### Added
- Physical Hands. This introduces a new way of interacting with object in the virtual world using your hands and unitys physics engine.

### Changed
- Removed Physics Hands from the preview package as Physical Hands has replaced it.

### Known issues
- Repeatedly opening scenes can cause memory use increase
- The OpenXR Leap Provider does not currently support the `Confidence` hand property (and will return fixed values)
- After using Ultraleap OpenXR in Unity Editor, the tracking mode of device 0 will be set to HMD until the Unity Editor session ends. This can stop the testing of non-XR scenes until the Unity Editor is re-opened

## [6.13.0] - 24/11/23

### Tracking Client versions
- Windows 	v5.17.1
- MacOS 	v5.17.1
- Android 	v5.17.1

### Added
- (Hands Recorder Preview) A new Hand Recorder to record animation clips of hands and additional objects to produce re-playable actions (e.g for tutorials)
- (Pose Detector) Add a new rule type to match rotation of a joint to a target
- (XR Hands) Added XRHandsLeapProvider to convert the current XRHandsSubsystem data to a LeapProvider for use with the Ultraleap Unity Plugin features
- Added the ability to suppress the Android build warnings
- Help Menu that links out to docs, a place to report bugs & places to get support

### Changed
- (Preview Teleportation) Lightweight Pinch Detector's finger detection can be configured
- (Obsolete) Some old unused LeapC APIs have been marked as Obsolete (config, IsSmudged, IsLightingBad)
- Changed from using obsolete FindObjectOfType to using newer implementations
- Ultraleap settings are now in the project settings window, under "Ultraleap"

### Fixed
- (Hand Binder) Hands begin at large/small scale and slowly scale to normal size
- (Pinch to Paint Example) Painting sound does not play if pinch began out of tracking range
- LeapXRServiceProvider ensures default device offset mode is set to new defaults when enabled
- Attachment Hand Menu is incorrectly rotated

### Known issues
- Repeatedly opening scenes can cause memory use increase
- The OpenXR Leap Provider does not currently support the `Confidence` hand property (and will return fixed values)
- After using Ultraleap OpenXR in Unity Editor, the tracking mode of device 0 will be set to HMD until the Unity Editor session ends. This can stop the testing of non-XR scenes until the Unity Editor is re-opened

## [6.12.1] - 28/09/23

### Tracking Client versions
- Windows 	v5.16.0
- MacOS 	v5.16.0
- Android 	v5.16.0

### Fixed
- (leapXRServiceProvider) Hands offset incorrectly on Windows when using Leap 2

### Known issues 
- Use of the LeapCSharp Config class is unavailable with v5.X tracking service
- Repeatedly opening scenes can cause memory use increase
- Currently the Ultraleap Hand Tracking feature for OpenXR requires the New and Legacy input systems to be enabled, to simultaneously use OpenXR and the Ultraleap Unity Plugin's features.
- The OpenXR Leap Provider does not currently support the `Confidence` hand property (and will return fixed values)
- After using Ultraleap OpenXR in Unity Editor, the tracking mode of device 0 will be set to HMD until the Unity Editor session ends. This can stop the testing of non-XR scenes until the Unity Editor is re-opened
- Running both the Ultraleap XRHands Subsystem and another XRHands Subsystem at the same time causes unstable results. Only enable one at a time.


## [6.12.0] - 12/09/23

### Added
- (MRTK Support) Added an MRTK3 subsystem for using Leap tracking directly (non-OpenXR)

### Changed
- (XRHands) XRHands subsystem will now use existing LeapXRServiceProviders found in the scene before considering generating new ones

### Fixed
- (XRHands) XRHands double-translates tracking data causing XRI InputActions to be wrongly positioned when the XROrigin is moved

### Known issues 
- Use of the LeapCSharp Config class is unavailable with v5.X tracking service
- Repeatedly opening scenes can cause memory use increase
- Currently the Ultraleap Hand Tracking feature for OpenXR requires the New and Legacy input systems to be enabled, to simultaneously use OpenXR and the Ultraleap Unity Plugin's features.
- The OpenXR Leap Provider does not currently support the `Confidence` hand property (and will return fixed values)
- After using Ultraleap OpenXR in Unity Editor, the tracking mode of device 0 will be set to HMD until the Unity Editor session ends. This can stop the testing of non-XR scenes until the Unity Editor is re-opened
- The OpenXR Leap Provider palm can be in unexpected position when using pre-1.4.3 OpenXR Layer. A workaround is to ensure you use 1.4.3 or newer - installed by the 5.12.0 or newer Tracking Service Installer
- Running both the Ultraleap XRHands Subsystem and another XRHands Subsystem at the same time causes unstable results. Only enable one at a time.


## [6.12.0] - 12/09/23

### Added
- (MRTK Support) Added an MRTK3 subsystem for using Leap tracking directly (non-OpenXR)

### Changed
- (XRHands) XRHands subsystem will now use existing LeapXRServiceProviders found in the scene before considering generating new ones

### Fixed
- (XRHands) XRHands double-translates tracking data causing XRI InputActions to be wrongly positioned when the XROrigin is moved

### Known issues 
- Use of the LeapCSharp Config class is unavailable with v5.X tracking service
- Repeatedly opening scenes can cause memory use increase
- Currently the Ultraleap Hand Tracking feature for OpenXR requires the New and Legacy input systems to be enabled, to simultaneously use OpenXR and the Ultraleap Unity Plugin's features.
- The OpenXR Leap Provider does not currently support the `Confidence` hand property (and will return fixed values)
- After using Ultraleap OpenXR in Unity Editor, the tracking mode of device 0 will be set to HMD until the Unity Editor session ends. This can stop the testing of non-XR scenes until the Unity Editor is re-opened
- The OpenXR Leap Provider palm can be in unexpected position when using pre-1.4.3 OpenXR Layer. A workaround is to ensure you use 1.4.3 or newer - installed by the 5.12.0 or newer Tracking Service Installer
- Running both the Ultraleap XRHands Subsystem and another XRHands Subsystem at the same time causes unstable results. Only enable one at a time.


## [6.11.0] - 14/08/23

### Added
- (Physics Hands) Finger displacement values to each finger
- (Physics Hands) Interface based events for easier development
    - Please see the updated scripts in the Physics Hands example scene for more information
- (HandRays) Add methods to invoke handray Frame & State Change in inherited classes
- (LeapXRServiceProvider) Use of device transforms from the service when using Default device offset mode. This does not include tilt/rotation

### Changed
- (Physics Hands) Burst compute is now used to improve certain physics calculation performance
    - In Unity 2020+ this is used for "hand is colliding" functions only
	- In Unity 2022+ all collision functions are handled by Burst
- (Physics Hands) Parameters of the hand (e.g. contact distance) are now controlled at the provider level and have adjusted defaults for better interactions
- (Physics Hands) OnObjectStateChange event has been replaced with SubscribeToStateChanges
    - This is tailored to handle specific Rigidbodies and will only fire when your subscribed Rigidbody is affected
- (Physics Hands) Hand and bone states have been improved and are more consistent with expectations
- (Physics Hands) Updated example scene with new events and better visuals
- (Physics Hands) Updated PhysicsBone IsObjectGrabbable calculations to use the closest point on the bone to the hovered object
- (Physics Hands) Improved Physics Hands grasp helpers to take into account grabs where bones are facing each other
- (Locomotion) Expose teleport anchor list & last teleported anchor
- (Locomotion) Moved Jump Gems further away from the arm, to account for sleeves
- (Locomotion) Added functionality to update the initial position and rotations of the TP anchor after the first Awake

### Fixed
- (Physics Hands) Hand forces are reduced when pushing into objects with fingers
- (Physics Hands) Stopped physics buttons from rotating incorrectly
- (Locomotion) Jump Gems look for audio sources in their children, even if the audio source was set
- (Locomotion) If pinched gem was null, jump gem teleport could still be in a selected state
- (Locomotion) Teleport ray did not change to an invalid colour when no colliders were hit
- (Core) Fixed hands juddering in XR when interpolation is turned off on the LeapXRServiceProvider. Turning off interpolation now turns off head pose interpolation
- (PoseViewer) Pose viewer rotation does not match the targets rotation

### Known issues 
- Use of the LeapCSharp Config class is unavailable with v5.X tracking service
- Repeatedly opening scenes can cause memory use increase
- Currently the Ultraleap Hand Tracking feature for OpenXR requires the New and Legacy input systems to be enabled, to simultaneously use OpenXR and the Ultraleap Unity Plugin's features.
- The OpenXR Leap Provider does not currently support the `Confidence` hand property (and will return fixed values)
- After using Ultraleap OpenXR in Unity Editor, the tracking mode of device 0 will be set to HMD until the Unity Editor session ends. This can stop the testing of non-XR scenes until the Unity Editor is re-opened
- The OpenXR Leap Provider palm can be in unexpected position when using pre-1.4.3 OpenXR Layer. A workaround is to ensure you use 1.4.3 or newer - installed by the 5.12.0 or newer Tracking Service Installer
- Running both the Ultraleap XRHands Subsystem and another XRHands Subsystem at the same time causes unstable results. Only enable one at a time.

## [6.10.0] - 05/07/23

This release was tested against Unity 2021.3 LTS and 2022.3 LTS

### Added
- (XRHands) Direct Leap XRHands Subsystem
- (UltraleapSettings) Ultraleap Settings ScriptableObject to toggle features
- (InputSystem) A XRHands to Leap InputActions and Meta Aim InputActions converter

### Changed
- (Hand Pose) Removed unnecessary Hand Pose scriptable context menu option
- (Multi device aggregation) Added wrist and arm to ConfidenceInterpolation aggregator
- (Preview XRI) Removed XRI content from Preview Package in favour of XRHands+XRI content in Tracking Package. Follow the Ultraleap [XR Docs](https://docs.ultraleap.com/unity-api/The-Examples/XR/index.html) for XRI and XRHands to get started

### Fixed
- (Preview) CPU performance issues on PICO when re-connecting tracking device
- (Locomotion) Jump gems could occasionally break and not show their ray
- VectorHand bone directions and thumb rotations

### Known issues 
- Use of the LeapCSharp Config class is unavailable with v5.X tracking service
- Repeatedly opening scenes can cause memory use increase
- Currently the Ultraleap Hand Tracking feature for OpenXR requires the New and Legacy input systems to be enabled, to simultaneously use OpenXR and the Ultraleap Unity Plugin's features.
- The OpenXR Leap Provider does not currently support the `Confidence` hand property (and will return fixed values)
- If using OpenXR when using Unity 2020 and Ultraleap Tracking Plugin via .unitypackage, an error will appear on import relating to HandTrackingFeature. This has been fixed by Unity on Unity 2021
	- A workaround is to right click on \ThirdParty\Ultraleap\Tracking\OpenXR\Runtime\Scripts\HandTrackingFeature.cs and select 'Reimport'
- After using Ultraleap OpenXR in Unity Editor, the tracking mode of device 0 will be set to HMD until the Unity Editor session ends. This can stop the testing of non-XR scenes until the Unity Editor is re-opened
- The OpenXR Leap Provider palm can be in unexpected position when using pre-1.4.3 OpenXR Layer. A workaround is to ensure you use 1.4.3 or newer - installed by the 5.12.0 or newer Tracking Service Installer
- Running both the Ultraleap XRHands Subsystem and another XRHands Subsystem at the same time causes unstable results. Only enable one at a time.

## [6.9.0] - 08/06/23

### Added
- (Physics Hands) In-editor readme for example scene
- (Attachment Hands) Predicted pinch position
- (LeapServiceProvider) Ability to change the number of Service connection attempts and interval


### Changed
- (HandUtils) Only cache static Provider and CameraRig references when they are requested
- (HandUtils) Mark Provider-dependant methods as obsolete and point to suitable replacements
- (UIInput) Cursors are disabled by default and enabled when required
- (LeapXRServiceProvider) When using Default offset, updated values will be used automatically
- (Utils) All references to Utils in the Plugin specify Leap.Unity.Utils to avoid clashes with other Utils classes

### Fixed
- (OpenXRProvider) Hand `Rotation`, `Direction`, `PalmPosition`, `PalmNormal` and `StabilisedPalmPosition` do not match LeapC when using OpenXR layer 1.4.4
- (OpenXRProvider) Elbow length incorrectly calculated.
- (OpenXRProvider) Finger `Direction` is incorrectly set to the tip bone direction rather than the intermediate
- (OpenXRProvider) Hand `GrabStrength` is computed before all required information is available
- (UIInput) When hand lost or leaves canvas near hovered button, button stays hovered


### Known issues 
- Use of the LeapCSharp Config class is unavailable with v5.X tracking service
- Repeatedly opening scenes can cause memory use increase
- Currently the Ultraleap Hand Tracking feature for OpenXR requires the New and Legacy input systems to be enabled, to simultaneously use OpenXR and the Ultraleap Unity Plugin's features.
- The OpenXR Leap Provider does not currently support the `Confidence` hand property (and will return fixed values)
- If using OpenXR when using Unity 2020 and Ultraleap Tracking Plugin via .unitypackage, an error will appear on import relating to HandTrackingFeature. This has been fixed by Unity on Unity 2021
	- A workaround is to right click on \ThirdParty\Ultraleap\Tracking\OpenXR\Runtime\Scripts\HandTrackingFeature.cs and select 'Reimport'
- After using Ultraleap OpenXR in Unity Editor, the tracking mode of device 0 will be set to HMD until the Unity Editor session ends. This can stop the testing of non-XR scenes until the Unity Editor is re-opened
- The OpenXR Leap Provider palm can be in unexpected position when using pre-1.4.3 OpenXR Layer. A workaround is to ensure you use 1.4.3 or newer - installed by the 5.12.0 or newer Tracking Service Installer

## [6.8.1] - 19/05/23

### Added
- Runtime unit tests for pose detection

### Changed
- Changed OpenXRLeapProvider to calculate a LeapC-style palm width and pinch strength

### Fixed
- Preview package version dependency mismatch for XRI when using InputSystem 1.4.4
- (Passthrough) change the handling of the distortion matrix for vertical alignment across device types

### Known issues 
- Scenes containing the infrared viewer render incorrectly on Android build targets and in scriptable render pipelines such as URP and HDRP. 
- Use of the LeapCSharp Config class is unavailable with v5.X tracking service
- Repeatedly opening scenes can cause memory use increase
- Currently the Ultraleap Hand Tracking feature for OpenXR requires the New and Legacy input systems to be enabled, to simultaneously use OpenXR and the Ultraleap Unity Plugin's features.
- The OpenXR Leap Provider does not currently support the `Confidence` hand property (and will return fixed values)
- If using OpenXR when using Unity 2020 and Ultraleap Tracking Plugin via .unitypackage, an error will appear on import relating to HandTrackingFeature. This has been fixed by Unity on Unity 2021
	- A workaround is to right click on \ThirdParty\Ultraleap\Tracking\OpenXR\Runtime\Scripts\HandTrackingFeature.cs and select 'Reimport'
- DrawMeshInstanced error log on certain Unity versions when using Capsule Hands. [Unity Issue Tracker](https://issuetracker.unity3d.com/issues/drawmeshinstanced-does-not-support-dot-dot-dot-error-in-the-console-pops-up-when-the-shader-does-support-instanced-rendering)
- After using Ultraleap OpenXR in Unity Editor, the tracking mode of device 0 will be set to HMD until the Unity Editor session ends. This can stop the testing of non-XR scenes until the Unity Editor is re-opened

## [6.8.0] - 12/05/23

### Added
- (Anchorable Behaviour) Code to automatically create a basic curve for attraction reach distance on new instance of the script
- (Interaction Engine) New options to the create menu under "Interaction", can now create:
	- Interaction Cube, 3D Button, 3D UI panel, Anchor, Anchorable Object, Attachment Hand Menu, Interaction Manager
- (Physics Hands) Added function to check if a grasped object has been pinched
- Presets to Capsule Hands to be able to change the way they look easily
- Options for Capsule Hands to change disable particular joints
- Option to show Upper Arm for Capsule Hands. (Works best in XR)
- (Preview) XRI implementation now supports more Input Actions similar to that of OpenXRs Interaction Profiles

### Changed
- (Anchorable Behaviour) Ability to change the speed at which an object is attracted to the hand
- (Physics Hands) Significantly improved palm latency
- (Physics Hands) Reduced overall forces of hands and fingers
- (Physics Hands) Improved object weight movement (less wobbly, overall faster and more predictable)
- (Physics Hands) Improved contact information of helpers
- (Physics Hands) Removed grasp distance
- (Physics Hands) Removed "strength" from the provider and replaced with per hand velocity limits
- (Physics Hands) Grasp helpers now modify object mass on grasp and restore it on release
- (Hand Rays) TransformWristShoulderRay interpolates direction, rather than aim position
- LeapXRServiceProvider Default offset mode now uses known device transforms or falls back to a default value
- (Interaction) Grab ball now has an option to Continuously restrict the grab balls distance from the player. This allows grab balls to follow the player
- Leap provider can now be set manually in leap provider manager
- Removed Infrared Viewer example scene and prefab

### Fixed
- (Physics Hands) Fixed joints exploding when teleporting the hand for one frame
- (Physics Hands) Fixed wrist position becoming misaligned over time

### Known issues 
- Scenes containing the infrared viewer render incorrectly on Android build targets and in scriptable render pipelines such as URP and HDRP. 
- Use of the LeapCSharp Config class is unavailable with v5.X tracking service
- Repeatedly opening scenes can cause memory use increase
- Currently the Ultraleap Hand Tracking feature for OpenXR requires the New and Legacy input systems to be enabled, to simultaneously use OpenXR and the Ultraleap Unity Plugin's features.
- The OpenXR Leap Provider does not currently support the `Confidence` hand property (and will return fixed values)
- If using OpenXR when using Unity 2020 and Ultraleap Tracking Plugin via .unitypackage, an error will appear on import relating to HandTrackingFeature. This has been fixed by Unity on Unity 2021
	- A workaround is to right click on \ThirdParty\Ultraleap\Tracking\OpenXR\Runtime\Scripts\HandTrackingFeature.cs and select 'Reimport'
- DrawMeshInstanced error log on certain Unity versions when using Capsule Hands. [Unity Issue Tracker](https://issuetracker.unity3d.com/issues/drawmeshinstanced-does-not-support-dot-dot-dot-error-in-the-console-pops-up-when-the-shader-does-support-instanced-rendering)
- After using Ultraleap OpenXR in Unity Editor, the tracking mode of device 0 will be set to HMD until the Unity Editor session ends. This can stop the testing of non-XR scenes until the Unity Editor is re-opened

## [6.7.0] - 3/4/23

### Added
- Brand new pose detection feature!
	- Pose Detector (Invokes events when the chosen pose is made)
	- Pose Detection Library (A library of pre-defined poses)
		- Thumbs up, OK, Point, Open palm, Fist, Horns
	- Pose Recorder (To record poses of your own)
	- New Example Scenes
		- Pose Recorder (A scene set up for you to record poses of your own)
		- Pose Detection (A barebones scene to show how you can use the detector in your own scenes)
		- Pose Showcase (To view and try out our new library of poses)
			- Thumbs up, Thumbs down, OK, Point, Open palm up, Open palm down, Fist, Horns
- (Physics Hands) Warnings for gravity and timestep settings
- (Physics Hands) Exposed interaction mask
- (Physics Hands) Dynamically adjusting fingers when grabbing objects
- (Physics Hands) Distance calculations and values for each bone
- Per finger pinch distances in HandUtils
- Ability for AnchorableBehaviours to attach on demand
- Added advanced option to LeapXRServiceProvider to avoid adding TrackedPoseDrivers to MainCamera
- Ability to clear all attachments on AttachmentHands component
- (UIInput) Added an option to hide the pointer cursor when hands are interacting with UI elements in direct/tactile mode

### Changed
- (Physics Hands) Reduced hand to object collision radius when throwing and testing overlaps
- (Physics Hands) Thumb joints reverted to revolute for non-0th thumb joints
- (Physics Hands) Default physics hands solver iterations & presets
- (Physics Hands) Heuristic calculations moved to WaitForFixedUpdate
- (Physics Hands) Non-0th joints are now only revolute once again
- Reordered example assets to make it easier to traverse


### Fixed
- (Physics Hands) Bone directions when converting back to Leap Hands
- (Physics Hands) Incorrect setup and positioning of physics buttons
- 0th thumb bone rotation values when using OpenXR
- "Pullcord" jitters when being interacted with
- Hand Binder finger tip scale disproportionately when LeapProvider Transform is scaled
- Creating objects from GameObject/Ultraleap/ menu makes more than just prefabs - Ghost Hands (with Arms)
- (UIInput) several interaction events not firing when both direct and indirect interaction is enabled 
- Incorrect warning of duplicate InteractionHands in InteractionManager

### Known issues 
- Scenes containing the infrared viewer render incorrectly on Android build targets and in scriptable render pipelines such as URP and HDRP. 
- Use of the LeapCSharp Config class is unavailable with v5.X tracking service
- Repeatedly opening scenes can cause memory use increase
- Currently the Ultraleap Hand Tracking feature for OpenXR requires the New and Legacy input systems to be enabled, to simultaneously use OpenXR and the Ultraleap Unity Plugin's features.
- The OpenXR Leap Provider does not currently support the `Confidence` hand property (and will return fixed values)
- If using OpenXR when using Unity 2020 and Ultraleap Tracking Plugin via .unitypackage, an error will appear on import relating to HandTrackingFeature. This has been fixed by Unity on Unity 2021
	- A workaround is to right click on \ThirdParty\Ultraleap\Tracking\OpenXR\Runtime\Scripts\HandTrackingFeature.cs and select 'Reimport'
- DrawMeshInstanced error log on certain Unity versions when using Capsule Hands. [Unity Issue Tracker](https://issuetracker.unity3d.com/issues/drawmeshinstanced-does-not-support-dot-dot-dot-error-in-the-console-pops-up-when-the-shader-does-support-instanced-rendering)
- After using Ultraleap OpenXR in Unity Editor, the tracking mode of device 0 will be set to HMD until the Unity Editor session ends. This can stop the testing of non-XR scenes until the Unity Editor is re-opened

## [6.6.0] - 17/02/23

### Added
- Interaction Grab Ball for 3D UI

### Changed
- Capsule Hands pinky metacarpal position to better represent the actual joint position
- Reduced performance overhead of OpenXRLeapProvider
- Reduced performance overhead when accessing Hands via Hands.Right, Hands.Left and Hands.GetHand
- Reduced performance overhead when transforming Leap.Frames, Leap.Hands and Leap.Bones using Basis
- Reduced performance overhead when accessing scale in Capsule Hands
- Reduced performance overhead when using Preview UI Input Cursor

### Fixed
- Preview package example scene referencing a prefab in the non-preview package

### Known issues 
- Scenes containing the infrared viewer render incorrectly on Android build targets and in scriptable render pipelines such as URP and HDRP. 
- Use of the LeapCSharp Config class is unavailable with v5.X tracking service
- Repeatedly opening scenes can cause memory use increase
- Currently the Ultraleap Hand Tracking feature for OpenXR requires the New and Legacy input systems to be enabled, to simultaneously use OpenXR and the Ultraleap Unity Plugin's features.
- The OpenXR Leap Provider does not currently support the `Confidence` hand property (and will return fixed values)
- If using OpenXR when using Unity 2020 and Ultraleap Tracking Plugin via .unitypackage, an error will appear on import relating to HandTrackingFeature. This has been fixed by Unity on Unity 2021
	- A workaround is to right click on \ThirdParty\Ultraleap\Tracking\OpenXR\Runtime\Scripts\HandTrackingFeature.cs and select 'Reimport'
- DrawMeshInstanced error log on certain Unity versions when using Capsule Hands. [Unity Issue Tracker](https://issuetracker.unity3d.com/issues/drawmeshinstanced-does-not-support-dot-dot-dot-error-in-the-console-pops-up-when-the-shader-does-support-instanced-rendering)
- After using Ultraleap OpenXR in Unity Editor, the tracking mode of device 0 will be set to HMD until the Unity Editor session ends. This can stop the testing of non-XR scenes until the Unity Editor is re-opened

## [6.5.0] - 26/01/23

### Added
- Public toggle for interpolation on LeapServiceProviders
- Hands prefabs added to GameObject/Ultraleap/Hands create menu
- Action-based XRI implementation with Example scene in Preview package
- Added const S_TO_US as replacement for incorrectly named S_TO_NS in LeapServiceProvider
- Check box in Hand Binder under fine tuning options to enable or disable moving the elbow based on forearm scale

### Changed
- "Hands.Provider" static function now searches for subjectively the best LeapProvider available in the scene. Will use PostProcessProvider first rather than LeapServiceProvider
- Removed the OVRProvider from the Preview Package. This is now achievable via the OpenXR Provider in the main Tracking Package

### Fixed
- Offset between skeleton hand wrist and forearm in sample scenes
- OpenXRLeapProvider CheckOpenXRAvailable has a nullref when XRGeneralSettings activeloader is not set up
- XrLeapProviderManager initialising when there is no active XR Loader - [Github Issue 1360](https://github.com/ultraleap/UnityPlugin/issues/1360)
- OnAnchorDisabled not being called when an Anchor gameobject is disabled
- Documentation for Finger.Direction says it is tip direction but should say intermediate direction
- OpenXR thumb joint rotation offsets do not align with LeapC expectations

### Known issues 
- Scenes containing the infrared viewer render incorrectly on Android build targets and in scriptable render pipelines such as URP and HDRP. 
- Use of the LeapCSharp Config class is unavailable with v5.X tracking service
- Repeatedly opening scenes can cause memory use increase
- Currently the Ultraleap Hand Tracking feature for OpenXR requires the New and Legacy input systems to be enabled, to simultaneously use OpenXR and the Ultraleap Unity Plugin's features.
- The OpenXR Leap Provider does not currently support the `Confidence` hand property (and will return fixed values)
- If using OpenXR when using Unity 2020 and Ultraleap Tracking Plugin via .unitypackage, an error will appear on import relating to HandTrackingFeature. This has been fixed by Unity on Unity 2021
	- A workaround is to right click on \ThirdParty\Ultraleap\Tracking\OpenXR\Runtime\Scripts\HandTrackingFeature.cs and select 'Reimport'
- DrawMeshInstanced error log on certain Unity versions when using Capsule Hands. [Unity Issue Tracker](https://issuetracker.unity3d.com/issues/drawmeshinstanced-does-not-support-dot-dot-dot-error-in-the-console-pops-up-when-the-shader-does-support-instanced-rendering)
- After using Ultraleap OpenXR in Unity Editor, the tracking mode of device 0 will be set to HMD until the Unity Editor session ends. This can stop the testing of non-XR scenes until the Unity Editor is re-opened

## [6.4.0] - 05/01/23

### Added
- Pinch To Paint example scene
- Explanation text to all XR example scenes
- Turntable and Pullcord example scene
- Locomotion teleportation system and example scenes in Preview Package

### Fixed
- Android Manifest auto-population when building for OpenXR always adds permissions
- OpenXR finger lengths wrongly include metacarpal lengths
- On contact start and end being called every 20 frames when only 1 bone is colliding

### Known issues 
- Offset between skeleton hand wrist and forearm in sample scenes
- Outline hands aren't displaying
- Scenes containing the infrared viewer render incorrectly on Android build targets and in scriptable render pipelines such as URP and HDRP. 
- Interactions callback scene allows blocks to be moved without doing a grasp pose. 
- Capsule hands don't have a joint colour in HDRP 
- Use of the LeapCSharp Config class is unavailable with v5.X tracking service
- Repeatedly opening scenes can cause memory use increase
- Currently the Ultraleap Hand Tracking feature for OpenXR requires the New and Legacy input systems to be enabled, to simultaneously use OpenXR and the Ultraleap Unity Plugin's features.
- The OpenXR Leap Provider does not currently support the `Confidence` hand property (and will return fixed values)
- If using OpenXR with OpenXR package imported, when using Unity 2020 and Ultraleap Tracking Plugin via .unitypackage, an error will appear on import relating to HandTrackingFeature. This has been fixed by Unity on Unity 2021
	- A workaround is to right click on \ThirdParty\Ultraleap\Tracking\OpenXR\Runtime\Scripts\HandTrackingFeature.cs and select 'Reimport'
- DrawMeshInstanced error log on certain Unity versions when using Capsule Hands. [Unity Issue Tracker](https://issuetracker.unity3d.com/issues/drawmeshinstanced-does-not-support-dot-dot-dot-error-in-the-console-pops-up-when-the-shader-does-support-instanced-rendering)
- After using Ultraleap OpenXR in Unity Editor, the tracking mode of device 0 will be set to HMD until the Unity Editor session ends. This can stop the testing of non-XR scenes until the Unity Editor is re-opened

## [6.3.0] - 02/12/22

### Added
- Added XRLeapProviderManager script and Prefab which auto-selects a LeapXRServiceProvider or OpenXRLeapProvider depending on the availability of OpenXR
- Added GetChirality extension method to hand which returns the Chirality enum of the hand
- Added ability to change HandBinder scaling speed

### Changed
- Reduced the contact offset for Interaction Hands colliders so contact is closer

### Fixed
- Check for main camera being null in (get) EditTimeFrame in OpenXRLeapProvider
- Detector null reference error when creating a detector at runtime
- InteractionSlider now raises event for value changes when setting values via the Horizontal and Vertical Percent properties
- XRServiceProvider and OpenXRLeapProvider do not scale when the player scales
- `timeVisible` was not populated on the OpenXR Provider for `Finger`s
- Fix issue with generic hand-shader giving compile errors in some circumstances

### Known issues 
- Offset between skeleton hand wrist and forearm in sample scenes
- Outline hands aren't displaying
- Scenes containing the infrared viewer render incorrectly on Android build targets and in scriptable render pipelines such as URP and HDRP. 
- Interactions callback scene allows blocks to be moved without doing a grasp pose. 
- Capsule hands don't have a joint colour in HDRP 
- Use of the LeapCSharp Config class is unavailable with v5.X tracking service
- Repeatedly opening scenes can cause memory use increase
- Currently the Ultraleap Hand Tracking feature for OpenXR requires the New and Legacy input systems to be enabled, to simultaneously use OpenXR and the Ultraleap Unity Plugin's features.
- The OpenXR Leap Provider does not currently support the `Confidence` hand property (and will return fixed values)
- If using OpenXR with OpenXR package imported, when using Unity 2020 and Ultraleap Tracking Plugin via .unitypackage, an error will appear on import relating to HandTrackingFeature. This has been fixed by Unity on Unity 2021
	- A workaround is to right click on \ThirdParty\Ultraleap\Tracking\OpenXR\Runtime\Scripts\HandTrackingFeature.cs and select 'Reimport'
- DrawMeshInstanced error log on certain Unity versions when using Capsule Hands. [Unity Issue Tracker](https://issuetracker.unity3d.com/issues/drawmeshinstanced-does-not-support-dot-dot-dot-error-in-the-console-pops-up-when-the-shader-does-support-instanced-rendering)
- After using Ultraleap OpenXR in Unity Editor, the tracking mode of device 0 will be set to HMD until the Unity Editor session ends. This can stop the testing of non-XR scenes until the Unity Editor is re-opened

## [6.2.1] - 07/10/2022

### Fixed
- Fixed `DeviceID`, `Timestamp` and `CurrentFramesPerSecond` for `Frames` from the OpenXR Provider

### Known issues 
- Offset between skeleton hand wrist and forearm in sample scenes
- Outline hands aren't displaying
- Scenes containing the infrared viewer render incorrectly on Android build targets and in scriptable render pipelines such as URP and HDRP. 
- Interactions callback scene allows blocks to be moved without doing a grasp pose. 
- Capsule hands don't have a joint colour in HDRP 
- Use of the LeapCSharp Config class is unavailable with v5.X tracking service
- Repeatedly opening scenes can cause memory use increase
- Currently the Ultraleap Hand Tracking feature for OpenXR requires the New and Legacy input systems to be enabled, to simultaneously use OpenXR and the Ultraleap Unity Plugin's features.
- The OpenXR Leap Provider does not currently support the `Confidence` hand property (and will return fixed values)
- If using OpenXR with OpenXR package imported, when using Unity 2020 and Ultraleap Tracking Plugin via .unitypackage, an error will appear on import relating to HandTrackingFeature. This has been fixed by Unity on Unity 2021
	- A workaround is to right click on \ThirdParty\Ultraleap\Tracking\OpenXR\Runtime\Scripts\HandTrackingFeature.cs and select 'Reimport'

## [6.2.0] - 23/09/2022

### Added
- Getting Started example scene
- Mesh Hands example scenes for XR

### Changed
- Reorganised example scenes for more clarity
- Removed HDRP hands example scenes

### Fixed
- Fixed compile error with GenericHandShader's use of TRANSFER_SHADOW

### Known issues 
- Offset between skeleton hand wrist and forearm in sample scenes
- Outline hands aren't displaying
- Scenes containing the infrared viewer render incorrectly on Android build targets and in scriptable render pipelines such as URP and HDRP. 
- Interactions callback scene allows blocks to be moved without doing a grasp pose. 
- Capsule hands don't have a joint colour in HDRP 
- Use of the LeapCSharp Config class is unavailable with v5.X tracking service
- Repeatedly opening scenes can cause memory use increase
- Currently the Ultraleap Hand Tracking feature for OpenXR requires the New and Legacy input systems to be enabled, to simultaneously use OpenXR and the Ultraleap Unity Plugin's features.
- The OpenXR Leap Provider does not currently support the `Confidence` hand property (and will return fixed values)
- If using OpenXR with OpenXR package imported, when using Unity 2020 and Ultraleap Tracking Plugin via .unitypackage, an error will appear on import relating to HandTrackingFeature. This has been fixed by Unity on Unity 2021
	- A workarond is to right click on \ThirdParty\Ultraleap\Tracking\OpenXR\Runtime\Scripts\HandTrackingFeature.cs and select 'Reimport'

## [6.1.0] - 09/09/2022

### Added
- Device-Specific RectilinearToPixelEx method
- OpenXR into a conditionally included asmdef taht automatically removes OpenXR Package if necessary

### Fixed
- Tracking Binding is lost when reloading scenes on Android
- AttachmentHands can get in a popup loop when resetting the component
- RectilinearToPixel returns NaN

### Known issues 
- Scenes containing the infrared viewer render incorrectly on Android build targets and in scriptable render pipelines such as URP and HDRP. 
- Interactions callback scene allows blocks to be moved without doing a grasp pose. 
- Capsule hands don't have a joint colour in HDRP 
- Use of the LeapCSharp Config class is unavailable with v5.X tracking service
- Repeatedly opening scenes can cause memory use increase
- Currently the Ultraleap Hand Tracking feature for OpenXR requires the New and Legacy input systems to be enabled, to simultaneously use OpenXR and the Ultraleap Unity Plugin's features.
- The OpenXR Leap Provider does not currently support the `Confidence` hand property (and will return fixed values)
- If using OpenXR with OpenXR package imported, when using Unity 2020 and Ultraleap Tracking Plugin via .unitypackage, an error will appear on import relating to HandTrackingFeature. This has been fixed by Unity on Unity 2021
	- A workarond is to right click on \ThirdParty\Ultraleap\Tracking\OpenXR\Runtime\Scripts\HandTrackingFeature.cs and select 'Reimport'

## [6.0.0] - 17/08/2022

### Added
- Added a low poly hand model with an arm
- Added create menu options for LeapServiceProviders via GameObject/Ultrealeap/Service Provider (X)
- Added TrackedPoseDriver to all XR example scenes
- Added ability to create LeapServiceProviders from the GameObject/Create menu in editor
- Added Hand Rays to Preview package

### Changed
- Cleaned up the image retriever and LeapServiceProvider Execution order, reducing unnecessary service and log messages
- ImageRetriever prefab and LeapEyeDislocator.cs (formerly used for passthrough) removed and replaced by 'VR Infrared Camera' prefab in the Tracking Examples package
- Example scenes URL
- Hand rigs bones have their  'L and R' prefixes removed
- Removed Hotkey functionality
- Removed use of obsolete methods
- Removed obsolete methods
- Removed pre-2020LTS specific support
- Removed use of SVR
- Changed use of Vector and LeapQuaternion in favour of Vector3 and Quaternion
- Removed Legacy XR support
- Removed MainCaneraProvider in favour of Camera.Main
- All units to be in M rather than MM when getting hand data

### Fixed

- HandBinder scales hands in edit mode when there is no LeapServiceProvider in the scene
- Leap.Controller.InternalFrameReady, LeapInternalFrame is never dispatched
- HandUI example scene panel exists after hand lost
- ChangeTrackingMode and GetTrackingMode on LeapServiceProvider fail when in disabled multi-device mode
- FOV Gizmos are not visible when opening an example scene containing a Service Provider in multiDeviceMode = disabled.
- FOV Gizmos are not visible when changing render pipelines
- AttachmentHands untick bone in inspector UI causes looping error when deleting gameobject in edit mode
- SpatialTracking dependency errors

### Known issues 
- Scenes containing the infrared viewer render incorrectly on Android build targets and in scriptable render pipelines such as URP and HDRP. 
- Interactions callback scene allows blocks to be moved without doing a grasp pose. 
- Capsule hands don't have a joint colour in HDRP 
- Use of the LeapCSharp Config class is unavailable with v5.X tracking service
- Repeatedly opening scenes can cause memory use increase

## [5.13.1] - 26/08/2022

### Announcements

In line with Unity's end of support of Unity 2019 LTS, we will no longer be actively supporting Unity 2019.

We will also be deprecating some functionality and moving core utilities into a separate package.

If you are using classes and methods that are marked as obsolete and will be moved to the new legacy package without a replacement, you may wish to use "#pragma warning disable 0618" at the start and "#pragma warning restore 0618" at the end of your method that makes use of it to suppress the warnings.

If you have any concerns about this, please contact us on [Github Discussions](https://github.com/ultraleap/UnityPlugin/discussions)

### Fixed
- Tracking Binding is lost when reloading scenes on Android

### Known issues 
- Scenes containing the infrared viewer render incorrectly on Android build targets and in scriptable render pipelines such as URP and HDRP. 
- Demo scenes do not start at the correct height for a seated user. The XR Plugin Management System adjusts the camera height. This means the user has to adjust components in the scene to the correct height - e.g. camera height. Currently our position is to support the legacy XR system height settings. 
- Hands in Desktop scenes can appear far away from the camera 
- Interactions callback scene allows blocks to be moved without doing a grasp pose. 
- Capsule hands don't have a joint colour in HDRP 
- Hand UI can become detached from hand when hand is removed from view
- Multi-device (desktop) Scene camera position can become offset
- FOV visualization does not display after changing render pipelines

## [5.13.0] - 21/07/2022

### Announcements

In line with Unity's end of support of Unity 2019 LTS, we will no longer be actively supporting Unity 2019.

We will also be deprecating some functionality and moving core utilities into a separate package.

If you are using classes and methods that are marked as obsolete and will be moved to the new legacy package without a replacement, you may wish to use "#pragma warning disable 0618" at the start and "#pragma warning restore 0618" at the end of your method that makes use of it to suppress the warnings.

If you have any concerns about this, please contact us on [Github Discussions](https://github.com/ultraleap/UnityPlugin/discussions)

### Added
- Added HandModelManager to the Hands Module - an easy way to enable/disable hand models
- Added option to freeze hand state on HandEnableDisable

### Changed
- Changed Rigged Hand Example scenes to use HandModelManager

### Fixed
- Inertia Hands are very jittery and `hand.TimeVisible` is not accurate
- Compile errors in the Infrared Viewer example scene when using Single Pass Stereo rendering mode

### Known issues 
- Scenes containing the infrared viewer render incorrectly on Android build targets and in scriptable render pipelines such as URP and HDRP. 
- Demo scenes do not start at the correct height for a seated user. The XR Plugin Management System adjusts the camera height. This means the user has to adjust components in the scene to the correct height - e.g. camera height. Currently our position is to support the legacy XR system height settings. 
- Hands in Desktop scenes can appear far away from the camera 
- Interactions callback scene allows blocks to be moved without doing a grasp pose. 
- Capsule hands don't have a joint colour in HDRP 
- Hand UI can become detached from hand when hand is removed from view
- Multi-device (desktop) Scene camera position can become offset
- FOV visualization does not display after changing render pipelines
- Use of the LeapCSharp Config class is unavailable with v5.X tracking service

## [5.12.1] - 06/07/2022

### Announcements

In line with Unity's end of support of Unity 2019 LTS, we will no longer be actively supporting Unity 2019.

We will also be deprecating some functionality and moving core utilities into a separate package.

If you are using classes and methods that are marked as obsolete and will be moved to the new legacy package without a replacement, you may wish to use "#pragma warning disable 0618" at the start and "#pragma warning restore 0618" at the end of your method that makes use of it to suppress the warnings.

If you have any concerns about this, please contact us on [Github Discussions](https://github.com/ultraleap/UnityPlugin/discussions)

This release is a hotfix for the 5.12.0 release. It fixes the XRI package dependency issue which affects the tracking preview package,
 
### Fixed 
- XRI package dependency is resolved when using the Tracking Preview package.

### Known issues 
- Scenes containing the infrared viewer render incorrectly on systems using single pass stereo with the XR plugin system - e.g. Windows Mixed Reality headsets. SteamVR headsets may also default to single pass stereo, showing the same issue. However in this case, the OpenVR settings can be changed to multipass which resolves the problem. 
- Scenes containing the infrared viewer render incorrectly on Android build targets and in scriptable render pipelines such as URP and HDRP. 
- Demo scenes do not start at the correct height for a seated user. The XR Plugin Management System adjusts the camera height. This means the user has to adjust components in the scene to the correct height - e.g. camera height. Currently our position is to support the legacy XR system height settings. 
- Hands in Desktop scenes can appear far away from the camera 
- Interactions callback scene allows blocks to be moved without doing a grasp pose. 
- Capsule hands don't have a joint colour in HDRP 
- Hand UI can become detached from hand when hand is removed from view
- Multi-device (desktop) Scene camera position can become offset
- FOV visualization does not display after changing render pipelines


## [5.12.0] - 04/07/2022

### Announcements

In line with Unity's end of support of Unity 2019 LTS, we will no longer be actively supporting Unity 2019.

We will also be deprecating some functionality and moving core utilities into a separate package.

If you are using classes and methods that are marked as obsolete and will be moved to the new legacy package without a replacement, you may wish to use "#pragma warning disable 0618" at the start and "#pragma warning restore 0618" at the end of your method that makes use of it to suppress the warnings.

If you have any concerns about this, please contact us on [Github Discussions](https://github.com/ultraleap/UnityPlugin/discussions)
 
### Changed
- Various classes and methods have been marked as obsolete in preparation for a major version change in the near future
 
### Fixed 
- VertexOffsetShader displays errors in Unity 2021 due to invalid path
- ThreadAbortException in editor when connecting, most commonly found when using milti-device

### Known issues 
- Scenes containing the infrared viewer render incorrectly on systems using single pass stereo with the XR plugin system - e.g. Windows Mixed Reality headsets. SteamVR headsets may also default to single pass stereo, showing the same issue. However in this case, the OpenVR settings can be changed to multipass which resolves the problem. 
- Scenes containing the infrared viewer render incorrectly on Android build targets and in scriptable render pipelines such as URP and HDRP. 
- Demo scenes do not start at the correct height for a seated user. The XR Plugin Management System adjusts the camera height. This means the user has to adjust components in the scene to the correct height - e.g. camera height. Currently our position is to support the legacy XR system height settings. 
- Possible hand offset issues on XR2 headsets using SVR plugin 
- Hands in Desktop scenes can appear far away from the camera 
- Interactions callback scene allows blocks to be moved without doing a grasp pose. 
- Capsule hands don't have a joint colour in HDRP 
- Hand UI can become detached from hand when hand is removed from view
- Multi-device (desktop) Scene camera position can become offset
- FOV visualization does not display after changing render pipelines


## [5.11.0] - 23/06/2022

### Announcements

In line with Unity's end of support of Unity 2019 LTS, we will no longer be actively supporting Unity 2019.

We will also be deprecating some functionality and moving core utilities into a separate package.

If you have any concerns about this, please contact us on [Github Discussions](https://github.com/ultraleap/UnityPlugin/discussions)
 
### Added 
- Added a hand enable and disable script to the GenericHand_Arm prefab

### Changed
- Changed scale calculations on the Auto-Scale function of the Handbinder, to make it more consistent across different tracking models and more stable when using a hand without metacarpal bones. The scales of all hand prefabs have been slightly changed because of that.
- Disable FOV visualization gizmos by default
- Update minimum Unity version to 2020.3 for UPM packages
 
### Fixed 
- Turning on and off multiple image retrievers referencing the same service provider or the same device results in a very low framerate
- When having two image retrievers that both reference the same device and turning one of them off, then the other one shows a grey image
- Initialising contact for an interaction hand while the hand is not tracked does not work and doesn't attempt again once the hand is tracked
- Attachment Hands Example scene has errors when using a project with InputSystem

### Known issues 
- Scenes containing the infrared viewer render incorrectly on systems using single pass stereo with the XR plugin system - e.g. Windows Mixed Reality headsets. SteamVR headsets may also default to single pass stereo, showing the same issue. However in this case, the OpenVR settings can be changed to multipass which resolves the problem. 
- Scenes containing the infrared viewer render incorrectly on Android build targets and in scriptable render pipelines such as URP and HDRP. 
- Demo scenes do not start at the correct height for a seated user. The XR Plugin Management System adjusts the camera height. This means the user has to adjust components in the scene to the correct height - e.g. camera height. Currently our position is to support the legacy XR system height settings. 
- Possible hand offset issues on XR2 headsets using SVR plugin 
- Hands in Desktop scenes can appear far away from the camera 
- Interactions callback scene allows blocks to be moved without doing a grasp pose. 
- Capsule hands don't have a joint colour in HDRP 
- Hand UI can become detached from hand when hand is removed from view


## [5.10.0] - 10/06/2022

### Announcements

In line with Unity's end of support of Unity 2019 LTS, we will no longer be actively supporting Unity 2019.

We will also be deprecating some functionality and moving core utilities into a separate package.

If you have any concerns about this, please contact us on [Github Discussions](https://github.com/ultraleap/UnityPlugin/discussions)
 
### Added 

- Inform user with a popup error dialog when trying to build for Android without ARM64 set as the only target architecture. User can choose to continue the build if this is intended.

### Changed

- The leapProvider on a handModelBase (eg Capsule Hand) cannot be changed anymore at runtime in the inspector
 
### Fixed 

- Tracking Examples Capsule Hands (VR - Infrared Viewer) scene: hands are aligned with passthrough hands
- After removing XR Service Providers from Transforms, the transform is uneditable

### Known issues 
- Scenes containing the infrared viewer render incorrectly on systems using single pass stereo with the XR plugin system - e.g. Windows Mixed Reality headsets. SteamVR headsets may also default to single pass stereo, showing the same issue. However in this case, the OpenVR settings can be changed to multipass which resolves the problem. 
- Scenes containing the infrared viewer render incorrectly on Android build targets and in scriptable render pipelines such as URP and HDRP. 
- Demo scenes do not start at the correct height for a seated user. The XR Plugin Management System adjusts the camera height. This means the user has to adjust components in the scene to the correct height - e.g. camera height. Currently our position is to support the legacy XR system height settings. 
- Possible hand offset issues on XR2 headsets using SVR plugin 
- Hands in Desktop scenes can appear far away from the camera 
- Interactions callback scene allows blocks to be moved without doing a grasp pose. 
- Capsule hands don't have a joint colour in HDRP 
- Hand UI can become detached from hand when hand is removed from view


## [5.9.0] - 27/05/2022

### Announcements

In line with Unity's end of support of Unity 2019 LTS, we will no longer be actively supporting Unity 2019 following this release.

We will also start deprecating some functionality and moving core utilities into a separate package.

If you have any concerns about this, please contact us on [Github Discussions](https://github.com/ultraleap/UnityPlugin/discussions)
 
### Added 

- Add option to prevent initializing tracking mode for XR service provider 
- Added an option in LeapImageRetriever to hide Rigel device's debug information 
- Enable the use of multiple image retrievers in a scene that correspond to different devices 
- Better visualization for a tracking device’s position and rotation and its FOV as gizmos 

 
### Fixed 

- Automatic Volume visualization does not work in multi device mode 
- Switching between HMD and Screentop using ChangeTrackingMode() briefly switches to Desktop 
- when rendering a passthrough image with OpenGL, the hand visualization is flipped in the undistorted view 
- Changing tracking mode on the same frame as enabling a service provider has no effect 
- Capsule Hands "Cylinder Radius" only updates after hitting play 
- LeapEyeDislocator updates distortion values whenever a new device is plugged in, even if that device is not used for retrieving an image 

### Known issues 
- Scenes containing the infrared viewer render incorrectly on systems using single pass stereo with the XR plugin system - e.g. Windows Mixed Reality headsets. SteamVR headsets may also default to single pass stereo, showing the same issue. However in this case, the OpenVR settings can be changed to multipass which resolves the problem. 
- Scenes containing the infrared viewer render incorrectly on Android build targets and in scriptable render pipelines such as URP and HDRP. 
- Demo scenes do not start at the correct height for a seated user. The XR Plugin Management System adjusts the camera height. This means the user has to adjust components in the scene to the correct height - e.g. camera height. Currently our position is to support the legacy XR system height settings. 
- Possible hand offset issues on XR2 headsets using SVR plugin 
- Hands in Desktop scenes can appear far away from the camera 
- Interactions callback scene allows blocks to be moved without doing a grasp pose. 
- Capsule hands don't have a joint colour in HDRP 
- Hand UI can become detached from hand when hand is removed from view
 

## [5.8.0] - 28/04/2022

### Added
- A Leap Provider can now be specified for attachment hands

### Fixed
- SIR170 Tracking Volume Visualisation was not appearing
- The automatic option on Tracking Volume Visualisation was not working for SIR170s or 3Dis in single device usage
- Unit tests break downstream package dependencies [[#1182]](https://github.com/ultraleap/UnityPlugin/issues/1182)
- reassigned Low Poly Hand material to prefab
- An image from the image Retriever would freeze when switching devices on the relevant Service Provider

### Known issues
- Scenes containing the infrared viewer render incorrectly on systems using single pass stereo with the XR plugin system - e.g. Windows Mixed Reality headsets. SteamVR headsets may also default to single pass stereo, showing the same issue. However in this case, the OpenVR settings can be changed to multipass which resolves the problem.
- Scenes containing the infrared viewer render incorrectly on Android build targets and in scriptable render pipelines such as URP and HDRP.
- Demo scenes do not start at the correct height for a seated user. The XR Plugin Management System adjusts the camera height. This means the user has to adjust components in the scene to the correct height - e.g. camera height. Currently our position is to support the legacy XR system height settings.
- Possible hand offset issues on XR2 headsets using SVR plugin
- Hands in Desktop scenes can appear far away from the camera
- Interactions callback scene allows blocks to be moved without doing a grasp pose.
- Automatic Volume visualization does not work in multi device mode
- Capsule hands don't have a joint colour in HDRP

## [5.7.0] - 19/04/2022

### Added
- Added a new post process provider to distort tracking data to the 3D visuals
- Added the ability to generate a leap hand from a bound hand (Hand Binder) 
- Can now set different tracking optimization modes on tracking devices when running with multiple devices
- method 'GetFingerStrength' in HandUtils, that returns a value indicating how strongly a finger is curled
- Added option to flip image in the passthrough shaders

### Changed
- Policy flags are now handled on a per device basis / contain information about the device they relate to
- ActiveDevice replaced by ActiveDevices. ActiveDevice marked as obsolete
- Legacy SetPolicy/ClearPolicy/IsPolicySet methods on IController marked as obsolete. Use new methods that also take a Device
- In multiple Device Mode = specific, if the specific serial number is null or an empty string, no device is tracking

### Fixed
- Occasional ThreadAbortException on connection polling thread
- Sometimes Frame objects where being constructed without a device ID, even if known
- Multiple device mode remembers device serial numbers after devices are disconnected
- Service provider in multi-device scene does not track using selected device (by serial number) unless it's been selected in the editor
- clear LeapServiceProvider._currentDevice, if the device is unplugged (DeviceLost)

### Known issues
- Scenes containing the infrared viewer render incorrectly on systems using single pass stereo with the XR plugin system - e.g. Windows Mixed Reality headsets. SteamVR headsets may also default to single pass stereo, showing the same issue. However in this case, the OpenVR settings can be changed to multipass which resolves the problem.
- Scenes containing the infrared viewer render incorrectly on Android build targets and in scriptable render pipelines such as URP and HDRP.
- Demo scenes do not start at the correct height for a seated user. The XR Plugin Management System adjusts the camera height. This means the user has to adjust components in the scene to the correct height - e.g. camera height. Currently our position is to support the legacy XR system height settings.
- Possible hand offset issues on XR2 headsets using SVR plugin
- Hands in Desktop scenes can appear far away from the camera
- Interactions callback scene allows blocks to be moved without doing a grasp pose.
- Interactions object scene platform/stage seems to move a lot


## [5.6.0] - 04/04/2022

### Added
- The LeapServiceProvider provides a list of connected devices (LeapServiceProvider.Devices)
- Example scene for multiple devices
- Generic Hand Model that has an Arm and no metacarpal bones (added to example scene 'Rigged Hands (Desktop) (Standard)')
- Accessor for Service version info in the Controller

### Changed
- In 'Multiple Device Mode' = 'Specific', Serial Numbers can be changed at Runtime via the Inspector or via code (new public property LeapServiceProvider.SpecificSerialNumber)
- Exposed SimpleFacingCameraCallbacks.IsFacingCamera in the Interaction Engine
- Allow mesh hands that use the hand binder to be scaled during editor
- Updated the LeapC.dll client to 5.5.0.22-57dcaafe

### Removed

### Fixed
- Lag and stuttering when using multiple devices
- Scene View opens when connecting / disconnecting devices
- Fixed issues with multi-device interpolation failing

### Known issues
- Multiple device mode remembers device serial numbers after devices are disconnected
- Service provider in multi-device scene does not track using selected device (by serial number) unless it's been selected in the editor
- Scenes containing the infrared viewer render incorrectly on systems using single pass stereo with the XR plugin system - e.g. Windows Mixed Reality headsets. SteamVR headsets may also default to single pass stereo, showing the same issue. However in this case, the OpenVR settings can be changed to multipass which resolves the problem.
- Demo scenes do not start at the correct height for a seated user. The XR Plugin Management System adjusts the camera height. This means the user has to adjust components in the scene to the correct height - e.g. camera height. Currently our position is to support the legacy XR system height settings.
- Possible hand offset issues on XR2 headsets using SVR plugin
- Hands in Desktop scenes can appear far away from the camera
- Interactions callback scene allows blocks to be moved without doing a grasp pose.
- Interactions object scene platform/stage seems to move a lot
- Dynamic UI objects throwing backwards most of the time.


## [5.5.0] - 17/03/2022

### Added
- Hand Binder Scale feature, uniformly scale the 3D model model up or down based on the ratio between the leap data and the 3D model. This will require a rebind to calculate the correct scale.
- tracking service version check for multiple device mode. Warning appears if trying to select the 'specific' multi device mode in a service version < 5.3.6

### Changed
- Serial numbers for 'multiple device mode' = 'Specific' can be chosen from a drop down list in the inspector instead of a text field. Using Device indices is no longer supported.

### Removed
- x86 LeapC.dll

### Fixed
- Dynamic UI scene - blocks sometimes did not expand when undocked
-	Capsule hands appear small compared to size of 'IR hands' of user using HDRP / URP and do not line up. Using standard rendering on Unity 2019.4 LTS  hands are usually not visible (but are being tracked). When they appear they do not line up with the hands in the image.
- A check has been added to ensure a subscription to device events won't happen if the leapProvider is null.

### Known issues
-	Scenes containing the infrared viewer render incorrectly on systems using single pass stereo with the XR plugin system - e.g. Windows Mixed Reality headsets. SteamVR headsets may also default to single pass stereo, showing the same issue. However in this case, the OpenVR settings can be changed to multipass which resolves the problem.
-	Demo scenes do not start at the correct height for a seated user. The XR Plugin Management System adjusts the camera height. This means the user has to adjust components in the scene to the correct height - e.g. camera height. Currently our position is to support the legacy XR system height settings.
- Possible hand offset issues on XR2 headsets using SVR plugin
- Hands in Desktop scenes can appear far away from the camera
- Interactions callback scene allows blocks to be moved without doing a grasp pose.
- Interactions object scene platform/stage seems to move a lot
- Dynamic UI objects throwing backwards most of the time.


## [5.4.0] 

### Added
- Basic support for specifying which device a LeapProvider should connect to. Can be specified by device index or serial number. If multiple service providers are in a scene set to use the multiple device mode, they must be set to use the same tracking optimization mode. _(Multiple Device Mode is only supported on the Ultraleap Tracking Service version 5.3.6 and above)_
- Added ability to get / set custom capsule hand colours in code

### Changed
- Updated LeapC.dll client to latest service release. Service supports multiple devices.

### Removed

### Fixed
- Fixed issue with incorrect enum ordering in eLeapEventType (now matches LeapC.h ordering). Inserted eLeapEventType_TrackingMode
- Service Providers not referenced in Hand Post-Process example scene

### Known issues
-	Scenes containing the infrared viewer render incorrectly on systems using single pass stereo with the XR plugin system - e.g. Windows Mixed Reality headsets. SteamVR headsets may also default to single pass stereo, showing the same issue. However in this case, the OpenVR settings can be changed to multipass which resolves the problem.
-	Demo scenes do not start at the correct height for a seated user. The XR Plugin Management System adjusts the camera height. This means the user has to adjust components in the scene to the correct height - e.g. camera height. Currently our position is to support the legacy XR system height settings.
-	Capsule hands appear small compared to size of 'IR hands' of user using HDRP / URP and do not line up. Using standard rendering on Unity 2019.4 LTS  hands are usually not visible (but are being tracked). When they appear they do not line up with the hands in the image.
- Possible hand offset issues on XR2 headsets using SVR plugin
- Hands in Desktop scenes can appear far away from the camera
- Interactions callback scene allows blocks to be moved without doing a grasp pose.
- Interactions object scene platform/stage seems to move a lot
- Dynamic UI objects throwing backwards most of the time.


## [5.3.0] 

### Added

### Changed
- Clear devices list on disconnect of service Connection.cs
- Example scenes now contain a clickable link to take users to https://docs.ultraleap.com/ultralab/
- Removed unused variables from Connection and Controller
- Hand Model Base feature parity with the interaction hand
- LeapXRServiceProvider getter and setter for MainCamera

### Removed

### Fixed
- Outline/Ghost hands sometimes show a shader issue when upgrading to SRP (TOON shader)
- Jittery Sliders and slider problems in moving reference frame
- When using LeapXRServiceProvider with Temporal Warping enabled, the hands fly off in the first few frames.
- Reduced the number of OnContactBegin / OnContactEnd events when a finger is in contact with a slider
- Fixed issues with HDRP and URP example scenes not containing the correct shader when switching graphics pipelines.
- Fixing eye dislocator misalignment
- Unused variables in LeapCSharp Controller and Connection causing warnings [[#1181]](https://github.com/ultraleap/UnityPlugin/issues/1181)

### Known issues
-	Scenes containing the infrared viewer render incorrectly on systems using single pass stereo with the XR plugin system - e.g. Windows Mixed Reality headsets. SteamVR headsets may also default to single pass stereo, showing the same issue. However in this case, the OpenVR settings can be changed to multipass which resolves the problem.
-	Demo scenes do not start at the correct height for a seated user. The XR Plugin Management System adjusts the camera height. This means the user has to adjust components in the scene to the correct height - e.g. camera height. Currently our position is to support the legacy XR system height settings.
-	Capsule hands appear small compared to size of 'IR hands' of user using HDRP / URP and do not line up. Using standard rendering on Unity 2019.4 LTS  hands are usually not visible (but are being tracked). When they appear they do not line up with the hands in the image.
- Possible hand offset issues on XR2 headsets using SVR plugin
- Hands in Desktop scenes can appear far away from the camera
- Interactions callback scene allows blocks to be moved without doing a grasp pose.
- Interactions object scene platform/stage seems to move a lot
- Dynamic UI objects throwing backwards most of the time.
- Service Providers not referenced in Hand Post-Process example scene (to fix: drag 'Intertia Hand Models' into the leap Provider of its children capsule hands)


## [5.2.0]

### Added
- Adding SIR170 leapc/device.
- Adding 3DI leapc/device
- Adding option to grasp interaction objects with a specific hand


### Changed

- Moved SimpleFacingCameraCallbacks.cs to Interaction Engine\Runtime\Scripts\Utility & updated its namespace
- Update main camera provider to enable work on supporting MRTK

### Removed

### Fixed
- https://github.com/ultraleap/UnityPlugin/issues/1177

### Known issues
-	Scenes containing the infrared viewer render incorrectly on systems using single pass stereo with the XR plugin system - e.g. Windows Mixed Reality headsets. SteamVR headsets may also default to single pass stereo, showing the same issue. However in this case, the OpenVR settings can be changed to multipass which resolves the problem.
-	Demo scenes do not start at the correct height for a seated user. The XR Plugin Management System adjusts the camera height. This means the user has to adjust components in the scene to the correct height - e.g. camera height. Currently our position is to support the legacy XR system height settings.
-	Capsule hands appear small compared to size of 'IR hands' of user using HDRP / URP and do not line up. Using standard rendering on Unity 2019.4 LTS  hands are usually not visible (but are being tracked). When they appear they do not line up with the hands in the image.
- Outline/Ghost hands sometimes show a shader issue when upgrading to SRP (TOON shader)
- Issues with slider button movements not being possible or registering false presses in moving reference frames scene when frame is moving (inconsistent). Only affects slider buttons - normal buttons work fine.
- Possible hand offset issues on XR2 headsets using SVR plugin
- Hands in Desktop scenes can appear far away from the camera
- Interactions callback scene allows blocks to be moved without doing a grasp pose.
- Interactions object scene platform/stage seems to move a lot
- Dynamic UI objects throwing backwards most of the time.

## [5.1.0]

### Added
- Adding coloring options to the capsule hands
- New option to initialise only the index finger in the interaction hand

### Changed
- Size of the Skeleton hand assets has been significantly reduced

### Removed

### Fixed
- Generic Hand Model rendering issue with transparency
- Updated XR2 preview documentation ('How to Build a Unity Application that Shows Tracked Hands on an XR2') to account for asset path changes, name changes to preview packages in V5.0.0 (from expermimental) and in response to internal user testing
- Minor changes to anchors example scene

### Known issues
-	Scenes containing the infrared viewer render incorrectly on systems using single pass stereo with the XR plugin system - e.g. Windows Mixed Reality headsets. SteamVR headsets may also default to single pass stereo, showing the same issue. However in this case, the OpenVR settings can be changed to multipass which resolves the problem.
-	Demo scenes do not start at the correct height for a seated user. The XR Plugin Management System adjusts the camera height. This means the user has to adjust components in the scene to the correct height - e.g. camera height. Currently our position is to support the legacy XR system height settings.
-	Capsule hands appear small compared to size of 'IR hands' of user using HDRP / URP and do not line up. Using standard rendering on Unity 2019.4 LTS  hands are usually not visible (but are being tracked). When they appear they do not line up with the hands in the image.
- Outline/Ghost hands sometimes show a shader issue when upgrading to SRP (TOON shader)
- Issues with slider button movements not being possible or registering false presses in moving reference frames scene when frame is moving (inconsistent). Only affects slider buttons - normal buttons work fine.
- Possible hand offset issues on XR2 headsets using SVR plugin


## [5.0.0]
### Added
- Support for Unity HDRP and URP including materials and shaders in all examples
- Hands module shaders for outline, ghost and skeleton hands
- `Service Provider` (XR, Desktop and Screentop) prefabs
- `Image Retriever` prefab
- `HandModels` prefab
- Experimental support for Qualcomm Snapdragon XR2 based headsets within `com.ultraleap.tracking.preview` package.
- MainCameraProvider.cs to get the camera on Android platforms

### Changed
- Reorganized the repository layout to adhere to [UPM Package Structure](https://docs.unity3d.com/Manual/cus-layout.html). Fixes [[#1113]](https://github.com/ultraleap/UnityPlugin/issues/1113)
  - Core, Hands and Interaction Engine modules are in their own sub-folders with Editor/Runtime folders in a `com.ultraleap.tracking` UPM package.
  - Examples for all modules are in hidden `Examples~` folders within their respective package. These can be imported as samples from the package manager window or unhidden by removing the `~` when importing from .unitypackages.
  - UIInput module has is now in a separate preview package "com.ultraleap.tracking.preview".
- The following scripts are no longer required to be put on a `Camera`. Instead, they require a reference to a `Camera`.
  - LeapXRServiceProvider
  - LeapImageRetriever
  - LeapEyeDislocator
  - EnableDepthBuffer
- Reworked how adding hands to a scene works - hands can be added easily. Any type derived from `HandModelBase` can be added directly into the scene and linked with a `LeapProvider` to begin tracking immediately.
- `Frame.Get` renamed to `Frame.GetHandWithChirality`.
- Rebranded Leap Motion Unity Modules Window


### Removed
- `HandModelManager` MonoBehaviour
- `Leap Rig` Prefab
- `Leap Hand Controller` Prefab
- The following example scenes were removed:
  - Rigged Hands (VR - Infrared Viewer)
  - Rigged Hands (VR)
- Experimental modules
  - HierarchyRecording
  - Playback
- Docs - migrated to [Ultraleap Docs][docs-website]
- Internal directory
  - AutoHeader (Moved to CI folder, no longer part of any packages)
  - Generation
  - RealtimeGraph
  - Testing
  - VRVisualizer
- Legacy directory
  - DetectionExamples
  - GraphicRenderer

### Fixed
- Missing rigged hands image (Note that docs moved to [Ultraleap Docs](https://docs.ultraleap.com/unity-api/unity-user-manual/core.html)) [[#1172]](https://github.com/ultraleap/UnityPlugin/issues/1172)
- 'SelectionMode.OnlyUserModifiable' is obsolete [[1167]](https://github.com/ultraleap/UnityPlugin/issues/1167)
- Initializing contact bones of XR controller [[#1085]](https://github.com/ultraleap/UnityPlugin/issues/1085)
- enableContactBoneCollision() called unnecessarily often [[#1062]](https://github.com/ultraleap/UnityPlugin/issues/1062)
- ClearContactTracking() doesn't clear a pooled Hashset before calling Recycle() [[#1061]](https://github.com/ultraleap/UnityPlugin/issues/1061)
- Hand position jumps when using OVRProvider [[#1054]](https://github.com/ultraleap/UnityPlugin/issues/1054) 
- Remove additional audio listeners in example scenes
- Clipping plane in example scenes is not set close enough, Hands models are being clipped
- Images not seen in Core examples - Capsule hands (VR - Infrared Viewer)

### Known issues
-	Scenes containing the infrared viewer render incorrectly on systems using single pass stereo with the XR plugin system - e.g. Windows Mixed Reality headsets. SteamVR headsets may also default to single pass stereo, showing the same issue. However in this case, the OpenVR settings can be changed to multipass which resolves the problem.
-	Demo scenes do not start at the correct height for a seated user. The XR Plugin Management System adjusts the camera height. This means the user has to adjust components in the scene to the correct height - e.g. camera height. Currently our position is to support the legacy XR system height settings.
-	Capsule hands appear small compared to size of 'IR hands' of user using HDRP / URP and do not line up. Using standard rendering on Unity 2019.4 LTS  hands are usually not visible (but are being tracked). When they appear they do not line up with the hands in the image.
- Outline/Ghost hands sometimes show a shader issue when upgrading to SRP (TOON shader)
- Issues with slider button movements not being possible or registering false presses in moving reference frames scene when frame is moving (inconsistent). Only affects slider buttons - normal buttons work fine.
- Possible hand offset issues on XR2 headsets using SVR plugin

## [4.9.1 and older]

[older-releases]: https://github.com/ultraleap/UnityPlugin/releases "UnityPlugin Releases"

Refer to the [release notes page][older-releases] for older releases.<|MERGE_RESOLUTION|>--- conflicted
+++ resolved
@@ -21,11 +21,8 @@
 - (Physical Hands) Ability to ignore collisions on single object or all children
 - (Physical Hands) Added toggle to GrabHelper to allow kinematic object movement
 - (Physical Hands) Ignore Physical hands component can now choose which hand(s) it should be applied to
-<<<<<<< HEAD
 - (Physical Hands) Edit time representation of hands via Physical Hands Manager
-=======
 - (Attachment Hands) Do not show warning again this session when deleting attachment points
->>>>>>> 92b57654
 
 ### Changed
 - (Config) Additional uses of Config marked as Obsolete
