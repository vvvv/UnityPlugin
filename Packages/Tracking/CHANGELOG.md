# Changelog
All notable changes to this project will be documented in this file.

The format is based on [Keep a Changelog](https://keepachangelog.com/en/1.0.0/),
and this project adheres to [Semantic Versioning](https://semver.org/spec/v2.0.0.html).

[docs-website]: https://docs.ultraleap.com/unity-api/ "Ultraleap Docs"

<<<<<<< HEAD
## [NEXT]

### Added

### Changed
- (Physics Hands) Significantly improved palm latency
- (Physics Hands) Reduced overall forces of hands and fingers
- (Physics Hands) Improved object weight movement (less wobbly, overall faster and more predictable)
- (Physics Hands) Improved contact information of helpers
- (Physics Hands) Removed grasp distance
- (Physics Hands) Removed "strength" from the provider and replaced with per hand velocity limits
- (Physics Hands) Grasp helpers now modify object mass on grasp and restore it on release

### Fixed
- (Physics Hands) Fixed joints exploding when teleporting the hand for one frame
- (Physics Hands) Fixed wrist position becoming misaligned over time
=======
## [NEXT] - x/x/xx

### Added
- (Anchorable Behaviour) Code to automatically create a basic curve for attraction reach distance on new instance of the script
### Changed
- (Anchorable Behaviour) Ability to change the speed at which an object is attracted to the hand


### Fixed


### Known issues 

>>>>>>> 336ea3a4

## [6.7.0] - 3/4/23

### Added
- Brand new pose detection feature!
	- Pose Detector (Invokes events when the chosen pose is made)
	- Pose Detection Library (A library of pre-defined poses)
		- Thumbs up, OK, Point, Open palm, Fist, Horns
	- Pose Recorder (To record poses of your own)
	- New Example Scenes
		- Pose Recorder (A scene set up for you to record poses of your own)
		- Pose Detection (A barebones scene to show how you can use the detector in your own scenes)
		- Pose Showcase (To view and try out our new library of poses)
			- Thumbs up, Thumbs down, OK, Point, Open palm up, Open palm down, Fist, Horns
- (Physics Hands) Warnings for gravity and timestep settings
- (Physics Hands) Exposed interaction mask
- (Physics Hands) Dynamically adjusting fingers when grabbing objects
- (Physics Hands) Distance calculations and values for each bone
- Per finger pinch distances in HandUtils
- Ability for AnchorableBehaviours to attach on demand
- Added advanced option to LeapXRServiceProvider to avoid adding TrackedPoseDrivers to MainCamera
- Ability to clear all attachments on AttachmentHands component
- (UIInput) Added an option to hide the pointer cursor when hands are interacting with UI elements in direct/tactile mode

### Changed
- (Physics Hands) Reduced hand to object collision radius when throwing and testing overlaps
- (Physics Hands) Thumb joints reverted to revolute for non-0th thumb joints
- (Physics Hands) Default physics hands solver iterations & presets
- (Physics Hands) Heuristic calculations moved to WaitForFixedUpdate
- (Physics Hands) Non-0th joints are now only revolute once again
- Reordered example assets to make it easier to traverse

### Fixed
- (Physics Hands) Bone directions when converting back to Leap Hands
- (Physics Hands) Incorrect setup and positioning of physics buttons
- 0th thumb bone rotation values when using OpenXR
- "Pullcord" jitters when being interacted with
- Hand Binder finger tip scale disproportionately when LeapProvider Transform is scaled
- Creating objects from GameObject/Ultraleap/ menu makes more than just prefabs - Ghost Hands (with Arms)
- (UIInput) several interaction events not firing when both direct and indirect interaction is enabled 
- Incorrect warning of duplicate InteractionHands in InteractionManager

### Known issues 
- Scenes containing the infrared viewer render incorrectly on Android build targets and in scriptable render pipelines such as URP and HDRP. 
- Use of the LeapCSharp Config class is unavailable with v5.X tracking service
- Repeatedly opening scenes can cause memory use increase
- Currently the Ultraleap Hand Tracking feature for OpenXR requires the New and Legacy input systems to be enabled, to simultaneously use OpenXR and the Ultraleap Unity Plugin's features.
- The OpenXR Leap Provider does not currently support the `Confidence` hand property (and will return fixed values)
- If using OpenXR when using Unity 2020 and Ultraleap Tracking Plugin via .unitypackage, an error will appear on import relating to HandTrackingFeature. This has been fixed by Unity on Unity 2021
	- A workaround is to right click on \ThirdParty\Ultraleap\Tracking\OpenXR\Runtime\Scripts\HandTrackingFeature.cs and select 'Reimport'
- DrawMeshInstanced error log on certain Unity versions when using Capsule Hands. [Unity Issue Tracker](https://issuetracker.unity3d.com/issues/drawmeshinstanced-does-not-support-dot-dot-dot-error-in-the-console-pops-up-when-the-shader-does-support-instanced-rendering)
- After using Ultraleap OpenXR in Unity Editor, the tracking mode of device 0 will be set to HMD until the Unity Editor session ends. This can stop the testing of non-XR scenes until the Unity Editor is re-opened


## [6.6.0] - 17/02/23

### Added
- Interaction Grab Ball for 3D UI

### Changed
- Capsule Hands pinky metacarpal position to better represent the actual joint position
- Reduced performance overhead of OpenXRLeapProvider
- Reduced performance overhead when accessing Hands via Hands.Right, Hands.Left and Hands.GetHand
- Reduced performance overhead when transforming Leap.Frames, Leap.Hands and Leap.Bones using Basis
- Reduced performance overhead when accessing scale in Capsule Hands
- Reduced performance overhead when using Preview UI Input Cursor

### Fixed
- Preview package example scene referencing a prefab in the non-preview package

### Known issues 
- Scenes containing the infrared viewer render incorrectly on Android build targets and in scriptable render pipelines such as URP and HDRP. 
- Use of the LeapCSharp Config class is unavailable with v5.X tracking service
- Repeatedly opening scenes can cause memory use increase
- Currently the Ultraleap Hand Tracking feature for OpenXR requires the New and Legacy input systems to be enabled, to simultaneously use OpenXR and the Ultraleap Unity Plugin's features.
- The OpenXR Leap Provider does not currently support the `Confidence` hand property (and will return fixed values)
- If using OpenXR when using Unity 2020 and Ultraleap Tracking Plugin via .unitypackage, an error will appear on import relating to HandTrackingFeature. This has been fixed by Unity on Unity 2021
	- A workaround is to right click on \ThirdParty\Ultraleap\Tracking\OpenXR\Runtime\Scripts\HandTrackingFeature.cs and select 'Reimport'
- DrawMeshInstanced error log on certain Unity versions when using Capsule Hands. [Unity Issue Tracker](https://issuetracker.unity3d.com/issues/drawmeshinstanced-does-not-support-dot-dot-dot-error-in-the-console-pops-up-when-the-shader-does-support-instanced-rendering)
- After using Ultraleap OpenXR in Unity Editor, the tracking mode of device 0 will be set to HMD until the Unity Editor session ends. This can stop the testing of non-XR scenes until the Unity Editor is re-opened

## [6.5.0] - 26/01/23

### Added
- Public toggle for interpolation on LeapServiceProviders
- Hands prefabs added to GameObject/Ultraleap/Hands create menu
- Action-based XRI implementation with Example scene in Preview package
- Added const S_TO_US as replacement for incorrectly named S_TO_NS in LeapServiceProvider
- Check box in Hand Binder under fine tuning options to enable or disable moving the elbow based on forearm scale

### Changed
- "Hands.Provider" static function now searches for subjectively the best LeapProvider available in the scene. Will use PostProcessProvider first rather than LeapServiceProvider
- Removed the OVRProvider from the Preview Package. This is now achievable via the OpenXR Provider in the main Tracking Package

### Fixed
- Offset between skeleton hand wrist and forearm in sample scenes
- OpenXRLeapProvider CheckOpenXRAvailable has a nullref when XRGeneralSettings activeloader is not set up
- XrLeapProviderManager initialising when there is no active XR Loader - [Github Issue 1360](https://github.com/ultraleap/UnityPlugin/issues/1360)
- OnAnchorDisabled not being called when an Anchor gameobject is disabled
- Documentation for Finger.Direction says it is tip direction but should say intermediate direction
- OpenXR thumb joint rotation offsets do not align with LeapC expectations

### Known issues 
- Scenes containing the infrared viewer render incorrectly on Android build targets and in scriptable render pipelines such as URP and HDRP. 
- Use of the LeapCSharp Config class is unavailable with v5.X tracking service
- Repeatedly opening scenes can cause memory use increase
- Currently the Ultraleap Hand Tracking feature for OpenXR requires the New and Legacy input systems to be enabled, to simultaneously use OpenXR and the Ultraleap Unity Plugin's features.
- The OpenXR Leap Provider does not currently support the `Confidence` hand property (and will return fixed values)
- If using OpenXR when using Unity 2020 and Ultraleap Tracking Plugin via .unitypackage, an error will appear on import relating to HandTrackingFeature. This has been fixed by Unity on Unity 2021
	- A workaround is to right click on \ThirdParty\Ultraleap\Tracking\OpenXR\Runtime\Scripts\HandTrackingFeature.cs and select 'Reimport'
- DrawMeshInstanced error log on certain Unity versions when using Capsule Hands. [Unity Issue Tracker](https://issuetracker.unity3d.com/issues/drawmeshinstanced-does-not-support-dot-dot-dot-error-in-the-console-pops-up-when-the-shader-does-support-instanced-rendering)
- After using Ultraleap OpenXR in Unity Editor, the tracking mode of device 0 will be set to HMD until the Unity Editor session ends. This can stop the testing of non-XR scenes until the Unity Editor is re-opened

## [6.4.0] - 05/01/23

### Added
- Pinch To Paint example scene
- Explanation text to all XR example scenes
- Turntable and Pullcord example scene
- Locomotion teleportation system and example scenes in Preview Package

### Fixed
- Android Manifest auto-population when building for OpenXR always adds permissions
- OpenXR finger lengths wrongly include metacarpal lengths
- On contact start and end being called every 20 frames when only 1 bone is colliding

### Known issues 
- Offset between skeleton hand wrist and forearm in sample scenes
- Outline hands aren't displaying
- Scenes containing the infrared viewer render incorrectly on Android build targets and in scriptable render pipelines such as URP and HDRP. 
- Interactions callback scene allows blocks to be moved without doing a grasp pose. 
- Capsule hands don't have a joint colour in HDRP 
- Use of the LeapCSharp Config class is unavailable with v5.X tracking service
- Repeatedly opening scenes can cause memory use increase
- Currently the Ultraleap Hand Tracking feature for OpenXR requires the New and Legacy input systems to be enabled, to simultaneously use OpenXR and the Ultraleap Unity Plugin's features.
- The OpenXR Leap Provider does not currently support the `Confidence` hand property (and will return fixed values)
- If using OpenXR with OpenXR package imported, when using Unity 2020 and Ultraleap Tracking Plugin via .unitypackage, an error will appear on import relating to HandTrackingFeature. This has been fixed by Unity on Unity 2021
	- A workaround is to right click on \ThirdParty\Ultraleap\Tracking\OpenXR\Runtime\Scripts\HandTrackingFeature.cs and select 'Reimport'
- DrawMeshInstanced error log on certain Unity versions when using Capsule Hands. [Unity Issue Tracker](https://issuetracker.unity3d.com/issues/drawmeshinstanced-does-not-support-dot-dot-dot-error-in-the-console-pops-up-when-the-shader-does-support-instanced-rendering)
- After using Ultraleap OpenXR in Unity Editor, the tracking mode of device 0 will be set to HMD until the Unity Editor session ends. This can stop the testing of non-XR scenes until the Unity Editor is re-opened

## [6.3.0] - 02/12/22

### Added
- Added XRLeapProviderManager script and Prefab which auto-selects a LeapXRServiceProvider or OpenXRLeapProvider depending on the availability of OpenXR
- Added GetChirality extension method to hand which returns the Chirality enum of the hand
- Added ability to change HandBinder scaling speed

### Changed
- Reduced the contact offset for Interaction Hands colliders so contact is closer

### Fixed
- Check for main camera being null in (get) EditTimeFrame in OpenXRLeapProvider
- Detector null reference error when creating a detector at runtime
- InteractionSlider now raises event for value changes when setting values via the Horizontal and Vertical Percent properties
- XRServiceProvider and OpenXRLeapProvider do not scale when the player scales
- `timeVisible` was not populated on the OpenXR Provider for `Finger`s
- Fix issue with generic hand-shader giving compile errors in some circumstances

### Known issues 
- Offset between skeleton hand wrist and forearm in sample scenes
- Outline hands aren't displaying
- Scenes containing the infrared viewer render incorrectly on Android build targets and in scriptable render pipelines such as URP and HDRP. 
- Interactions callback scene allows blocks to be moved without doing a grasp pose. 
- Capsule hands don't have a joint colour in HDRP 
- Use of the LeapCSharp Config class is unavailable with v5.X tracking service
- Repeatedly opening scenes can cause memory use increase
- Currently the Ultraleap Hand Tracking feature for OpenXR requires the New and Legacy input systems to be enabled, to simultaneously use OpenXR and the Ultraleap Unity Plugin's features.
- The OpenXR Leap Provider does not currently support the `Confidence` hand property (and will return fixed values)
- If using OpenXR with OpenXR package imported, when using Unity 2020 and Ultraleap Tracking Plugin via .unitypackage, an error will appear on import relating to HandTrackingFeature. This has been fixed by Unity on Unity 2021
	- A workaround is to right click on \ThirdParty\Ultraleap\Tracking\OpenXR\Runtime\Scripts\HandTrackingFeature.cs and select 'Reimport'
- DrawMeshInstanced error log on certain Unity versions when using Capsule Hands. [Unity Issue Tracker](https://issuetracker.unity3d.com/issues/drawmeshinstanced-does-not-support-dot-dot-dot-error-in-the-console-pops-up-when-the-shader-does-support-instanced-rendering)
- After using Ultraleap OpenXR in Unity Editor, the tracking mode of device 0 will be set to HMD until the Unity Editor session ends. This can stop the testing of non-XR scenes until the Unity Editor is re-opened

## [6.2.1] - 07/10/2022

### Fixed
- Fixed `DeviceID`, `Timestamp` and `CurrentFramesPerSecond` for `Frames` from the OpenXR Provider

### Known issues 
- Offset between skeleton hand wrist and forearm in sample scenes
- Outline hands aren't displaying
- Scenes containing the infrared viewer render incorrectly on Android build targets and in scriptable render pipelines such as URP and HDRP. 
- Interactions callback scene allows blocks to be moved without doing a grasp pose. 
- Capsule hands don't have a joint colour in HDRP 
- Use of the LeapCSharp Config class is unavailable with v5.X tracking service
- Repeatedly opening scenes can cause memory use increase
- Currently the Ultraleap Hand Tracking feature for OpenXR requires the New and Legacy input systems to be enabled, to simultaneously use OpenXR and the Ultraleap Unity Plugin's features.
- The OpenXR Leap Provider does not currently support the `Confidence` hand property (and will return fixed values)
- If using OpenXR with OpenXR package imported, when using Unity 2020 and Ultraleap Tracking Plugin via .unitypackage, an error will appear on import relating to HandTrackingFeature. This has been fixed by Unity on Unity 2021
	- A workaround is to right click on \ThirdParty\Ultraleap\Tracking\OpenXR\Runtime\Scripts\HandTrackingFeature.cs and select 'Reimport'

## [6.2.0] - 23/09/2022

### Added
- Getting Started example scene
- Mesh Hands example scenes for XR

### Changed
- Reorganised example scenes for more clarity
- Removed HDRP hands example scenes

### Fixed
- Fixed compile error with GenericHandShader's use of TRANSFER_SHADOW

### Known issues 
- Offset between skeleton hand wrist and forearm in sample scenes
- Outline hands aren't displaying
- Scenes containing the infrared viewer render incorrectly on Android build targets and in scriptable render pipelines such as URP and HDRP. 
- Interactions callback scene allows blocks to be moved without doing a grasp pose. 
- Capsule hands don't have a joint colour in HDRP 
- Use of the LeapCSharp Config class is unavailable with v5.X tracking service
- Repeatedly opening scenes can cause memory use increase
- Currently the Ultraleap Hand Tracking feature for OpenXR requires the New and Legacy input systems to be enabled, to simultaneously use OpenXR and the Ultraleap Unity Plugin's features.
- The OpenXR Leap Provider does not currently support the `Confidence` hand property (and will return fixed values)
- If using OpenXR with OpenXR package imported, when using Unity 2020 and Ultraleap Tracking Plugin via .unitypackage, an error will appear on import relating to HandTrackingFeature. This has been fixed by Unity on Unity 2021
	- A workarond is to right click on \ThirdParty\Ultraleap\Tracking\OpenXR\Runtime\Scripts\HandTrackingFeature.cs and select 'Reimport'

## [6.1.0] - 09/09/2022

### Added
- Device-Specific RectilinearToPixelEx method
- OpenXR into a conditionally included asmdef taht automatically removes OpenXR Package if necessary

### Fixed
- Tracking Binding is lost when reloading scenes on Android
- AttachmentHands can get in a popup loop when resetting the component
- RectilinearToPixel returns NaN

### Known issues 
- Scenes containing the infrared viewer render incorrectly on Android build targets and in scriptable render pipelines such as URP and HDRP. 
- Interactions callback scene allows blocks to be moved without doing a grasp pose. 
- Capsule hands don't have a joint colour in HDRP 
- Use of the LeapCSharp Config class is unavailable with v5.X tracking service
- Repeatedly opening scenes can cause memory use increase
- Currently the Ultraleap Hand Tracking feature for OpenXR requires the New and Legacy input systems to be enabled, to simultaneously use OpenXR and the Ultraleap Unity Plugin's features.
- The OpenXR Leap Provider does not currently support the `Confidence` hand property (and will return fixed values)
- If using OpenXR with OpenXR package imported, when using Unity 2020 and Ultraleap Tracking Plugin via .unitypackage, an error will appear on import relating to HandTrackingFeature. This has been fixed by Unity on Unity 2021
	- A workarond is to right click on \ThirdParty\Ultraleap\Tracking\OpenXR\Runtime\Scripts\HandTrackingFeature.cs and select 'Reimport'

## [6.0.0] - 17/08/2022

### Added
- Added a low poly hand model with an arm
- Added create menu options for LeapServiceProviders via GameObject/Ultrealeap/Service Provider (X)
- Added TrackedPoseDriver to all XR example scenes
- Added ability to create LeapServiceProviders from the GameObject/Create menu in editor
- Added Hand Rays to Preview package

### Changed
- Cleaned up the image retriever and LeapServiceProvider Execution order, reducing unnecessary service and log messages
- ImageRetriever prefab and LeapEyeDislocator.cs (formerly used for passthrough) removed and replaced by 'VR Infrared Camera' prefab in the Tracking Examples package
- Example scenes URL
- Hand rigs bones have their  'L and R' prefixes removed
- Removed Hotkey functionality
- Removed use of obsolete methods
- Removed obsolete methods
- Removed pre-2020LTS specific support
- Removed use of SVR
- Changed use of Vector and LeapQuaternion in favour of Vector3 and Quaternion
- Removed Legacy XR support
- Removed MainCaneraProvider in favour of Camera.Main
- All units to be in M rather than MM when getting hand data

### Fixed

- HandBinder scales hands in edit mode when there is no LeapServiceProvider in the scene
- Leap.Controller.InternalFrameReady, LeapInternalFrame is never dispatched
- HandUI example scene panel exists after hand lost
- ChangeTrackingMode and GetTrackingMode on LeapServiceProvider fail when in disabled multi-device mode
- FOV Gizmos are not visible when opening an example scene containing a Service Provider in multiDeviceMode = disabled.
- FOV Gizmos are not visible when changing render pipelines
- AttachmentHands untick bone in inspector UI causes looping error when deleting gameobject in edit mode
- SpatialTracking dependency errors

### Known issues 
- Scenes containing the infrared viewer render incorrectly on Android build targets and in scriptable render pipelines such as URP and HDRP. 
- Interactions callback scene allows blocks to be moved without doing a grasp pose. 
- Capsule hands don't have a joint colour in HDRP 
- Use of the LeapCSharp Config class is unavailable with v5.X tracking service
- Repeatedly opening scenes can cause memory use increase

## [5.13.1] - 26/08/2022

### Announcements

In line with Unity's end of support of Unity 2019 LTS, we will no longer be actively supporting Unity 2019.

We will also be deprecating some functionality and moving core utilities into a separate package.

If you are using classes and methods that are marked as obsolete and will be moved to the new legacy package without a replacement, you may wish to use "#pragma warning disable 0618" at the start and "#pragma warning restore 0618" at the end of your method that makes use of it to suppress the warnings.

If you have any concerns about this, please contact us on [Github Discussions](https://github.com/ultraleap/UnityPlugin/discussions)

### Fixed
- Tracking Binding is lost when reloading scenes on Android

### Known issues 
- Scenes containing the infrared viewer render incorrectly on Android build targets and in scriptable render pipelines such as URP and HDRP. 
- Demo scenes do not start at the correct height for a seated user. The XR Plugin Management System adjusts the camera height. This means the user has to adjust components in the scene to the correct height - e.g. camera height. Currently our position is to support the legacy XR system height settings. 
- Hands in Desktop scenes can appear far away from the camera 
- Interactions callback scene allows blocks to be moved without doing a grasp pose. 
- Capsule hands don't have a joint colour in HDRP 
- Hand UI can become detached from hand when hand is removed from view
- Multi-device (desktop) Scene camera position can become offset
- FOV visualization does not display after changing render pipelines

## [5.13.0] - 21/07/2022

### Announcements

In line with Unity's end of support of Unity 2019 LTS, we will no longer be actively supporting Unity 2019.

We will also be deprecating some functionality and moving core utilities into a separate package.

If you are using classes and methods that are marked as obsolete and will be moved to the new legacy package without a replacement, you may wish to use "#pragma warning disable 0618" at the start and "#pragma warning restore 0618" at the end of your method that makes use of it to suppress the warnings.

If you have any concerns about this, please contact us on [Github Discussions](https://github.com/ultraleap/UnityPlugin/discussions)

### Added
- Added HandModelManager to the Hands Module - an easy way to enable/disable hand models
- Added option to freeze hand state on HandEnableDisable

### Changed
- Changed Rigged Hand Example scenes to use HandModelManager

### Fixed
- Inertia Hands are very jittery and `hand.TimeVisible` is not accurate
- Compile errors in the Infrared Viewer example scene when using Single Pass Stereo rendering mode

### Known issues 
- Scenes containing the infrared viewer render incorrectly on Android build targets and in scriptable render pipelines such as URP and HDRP. 
- Demo scenes do not start at the correct height for a seated user. The XR Plugin Management System adjusts the camera height. This means the user has to adjust components in the scene to the correct height - e.g. camera height. Currently our position is to support the legacy XR system height settings. 
- Hands in Desktop scenes can appear far away from the camera 
- Interactions callback scene allows blocks to be moved without doing a grasp pose. 
- Capsule hands don't have a joint colour in HDRP 
- Hand UI can become detached from hand when hand is removed from view
- Multi-device (desktop) Scene camera position can become offset
- FOV visualization does not display after changing render pipelines
- Use of the LeapCSharp Config class is unavailable with v5.X tracking service

## [5.12.1] - 06/07/2022

### Announcements

In line with Unity's end of support of Unity 2019 LTS, we will no longer be actively supporting Unity 2019.

We will also be deprecating some functionality and moving core utilities into a separate package.

If you are using classes and methods that are marked as obsolete and will be moved to the new legacy package without a replacement, you may wish to use "#pragma warning disable 0618" at the start and "#pragma warning restore 0618" at the end of your method that makes use of it to suppress the warnings.

If you have any concerns about this, please contact us on [Github Discussions](https://github.com/ultraleap/UnityPlugin/discussions)

This release is a hotfix for the 5.12.0 release. It fixes the XRI package dependency issue which affects the tracking preview package,
 
### Fixed 
- XRI package dependency is resolved when using the Tracking Preview package.

### Known issues 
- Scenes containing the infrared viewer render incorrectly on systems using single pass stereo with the XR plugin system - e.g. Windows Mixed Reality headsets. SteamVR headsets may also default to single pass stereo, showing the same issue. However in this case, the OpenVR settings can be changed to multipass which resolves the problem. 
- Scenes containing the infrared viewer render incorrectly on Android build targets and in scriptable render pipelines such as URP and HDRP. 
- Demo scenes do not start at the correct height for a seated user. The XR Plugin Management System adjusts the camera height. This means the user has to adjust components in the scene to the correct height - e.g. camera height. Currently our position is to support the legacy XR system height settings. 
- Hands in Desktop scenes can appear far away from the camera 
- Interactions callback scene allows blocks to be moved without doing a grasp pose. 
- Capsule hands don't have a joint colour in HDRP 
- Hand UI can become detached from hand when hand is removed from view
- Multi-device (desktop) Scene camera position can become offset
- FOV visualization does not display after changing render pipelines


## [5.12.0] - 04/07/2022

### Announcements

In line with Unity's end of support of Unity 2019 LTS, we will no longer be actively supporting Unity 2019.

We will also be deprecating some functionality and moving core utilities into a separate package.

If you are using classes and methods that are marked as obsolete and will be moved to the new legacy package without a replacement, you may wish to use "#pragma warning disable 0618" at the start and "#pragma warning restore 0618" at the end of your method that makes use of it to suppress the warnings.

If you have any concerns about this, please contact us on [Github Discussions](https://github.com/ultraleap/UnityPlugin/discussions)
 
### Changed
- Various classes and methods have been marked as obsolete in preparation for a major version change in the near future
 
### Fixed 
- VertexOffsetShader displays errors in Unity 2021 due to invalid path
- ThreadAbortException in editor when connecting, most commonly found when using milti-device

### Known issues 
- Scenes containing the infrared viewer render incorrectly on systems using single pass stereo with the XR plugin system - e.g. Windows Mixed Reality headsets. SteamVR headsets may also default to single pass stereo, showing the same issue. However in this case, the OpenVR settings can be changed to multipass which resolves the problem. 
- Scenes containing the infrared viewer render incorrectly on Android build targets and in scriptable render pipelines such as URP and HDRP. 
- Demo scenes do not start at the correct height for a seated user. The XR Plugin Management System adjusts the camera height. This means the user has to adjust components in the scene to the correct height - e.g. camera height. Currently our position is to support the legacy XR system height settings. 
- Possible hand offset issues on XR2 headsets using SVR plugin 
- Hands in Desktop scenes can appear far away from the camera 
- Interactions callback scene allows blocks to be moved without doing a grasp pose. 
- Capsule hands don't have a joint colour in HDRP 
- Hand UI can become detached from hand when hand is removed from view
- Multi-device (desktop) Scene camera position can become offset
- FOV visualization does not display after changing render pipelines


## [5.11.0] - 23/06/2022

### Announcements

In line with Unity's end of support of Unity 2019 LTS, we will no longer be actively supporting Unity 2019.

We will also be deprecating some functionality and moving core utilities into a separate package.

If you have any concerns about this, please contact us on [Github Discussions](https://github.com/ultraleap/UnityPlugin/discussions)
 
### Added 
- Added a hand enable and disable script to the GenericHand_Arm prefab

### Changed
- Changed scale calculations on the Auto-Scale function of the Handbinder, to make it more consistent across different tracking models and more stable when using a hand without metacarpal bones. The scales of all hand prefabs have been slightly changed because of that.
- Disable FOV visualization gizmos by default
- Update minimum Unity version to 2020.3 for UPM packages
 
### Fixed 
- Turning on and off multiple image retrievers referencing the same service provider or the same device results in a very low framerate
- When having two image retrievers that both reference the same device and turning one of them off, then the other one shows a grey image
- Initialising contact for an interaction hand while the hand is not tracked does not work and doesn't attempt again once the hand is tracked
- Attachment Hands Example scene has errors when using a project with InputSystem

### Known issues 
- Scenes containing the infrared viewer render incorrectly on systems using single pass stereo with the XR plugin system - e.g. Windows Mixed Reality headsets. SteamVR headsets may also default to single pass stereo, showing the same issue. However in this case, the OpenVR settings can be changed to multipass which resolves the problem. 
- Scenes containing the infrared viewer render incorrectly on Android build targets and in scriptable render pipelines such as URP and HDRP. 
- Demo scenes do not start at the correct height for a seated user. The XR Plugin Management System adjusts the camera height. This means the user has to adjust components in the scene to the correct height - e.g. camera height. Currently our position is to support the legacy XR system height settings. 
- Possible hand offset issues on XR2 headsets using SVR plugin 
- Hands in Desktop scenes can appear far away from the camera 
- Interactions callback scene allows blocks to be moved without doing a grasp pose. 
- Capsule hands don't have a joint colour in HDRP 
- Hand UI can become detached from hand when hand is removed from view


## [5.10.0] - 10/06/2022

### Announcements

In line with Unity's end of support of Unity 2019 LTS, we will no longer be actively supporting Unity 2019.

We will also be deprecating some functionality and moving core utilities into a separate package.

If you have any concerns about this, please contact us on [Github Discussions](https://github.com/ultraleap/UnityPlugin/discussions)
 
### Added 

- Inform user with a popup error dialog when trying to build for Android without ARM64 set as the only target architecture. User can choose to continue the build if this is intended.

### Changed

- The leapProvider on a handModelBase (eg Capsule Hand) cannot be changed anymore at runtime in the inspector
 
### Fixed 

- Tracking Examples Capsule Hands (VR - Infrared Viewer) scene: hands are aligned with passthrough hands
- After removing XR Service Providers from Transforms, the transform is uneditable

### Known issues 
- Scenes containing the infrared viewer render incorrectly on systems using single pass stereo with the XR plugin system - e.g. Windows Mixed Reality headsets. SteamVR headsets may also default to single pass stereo, showing the same issue. However in this case, the OpenVR settings can be changed to multipass which resolves the problem. 
- Scenes containing the infrared viewer render incorrectly on Android build targets and in scriptable render pipelines such as URP and HDRP. 
- Demo scenes do not start at the correct height for a seated user. The XR Plugin Management System adjusts the camera height. This means the user has to adjust components in the scene to the correct height - e.g. camera height. Currently our position is to support the legacy XR system height settings. 
- Possible hand offset issues on XR2 headsets using SVR plugin 
- Hands in Desktop scenes can appear far away from the camera 
- Interactions callback scene allows blocks to be moved without doing a grasp pose. 
- Capsule hands don't have a joint colour in HDRP 
- Hand UI can become detached from hand when hand is removed from view


## [5.9.0] - 27/05/2022

### Announcements

In line with Unity's end of support of Unity 2019 LTS, we will no longer be actively supporting Unity 2019 following this release.

We will also start deprecating some functionality and moving core utilities into a separate package.

If you have any concerns about this, please contact us on [Github Discussions](https://github.com/ultraleap/UnityPlugin/discussions)
 
### Added 

- Add option to prevent initializing tracking mode for XR service provider 
- Added an option in LeapImageRetriever to hide Rigel device's debug information 
- Enable the use of multiple image retrievers in a scene that correspond to different devices 
- Better visualization for a tracking device’s position and rotation and its FOV as gizmos 

 
### Fixed 

- Automatic Volume visualization does not work in multi device mode 
- Switching between HMD and Screentop using ChangeTrackingMode() briefly switches to Desktop 
- when rendering a passthrough image with OpenGL, the hand visualization is flipped in the undistorted view 
- Changing tracking mode on the same frame as enabling a service provider has no effect 
- Capsule Hands "Cylinder Radius" only updates after hitting play 
- LeapEyeDislocator updates distortion values whenever a new device is plugged in, even if that device is not used for retrieving an image 

### Known issues 
- Scenes containing the infrared viewer render incorrectly on systems using single pass stereo with the XR plugin system - e.g. Windows Mixed Reality headsets. SteamVR headsets may also default to single pass stereo, showing the same issue. However in this case, the OpenVR settings can be changed to multipass which resolves the problem. 
- Scenes containing the infrared viewer render incorrectly on Android build targets and in scriptable render pipelines such as URP and HDRP. 
- Demo scenes do not start at the correct height for a seated user. The XR Plugin Management System adjusts the camera height. This means the user has to adjust components in the scene to the correct height - e.g. camera height. Currently our position is to support the legacy XR system height settings. 
- Possible hand offset issues on XR2 headsets using SVR plugin 
- Hands in Desktop scenes can appear far away from the camera 
- Interactions callback scene allows blocks to be moved without doing a grasp pose. 
- Capsule hands don't have a joint colour in HDRP 
- Hand UI can become detached from hand when hand is removed from view
 

## [5.8.0] - 28/04/2022

### Added
- A Leap Provider can now be specified for attachment hands

### Fixed
- SIR170 Tracking Volume Visualisation was not appearing
- The automatic option on Tracking Volume Visualisation was not working for SIR170s or 3Dis in single device usage
- Unit tests break downstream package dependencies [[#1182]](https://github.com/ultraleap/UnityPlugin/issues/1182)
- reassigned Low Poly Hand material to prefab
- An image from the image Retriever would freeze when switching devices on the relevant Service Provider

### Known issues
- Scenes containing the infrared viewer render incorrectly on systems using single pass stereo with the XR plugin system - e.g. Windows Mixed Reality headsets. SteamVR headsets may also default to single pass stereo, showing the same issue. However in this case, the OpenVR settings can be changed to multipass which resolves the problem.
- Scenes containing the infrared viewer render incorrectly on Android build targets and in scriptable render pipelines such as URP and HDRP.
- Demo scenes do not start at the correct height for a seated user. The XR Plugin Management System adjusts the camera height. This means the user has to adjust components in the scene to the correct height - e.g. camera height. Currently our position is to support the legacy XR system height settings.
- Possible hand offset issues on XR2 headsets using SVR plugin
- Hands in Desktop scenes can appear far away from the camera
- Interactions callback scene allows blocks to be moved without doing a grasp pose.
- Automatic Volume visualization does not work in multi device mode
- Capsule hands don't have a joint colour in HDRP

## [5.7.0] - 19/04/2022

### Added
- Added a new post process provider to distort tracking data to the 3D visuals
- Added the ability to generate a leap hand from a bound hand (Hand Binder) 
- Can now set different tracking optimization modes on tracking devices when running with multiple devices
- method 'GetFingerStrength' in HandUtils, that returns a value indicating how strongly a finger is curled
- Added option to flip image in the passthrough shaders

### Changed
- Policy flags are now handled on a per device basis / contain information about the device they relate to
- ActiveDevice replaced by ActiveDevices. ActiveDevice marked as obsolete
- Legacy SetPolicy/ClearPolicy/IsPolicySet methods on IController marked as obsolete. Use new methods that also take a Device
- In multiple Device Mode = specific, if the specific serial number is null or an empty string, no device is tracking

### Fixed
- Occasional ThreadAbortException on connection polling thread
- Sometimes Frame objects where being constructed without a device ID, even if known
- Multiple device mode remembers device serial numbers after devices are disconnected
- Service provider in multi-device scene does not track using selected device (by serial number) unless it's been selected in the editor
- clear LeapServiceProvider._currentDevice, if the device is unplugged (DeviceLost)

### Known issues
- Scenes containing the infrared viewer render incorrectly on systems using single pass stereo with the XR plugin system - e.g. Windows Mixed Reality headsets. SteamVR headsets may also default to single pass stereo, showing the same issue. However in this case, the OpenVR settings can be changed to multipass which resolves the problem.
- Scenes containing the infrared viewer render incorrectly on Android build targets and in scriptable render pipelines such as URP and HDRP.
- Demo scenes do not start at the correct height for a seated user. The XR Plugin Management System adjusts the camera height. This means the user has to adjust components in the scene to the correct height - e.g. camera height. Currently our position is to support the legacy XR system height settings.
- Possible hand offset issues on XR2 headsets using SVR plugin
- Hands in Desktop scenes can appear far away from the camera
- Interactions callback scene allows blocks to be moved without doing a grasp pose.
- Interactions object scene platform/stage seems to move a lot


## [5.6.0] - 04/04/2022

### Added
- The LeapServiceProvider provides a list of connected devices (LeapServiceProvider.Devices)
- Example scene for multiple devices
- Generic Hand Model that has an Arm and no metacarpal bones (added to example scene 'Rigged Hands (Desktop) (Standard)')
- Accessor for Service version info in the Controller

### Changed
- In 'Multiple Device Mode' = 'Specific', Serial Numbers can be changed at Runtime via the Inspector or via code (new public property LeapServiceProvider.SpecificSerialNumber)
- Exposed SimpleFacingCameraCallbacks.IsFacingCamera in the Interaction Engine
- Allow mesh hands that use the hand binder to be scaled during editor
- Updated the LeapC.dll client to 5.5.0.22-57dcaafe

### Removed

### Fixed
- Lag and stuttering when using multiple devices
- Scene View opens when connecting / disconnecting devices
- Fixed issues with multi-device interpolation failing

### Known issues
- Multiple device mode remembers device serial numbers after devices are disconnected
- Service provider in multi-device scene does not track using selected device (by serial number) unless it's been selected in the editor
- Scenes containing the infrared viewer render incorrectly on systems using single pass stereo with the XR plugin system - e.g. Windows Mixed Reality headsets. SteamVR headsets may also default to single pass stereo, showing the same issue. However in this case, the OpenVR settings can be changed to multipass which resolves the problem.
- Demo scenes do not start at the correct height for a seated user. The XR Plugin Management System adjusts the camera height. This means the user has to adjust components in the scene to the correct height - e.g. camera height. Currently our position is to support the legacy XR system height settings.
- Possible hand offset issues on XR2 headsets using SVR plugin
- Hands in Desktop scenes can appear far away from the camera
- Interactions callback scene allows blocks to be moved without doing a grasp pose.
- Interactions object scene platform/stage seems to move a lot
- Dynamic UI objects throwing backwards most of the time.


## [5.5.0] - 17/03/2022

### Added
- Hand Binder Scale feature, uniformly scale the 3D model model up or down based on the ratio between the leap data and the 3D model. This will require a rebind to calculate the correct scale.
- tracking service version check for multiple device mode. Warning appears if trying to select the 'specific' multi device mode in a service version < 5.3.6

### Changed
- Serial numbers for 'multiple device mode' = 'Specific' can be chosen from a drop down list in the inspector instead of a text field. Using Device indices is no longer supported.

### Removed
- x86 LeapC.dll

### Fixed
- Dynamic UI scene - blocks sometimes did not expand when undocked
-	Capsule hands appear small compared to size of 'IR hands' of user using HDRP / URP and do not line up. Using standard rendering on Unity 2019.4 LTS  hands are usually not visible (but are being tracked). When they appear they do not line up with the hands in the image.
- A check has been added to ensure a subscription to device events won't happen if the leapProvider is null.

### Known issues
-	Scenes containing the infrared viewer render incorrectly on systems using single pass stereo with the XR plugin system - e.g. Windows Mixed Reality headsets. SteamVR headsets may also default to single pass stereo, showing the same issue. However in this case, the OpenVR settings can be changed to multipass which resolves the problem.
-	Demo scenes do not start at the correct height for a seated user. The XR Plugin Management System adjusts the camera height. This means the user has to adjust components in the scene to the correct height - e.g. camera height. Currently our position is to support the legacy XR system height settings.
- Possible hand offset issues on XR2 headsets using SVR plugin
- Hands in Desktop scenes can appear far away from the camera
- Interactions callback scene allows blocks to be moved without doing a grasp pose.
- Interactions object scene platform/stage seems to move a lot
- Dynamic UI objects throwing backwards most of the time.


## [5.4.0] 

### Added
- Basic support for specifying which device a LeapProvider should connect to. Can be specified by device index or serial number. If multiple service providers are in a scene set to use the multiple device mode, they must be set to use the same tracking optimization mode. _(Multiple Device Mode is only supported on the Ultraleap Tracking Service version 5.3.6 and above)_
- Added ability to get / set custom capsule hand colours in code

### Changed
- Updated LeapC.dll client to latest service release. Service supports multiple devices.

### Removed

### Fixed
- Fixed issue with incorrect enum ordering in eLeapEventType (now matches LeapC.h ordering). Inserted eLeapEventType_TrackingMode
- Service Providers not referenced in Hand Post-Process example scene

### Known issues
-	Scenes containing the infrared viewer render incorrectly on systems using single pass stereo with the XR plugin system - e.g. Windows Mixed Reality headsets. SteamVR headsets may also default to single pass stereo, showing the same issue. However in this case, the OpenVR settings can be changed to multipass which resolves the problem.
-	Demo scenes do not start at the correct height for a seated user. The XR Plugin Management System adjusts the camera height. This means the user has to adjust components in the scene to the correct height - e.g. camera height. Currently our position is to support the legacy XR system height settings.
-	Capsule hands appear small compared to size of 'IR hands' of user using HDRP / URP and do not line up. Using standard rendering on Unity 2019.4 LTS  hands are usually not visible (but are being tracked). When they appear they do not line up with the hands in the image.
- Possible hand offset issues on XR2 headsets using SVR plugin
- Hands in Desktop scenes can appear far away from the camera
- Interactions callback scene allows blocks to be moved without doing a grasp pose.
- Interactions object scene platform/stage seems to move a lot
- Dynamic UI objects throwing backwards most of the time.


## [5.3.0] 

### Added

### Changed
- Clear devices list on disconnect of service Connection.cs
- Example scenes now contain a clickable link to take users to https://docs.ultraleap.com/ultralab/
- Removed unused variables from Connection and Controller
- Hand Model Base feature parity with the interaction hand
- LeapXRServiceProvider getter and setter for MainCamera

### Removed

### Fixed
- Outline/Ghost hands sometimes show a shader issue when upgrading to SRP (TOON shader)
- Jittery Sliders and slider problems in moving reference frame
- When using LeapXRServiceProvider with Temporal Warping enabled, the hands fly off in the first few frames.
- Reduced the number of OnContactBegin / OnContactEnd events when a finger is in contact with a slider
- Fixed issues with HDRP and URP example scenes not containing the correct shader when switching graphics pipelines.
- Fixing eye dislocator misalignment
- Unused variables in LeapCSharp Controller and Connection causing warnings [[#1181]](https://github.com/ultraleap/UnityPlugin/issues/1181)

### Known issues
-	Scenes containing the infrared viewer render incorrectly on systems using single pass stereo with the XR plugin system - e.g. Windows Mixed Reality headsets. SteamVR headsets may also default to single pass stereo, showing the same issue. However in this case, the OpenVR settings can be changed to multipass which resolves the problem.
-	Demo scenes do not start at the correct height for a seated user. The XR Plugin Management System adjusts the camera height. This means the user has to adjust components in the scene to the correct height - e.g. camera height. Currently our position is to support the legacy XR system height settings.
-	Capsule hands appear small compared to size of 'IR hands' of user using HDRP / URP and do not line up. Using standard rendering on Unity 2019.4 LTS  hands are usually not visible (but are being tracked). When they appear they do not line up with the hands in the image.
- Possible hand offset issues on XR2 headsets using SVR plugin
- Hands in Desktop scenes can appear far away from the camera
- Interactions callback scene allows blocks to be moved without doing a grasp pose.
- Interactions object scene platform/stage seems to move a lot
- Dynamic UI objects throwing backwards most of the time.
- Service Providers not referenced in Hand Post-Process example scene (to fix: drag 'Intertia Hand Models' into the leap Provider of its children capsule hands)


## [5.2.0]

### Added
- Adding SIR170 leapc/device.
- Adding 3DI leapc/device
- Adding option to grasp interaction objects with a specific hand


### Changed

- Moved SimpleFacingCameraCallbacks.cs to Interaction Engine\Runtime\Scripts\Utility & updated its namespace
- Update main camera provider to enable work on supporting MRTK

### Removed

### Fixed
- https://github.com/ultraleap/UnityPlugin/issues/1177

### Known issues
-	Scenes containing the infrared viewer render incorrectly on systems using single pass stereo with the XR plugin system - e.g. Windows Mixed Reality headsets. SteamVR headsets may also default to single pass stereo, showing the same issue. However in this case, the OpenVR settings can be changed to multipass which resolves the problem.
-	Demo scenes do not start at the correct height for a seated user. The XR Plugin Management System adjusts the camera height. This means the user has to adjust components in the scene to the correct height - e.g. camera height. Currently our position is to support the legacy XR system height settings.
-	Capsule hands appear small compared to size of 'IR hands' of user using HDRP / URP and do not line up. Using standard rendering on Unity 2019.4 LTS  hands are usually not visible (but are being tracked). When they appear they do not line up with the hands in the image.
- Outline/Ghost hands sometimes show a shader issue when upgrading to SRP (TOON shader)
- Issues with slider button movements not being possible or registering false presses in moving reference frames scene when frame is moving (inconsistent). Only affects slider buttons - normal buttons work fine.
- Possible hand offset issues on XR2 headsets using SVR plugin
- Hands in Desktop scenes can appear far away from the camera
- Interactions callback scene allows blocks to be moved without doing a grasp pose.
- Interactions object scene platform/stage seems to move a lot
- Dynamic UI objects throwing backwards most of the time.

## [5.1.0]

### Added
- Adding coloring options to the capsule hands
- New option to initialise only the index finger in the interaction hand

### Changed
- Size of the Skeleton hand assets has been significantly reduced

### Removed

### Fixed
- Generic Hand Model rendering issue with transparency
- Updated XR2 preview documentation ('How to Build a Unity Application that Shows Tracked Hands on an XR2') to account for asset path changes, name changes to preview packages in V5.0.0 (from expermimental) and in response to internal user testing
- Minor changes to anchors example scene

### Known issues
-	Scenes containing the infrared viewer render incorrectly on systems using single pass stereo with the XR plugin system - e.g. Windows Mixed Reality headsets. SteamVR headsets may also default to single pass stereo, showing the same issue. However in this case, the OpenVR settings can be changed to multipass which resolves the problem.
-	Demo scenes do not start at the correct height for a seated user. The XR Plugin Management System adjusts the camera height. This means the user has to adjust components in the scene to the correct height - e.g. camera height. Currently our position is to support the legacy XR system height settings.
-	Capsule hands appear small compared to size of 'IR hands' of user using HDRP / URP and do not line up. Using standard rendering on Unity 2019.4 LTS  hands are usually not visible (but are being tracked). When they appear they do not line up with the hands in the image.
- Outline/Ghost hands sometimes show a shader issue when upgrading to SRP (TOON shader)
- Issues with slider button movements not being possible or registering false presses in moving reference frames scene when frame is moving (inconsistent). Only affects slider buttons - normal buttons work fine.
- Possible hand offset issues on XR2 headsets using SVR plugin


## [5.0.0]
### Added
- Support for Unity HDRP and URP including materials and shaders in all examples
- Hands module shaders for outline, ghost and skeleton hands
- `Service Provider` (XR, Desktop and Screentop) prefabs
- `Image Retriever` prefab
- `HandModels` prefab
- Experimental support for Qualcomm Snapdragon XR2 based headsets within `com.ultraleap.tracking.preview` package.
- MainCameraProvider.cs to get the camera on Android platforms

### Changed
- Reorganized the repository layout to adhere to [UPM Package Structure](https://docs.unity3d.com/Manual/cus-layout.html). Fixes [[#1113]](https://github.com/ultraleap/UnityPlugin/issues/1113)
  - Core, Hands and Interaction Engine modules are in their own sub-folders with Editor/Runtime folders in a `com.ultraleap.tracking` UPM package.
  - Examples for all modules are in hidden `Examples~` folders within their respective package. These can be imported as samples from the package manager window or unhidden by removing the `~` when importing from .unitypackages.
  - UIInput module has is now in a separate preview package "com.ultraleap.tracking.preview".
- The following scripts are no longer required to be put on a `Camera`. Instead, they require a reference to a `Camera`.
  - LeapXRServiceProvider
  - LeapImageRetriever
  - LeapEyeDislocator
  - EnableDepthBuffer
- Reworked how adding hands to a scene works - hands can be added easily. Any type derived from `HandModelBase` can be added directly into the scene and linked with a `LeapProvider` to begin tracking immediately.
- `Frame.Get` renamed to `Frame.GetHandWithChirality`.
- Rebranded Leap Motion Unity Modules Window


### Removed
- `HandModelManager` MonoBehaviour
- `Leap Rig` Prefab
- `Leap Hand Controller` Prefab
- The following example scenes were removed:
  - Rigged Hands (VR - Infrared Viewer)
  - Rigged Hands (VR)
- Experimental modules
  - HierarchyRecording
  - Playback
- Docs - migrated to [Ultraleap Docs][docs-website]
- Internal directory
  - AutoHeader (Moved to CI folder, no longer part of any packages)
  - Generation
  - RealtimeGraph
  - Testing
  - VRVisualizer
- Legacy directory
  - DetectionExamples
  - GraphicRenderer

### Fixed
- Missing rigged hands image (Note that docs moved to [Ultraleap Docs](https://docs.ultraleap.com/unity-api/unity-user-manual/core.html)) [[#1172]](https://github.com/ultraleap/UnityPlugin/issues/1172)
- 'SelectionMode.OnlyUserModifiable' is obsolete [[1167]](https://github.com/ultraleap/UnityPlugin/issues/1167)
- Initializing contact bones of XR controller [[#1085]](https://github.com/ultraleap/UnityPlugin/issues/1085)
- enableContactBoneCollision() called unnecessarily often [[#1062]](https://github.com/ultraleap/UnityPlugin/issues/1062)
- ClearContactTracking() doesn't clear a pooled Hashset before calling Recycle() [[#1061]](https://github.com/ultraleap/UnityPlugin/issues/1061)
- Hand position jumps when using OVRProvider [[#1054]](https://github.com/ultraleap/UnityPlugin/issues/1054) 
- Remove additional audio listeners in example scenes
- Clipping plane in example scenes is not set close enough, Hands models are being clipped
- Images not seen in Core examples - Capsule hands (VR - Infrared Viewer)

### Known issues
-	Scenes containing the infrared viewer render incorrectly on systems using single pass stereo with the XR plugin system - e.g. Windows Mixed Reality headsets. SteamVR headsets may also default to single pass stereo, showing the same issue. However in this case, the OpenVR settings can be changed to multipass which resolves the problem.
-	Demo scenes do not start at the correct height for a seated user. The XR Plugin Management System adjusts the camera height. This means the user has to adjust components in the scene to the correct height - e.g. camera height. Currently our position is to support the legacy XR system height settings.
-	Capsule hands appear small compared to size of 'IR hands' of user using HDRP / URP and do not line up. Using standard rendering on Unity 2019.4 LTS  hands are usually not visible (but are being tracked). When they appear they do not line up with the hands in the image.
- Outline/Ghost hands sometimes show a shader issue when upgrading to SRP (TOON shader)
- Issues with slider button movements not being possible or registering false presses in moving reference frames scene when frame is moving (inconsistent). Only affects slider buttons - normal buttons work fine.
- Possible hand offset issues on XR2 headsets using SVR plugin

## [4.9.1 and older]

[older-releases]: https://github.com/ultraleap/UnityPlugin/releases "UnityPlugin Releases"

Refer to the [release notes page][older-releases] for older releases.<|MERGE_RESOLUTION|>--- conflicted
+++ resolved
@@ -6,12 +6,13 @@
 
 [docs-website]: https://docs.ultraleap.com/unity-api/ "Ultraleap Docs"
 
-<<<<<<< HEAD
-## [NEXT]
-
-### Added
-
-### Changed
+## [NEXT] - x/x/xx
+
+### Added
+- (Anchorable Behaviour) Code to automatically create a basic curve for attraction reach distance on new instance of the script
+
+### Changed
+- (Anchorable Behaviour) Ability to change the speed at which an object is attracted to the hand
 - (Physics Hands) Significantly improved palm latency
 - (Physics Hands) Reduced overall forces of hands and fingers
 - (Physics Hands) Improved object weight movement (less wobbly, overall faster and more predictable)
@@ -23,21 +24,8 @@
 ### Fixed
 - (Physics Hands) Fixed joints exploding when teleporting the hand for one frame
 - (Physics Hands) Fixed wrist position becoming misaligned over time
-=======
-## [NEXT] - x/x/xx
-
-### Added
-- (Anchorable Behaviour) Code to automatically create a basic curve for attraction reach distance on new instance of the script
-### Changed
-- (Anchorable Behaviour) Ability to change the speed at which an object is attracted to the hand
-
-
-### Fixed
-
-
-### Known issues 
-
->>>>>>> 336ea3a4
+
+### Known issues 
 
 ## [6.7.0] - 3/4/23
 
