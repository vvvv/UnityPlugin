# Changelog
All notable changes to this project will be documented in this file.

The format is based on [Keep a Changelog](https://keepachangelog.com/en/1.0.0/),
and this project adheres to [Semantic Versioning](https://semver.org/spec/v2.0.0.html).

[docs-website]: https://docs.ultraleap.com/unity-api/ "Ultraleap Docs"

## [NEXT] - xx/xx/xx

### Tracking Client versions
- Windows 	v5.17.1
- MacOS 	v5.17.1
- Android 	v5.17.1

### Added
- LeapServiceProvider accessor for world space position of the Tracking Camera
- LeapXRServiceProvider accessor for world space position of the Tracking Camera
- (Physical Hands) Ability to ignore collisions on single object or all children
- (Physical Hands) Added toggle to GrabHelper to allow kinematic object movement

### Changed
- (Config) Additional uses of Config marked as Obsolete
- Any LeapServiceProvider can be used with MRTK subsystem
- Example content to be split by XR, Tabletop and URP Examples
- Combined example content to be part of the main Ultraleap Tracking .unitypackage when importing via .unitypackage
- Added fog and gradient sky for all XR example scenes
- (Hand Rays) Exposed dot product used to test if the hand is facing camera
- (Hinting) Added support for startup setting of Hand Tracking Hints via the Ultraleap Settings window
- (Hinting) Added support for runtime changing of Hand Tracking Hints via static HandTrackingHintManager
- Access of Physical Hands extensions
- Added public accessors to various Physical Hands utilities

### Fixed
- Errors in Editor when using pre-2023.3.18 LTS due to FindObjectByType issue
- (Physical Hands) Objects are sticky when they ignore collision with hard contact hands
- (Physical Hands) Ability to toggle ignore Physical hands options from the inspector at runtime.
- (Locomotion) IsPinching wouldn't fire when between Activate and Deactivate values in LightweightPinchDetector
- (Physical Hands) Soft contact button difficult to press in physical hands playground scene when not using UI layer
<<<<<<< HEAD
- (Physical Hands) Button Prefab uses mesh from example assets
- (Physical Hands) Button gets stuck down if disabled after pressing
=======
- (UI Input Preview) Null UIInput events cause unnecessary error logs
>>>>>>> 5a96753c

## [6.14.0] - 24/01/24

### Tracking Client versions
- Windows 	v5.17.1
- MacOS 	v5.17.1
- Android 	v5.17.1

### Added
- Physical Hands. This introduces a new way of interacting with object in the virtual world using your hands and unitys physics engine.

### Changed
- Removed Physics Hands from the preview package as Physical Hands has replaced it.

### Known issues
- Repeatedly opening scenes can cause memory use increase
- The OpenXR Leap Provider does not currently support the `Confidence` hand property (and will return fixed values)
- After using Ultraleap OpenXR in Unity Editor, the tracking mode of device 0 will be set to HMD until the Unity Editor session ends. This can stop the testing of non-XR scenes until the Unity Editor is re-opened

## [6.13.0] - 24/11/23

### Tracking Client versions
- Windows 	v5.17.1
- MacOS 	v5.17.1
- Android 	v5.17.1

### Added
- (Hands Recorder Preview) A new Hand Recorder to record animation clips of hands and additional objects to produce re-playable actions (e.g for tutorials)
- (Pose Detector) Add a new rule type to match rotation of a joint to a target
- (XR Hands) Added XRHandsLeapProvider to convert the current XRHandsSubsystem data to a LeapProvider for use with the Ultraleap Unity Plugin features
- Added the ability to suppress the Android build warnings
- Help Menu that links out to docs, a place to report bugs & places to get support

### Changed
- (Preview Teleportation) Lightweight Pinch Detector's finger detection can be configured
- (Obsolete) Some old unused LeapC APIs have been marked as Obsolete (config, IsSmudged, IsLightingBad)
- Changed from using obsolete FindObjectOfType to using newer implementations
- Ultraleap settings are now in the project settings window, under "Ultraleap"

### Fixed
- (Hand Binder) Hands begin at large/small scale and slowly scale to normal size
- (Pinch to Paint Example) Painting sound does not play if pinch began out of tracking range
- LeapXRServiceProvider ensures default device offset mode is set to new defaults when enabled
- Attachment Hand Menu is incorrectly rotated

### Known issues
- Repeatedly opening scenes can cause memory use increase
- The OpenXR Leap Provider does not currently support the `Confidence` hand property (and will return fixed values)
- After using Ultraleap OpenXR in Unity Editor, the tracking mode of device 0 will be set to HMD until the Unity Editor session ends. This can stop the testing of non-XR scenes until the Unity Editor is re-opened

## [6.12.1] - 28/09/23

### Tracking Client versions
- Windows 	v5.16.0
- MacOS 	v5.16.0
- Android 	v5.16.0

### Fixed
- (leapXRServiceProvider) Hands offset incorrectly on Windows when using Leap 2

### Known issues 
- Use of the LeapCSharp Config class is unavailable with v5.X tracking service
- Repeatedly opening scenes can cause memory use increase
- Currently the Ultraleap Hand Tracking feature for OpenXR requires the New and Legacy input systems to be enabled, to simultaneously use OpenXR and the Ultraleap Unity Plugin's features.
- The OpenXR Leap Provider does not currently support the `Confidence` hand property (and will return fixed values)
- After using Ultraleap OpenXR in Unity Editor, the tracking mode of device 0 will be set to HMD until the Unity Editor session ends. This can stop the testing of non-XR scenes until the Unity Editor is re-opened
- Running both the Ultraleap XRHands Subsystem and another XRHands Subsystem at the same time causes unstable results. Only enable one at a time.


## [6.12.0] - 12/09/23

### Added
- (MRTK Support) Added an MRTK3 subsystem for using Leap tracking directly (non-OpenXR)

### Changed
- (XRHands) XRHands subsystem will now use existing LeapXRServiceProviders found in the scene before considering generating new ones

### Fixed
- (XRHands) XRHands double-translates tracking data causing XRI InputActions to be wrongly positioned when the XROrigin is moved

### Known issues 
- Use of the LeapCSharp Config class is unavailable with v5.X tracking service
- Repeatedly opening scenes can cause memory use increase
- Currently the Ultraleap Hand Tracking feature for OpenXR requires the New and Legacy input systems to be enabled, to simultaneously use OpenXR and the Ultraleap Unity Plugin's features.
- The OpenXR Leap Provider does not currently support the `Confidence` hand property (and will return fixed values)
- After using Ultraleap OpenXR in Unity Editor, the tracking mode of device 0 will be set to HMD until the Unity Editor session ends. This can stop the testing of non-XR scenes until the Unity Editor is re-opened
- The OpenXR Leap Provider palm can be in unexpected position when using pre-1.4.3 OpenXR Layer. A workaround is to ensure you use 1.4.3 or newer - installed by the 5.12.0 or newer Tracking Service Installer
- Running both the Ultraleap XRHands Subsystem and another XRHands Subsystem at the same time causes unstable results. Only enable one at a time.


## [6.12.0] - 12/09/23

### Added
- (MRTK Support) Added an MRTK3 subsystem for using Leap tracking directly (non-OpenXR)

### Changed
- (XRHands) XRHands subsystem will now use existing LeapXRServiceProviders found in the scene before considering generating new ones

### Fixed
- (XRHands) XRHands double-translates tracking data causing XRI InputActions to be wrongly positioned when the XROrigin is moved

### Known issues 
- Use of the LeapCSharp Config class is unavailable with v5.X tracking service
- Repeatedly opening scenes can cause memory use increase
- Currently the Ultraleap Hand Tracking feature for OpenXR requires the New and Legacy input systems to be enabled, to simultaneously use OpenXR and the Ultraleap Unity Plugin's features.
- The OpenXR Leap Provider does not currently support the `Confidence` hand property (and will return fixed values)
- After using Ultraleap OpenXR in Unity Editor, the tracking mode of device 0 will be set to HMD until the Unity Editor session ends. This can stop the testing of non-XR scenes until the Unity Editor is re-opened
- The OpenXR Leap Provider palm can be in unexpected position when using pre-1.4.3 OpenXR Layer. A workaround is to ensure you use 1.4.3 or newer - installed by the 5.12.0 or newer Tracking Service Installer
- Running both the Ultraleap XRHands Subsystem and another XRHands Subsystem at the same time causes unstable results. Only enable one at a time.


## [6.11.0] - 14/08/23

### Added
- (Physics Hands) Finger displacement values to each finger
- (Physics Hands) Interface based events for easier development
    - Please see the updated scripts in the Physics Hands example scene for more information
- (HandRays) Add methods to invoke handray Frame & State Change in inherited classes
- (LeapXRServiceProvider) Use of device transforms from the service when using Default device offset mode. This does not include tilt/rotation

### Changed
- (Physics Hands) Burst compute is now used to improve certain physics calculation performance
    - In Unity 2020+ this is used for "hand is colliding" functions only
	- In Unity 2022+ all collision functions are handled by Burst
- (Physics Hands) Parameters of the hand (e.g. contact distance) are now controlled at the provider level and have adjusted defaults for better interactions
- (Physics Hands) OnObjectStateChange event has been replaced with SubscribeToStateChanges
    - This is tailored to handle specific Rigidbodies and will only fire when your subscribed Rigidbody is affected
- (Physics Hands) Hand and bone states have been improved and are more consistent with expectations
- (Physics Hands) Updated example scene with new events and better visuals
- (Physics Hands) Updated PhysicsBone IsObjectGrabbable calculations to use the closest point on the bone to the hovered object
- (Physics Hands) Improved Physics Hands grasp helpers to take into account grabs where bones are facing each other
- (Locomotion) Expose teleport anchor list & last teleported anchor
- (Locomotion) Moved Jump Gems further away from the arm, to account for sleeves
- (Locomotion) Added functionality to update the initial position and rotations of the TP anchor after the first Awake

### Fixed
- (Physics Hands) Hand forces are reduced when pushing into objects with fingers
- (Physics Hands) Stopped physics buttons from rotating incorrectly
- (Locomotion) Jump Gems look for audio sources in their children, even if the audio source was set
- (Locomotion) If pinched gem was null, jump gem teleport could still be in a selected state
- (Locomotion) Teleport ray did not change to an invalid colour when no colliders were hit
- (Core) Fixed hands juddering in XR when interpolation is turned off on the LeapXRServiceProvider. Turning off interpolation now turns off head pose interpolation
- (PoseViewer) Pose viewer rotation does not match the targets rotation

### Known issues 
- Use of the LeapCSharp Config class is unavailable with v5.X tracking service
- Repeatedly opening scenes can cause memory use increase
- Currently the Ultraleap Hand Tracking feature for OpenXR requires the New and Legacy input systems to be enabled, to simultaneously use OpenXR and the Ultraleap Unity Plugin's features.
- The OpenXR Leap Provider does not currently support the `Confidence` hand property (and will return fixed values)
- After using Ultraleap OpenXR in Unity Editor, the tracking mode of device 0 will be set to HMD until the Unity Editor session ends. This can stop the testing of non-XR scenes until the Unity Editor is re-opened
- The OpenXR Leap Provider palm can be in unexpected position when using pre-1.4.3 OpenXR Layer. A workaround is to ensure you use 1.4.3 or newer - installed by the 5.12.0 or newer Tracking Service Installer
- Running both the Ultraleap XRHands Subsystem and another XRHands Subsystem at the same time causes unstable results. Only enable one at a time.

## [6.10.0] - 05/07/23

This release was tested against Unity 2021.3 LTS and 2022.3 LTS

### Added
- (XRHands) Direct Leap XRHands Subsystem
- (UltraleapSettings) Ultraleap Settings ScriptableObject to toggle features
- (InputSystem) A XRHands to Leap InputActions and Meta Aim InputActions converter

### Changed
- (Hand Pose) Removed unnecessary Hand Pose scriptable context menu option
- (Multi device aggregation) Added wrist and arm to ConfidenceInterpolation aggregator
- (Preview XRI) Removed XRI content from Preview Package in favour of XRHands+XRI content in Tracking Package. Follow the Ultraleap [XR Docs](https://docs.ultraleap.com/unity-api/The-Examples/XR/index.html) for XRI and XRHands to get started

### Fixed
- (Preview) CPU performance issues on PICO when re-connecting tracking device
- (Locomotion) Jump gems could occasionally break and not show their ray
- VectorHand bone directions and thumb rotations

### Known issues 
- Use of the LeapCSharp Config class is unavailable with v5.X tracking service
- Repeatedly opening scenes can cause memory use increase
- Currently the Ultraleap Hand Tracking feature for OpenXR requires the New and Legacy input systems to be enabled, to simultaneously use OpenXR and the Ultraleap Unity Plugin's features.
- The OpenXR Leap Provider does not currently support the `Confidence` hand property (and will return fixed values)
- If using OpenXR when using Unity 2020 and Ultraleap Tracking Plugin via .unitypackage, an error will appear on import relating to HandTrackingFeature. This has been fixed by Unity on Unity 2021
	- A workaround is to right click on \ThirdParty\Ultraleap\Tracking\OpenXR\Runtime\Scripts\HandTrackingFeature.cs and select 'Reimport'
- After using Ultraleap OpenXR in Unity Editor, the tracking mode of device 0 will be set to HMD until the Unity Editor session ends. This can stop the testing of non-XR scenes until the Unity Editor is re-opened
- The OpenXR Leap Provider palm can be in unexpected position when using pre-1.4.3 OpenXR Layer. A workaround is to ensure you use 1.4.3 or newer - installed by the 5.12.0 or newer Tracking Service Installer
- Running both the Ultraleap XRHands Subsystem and another XRHands Subsystem at the same time causes unstable results. Only enable one at a time.

## [6.9.0] - 08/06/23

### Added
- (Physics Hands) In-editor readme for example scene
- (Attachment Hands) Predicted pinch position
- (LeapServiceProvider) Ability to change the number of Service connection attempts and interval


### Changed
- (HandUtils) Only cache static Provider and CameraRig references when they are requested
- (HandUtils) Mark Provider-dependant methods as obsolete and point to suitable replacements
- (UIInput) Cursors are disabled by default and enabled when required
- (LeapXRServiceProvider) When using Default offset, updated values will be used automatically
- (Utils) All references to Utils in the Plugin specify Leap.Unity.Utils to avoid clashes with other Utils classes

### Fixed
- (OpenXRProvider) Hand `Rotation`, `Direction`, `PalmPosition`, `PalmNormal` and `StabilisedPalmPosition` do not match LeapC when using OpenXR layer 1.4.4
- (OpenXRProvider) Elbow length incorrectly calculated.
- (OpenXRProvider) Finger `Direction` is incorrectly set to the tip bone direction rather than the intermediate
- (OpenXRProvider) Hand `GrabStrength` is computed before all required information is available
- (UIInput) When hand lost or leaves canvas near hovered button, button stays hovered


### Known issues 
- Use of the LeapCSharp Config class is unavailable with v5.X tracking service
- Repeatedly opening scenes can cause memory use increase
- Currently the Ultraleap Hand Tracking feature for OpenXR requires the New and Legacy input systems to be enabled, to simultaneously use OpenXR and the Ultraleap Unity Plugin's features.
- The OpenXR Leap Provider does not currently support the `Confidence` hand property (and will return fixed values)
- If using OpenXR when using Unity 2020 and Ultraleap Tracking Plugin via .unitypackage, an error will appear on import relating to HandTrackingFeature. This has been fixed by Unity on Unity 2021
	- A workaround is to right click on \ThirdParty\Ultraleap\Tracking\OpenXR\Runtime\Scripts\HandTrackingFeature.cs and select 'Reimport'
- After using Ultraleap OpenXR in Unity Editor, the tracking mode of device 0 will be set to HMD until the Unity Editor session ends. This can stop the testing of non-XR scenes until the Unity Editor is re-opened
- The OpenXR Leap Provider palm can be in unexpected position when using pre-1.4.3 OpenXR Layer. A workaround is to ensure you use 1.4.3 or newer - installed by the 5.12.0 or newer Tracking Service Installer

## [6.8.1] - 19/05/23

### Added
- Runtime unit tests for pose detection

### Changed
- Changed OpenXRLeapProvider to calculate a LeapC-style palm width and pinch strength

### Fixed
- Preview package version dependency mismatch for XRI when using InputSystem 1.4.4
- (Passthrough) change the handling of the distortion matrix for vertical alignment across device types

### Known issues 
- Scenes containing the infrared viewer render incorrectly on Android build targets and in scriptable render pipelines such as URP and HDRP. 
- Use of the LeapCSharp Config class is unavailable with v5.X tracking service
- Repeatedly opening scenes can cause memory use increase
- Currently the Ultraleap Hand Tracking feature for OpenXR requires the New and Legacy input systems to be enabled, to simultaneously use OpenXR and the Ultraleap Unity Plugin's features.
- The OpenXR Leap Provider does not currently support the `Confidence` hand property (and will return fixed values)
- If using OpenXR when using Unity 2020 and Ultraleap Tracking Plugin via .unitypackage, an error will appear on import relating to HandTrackingFeature. This has been fixed by Unity on Unity 2021
	- A workaround is to right click on \ThirdParty\Ultraleap\Tracking\OpenXR\Runtime\Scripts\HandTrackingFeature.cs and select 'Reimport'
- DrawMeshInstanced error log on certain Unity versions when using Capsule Hands. [Unity Issue Tracker](https://issuetracker.unity3d.com/issues/drawmeshinstanced-does-not-support-dot-dot-dot-error-in-the-console-pops-up-when-the-shader-does-support-instanced-rendering)
- After using Ultraleap OpenXR in Unity Editor, the tracking mode of device 0 will be set to HMD until the Unity Editor session ends. This can stop the testing of non-XR scenes until the Unity Editor is re-opened

## [6.8.0] - 12/05/23

### Added
- (Anchorable Behaviour) Code to automatically create a basic curve for attraction reach distance on new instance of the script
- (Interaction Engine) New options to the create menu under "Interaction", can now create:
	- Interaction Cube, 3D Button, 3D UI panel, Anchor, Anchorable Object, Attachment Hand Menu, Interaction Manager
- (Physics Hands) Added function to check if a grasped object has been pinched
- Presets to Capsule Hands to be able to change the way they look easily
- Options for Capsule Hands to change disable particular joints
- Option to show Upper Arm for Capsule Hands. (Works best in XR)
- (Preview) XRI implementation now supports more Input Actions similar to that of OpenXRs Interaction Profiles

### Changed
- (Anchorable Behaviour) Ability to change the speed at which an object is attracted to the hand
- (Physics Hands) Significantly improved palm latency
- (Physics Hands) Reduced overall forces of hands and fingers
- (Physics Hands) Improved object weight movement (less wobbly, overall faster and more predictable)
- (Physics Hands) Improved contact information of helpers
- (Physics Hands) Removed grasp distance
- (Physics Hands) Removed "strength" from the provider and replaced with per hand velocity limits
- (Physics Hands) Grasp helpers now modify object mass on grasp and restore it on release
- (Hand Rays) TransformWristShoulderRay interpolates direction, rather than aim position
- LeapXRServiceProvider Default offset mode now uses known device transforms or falls back to a default value
- (Interaction) Grab ball now has an option to Continuously restrict the grab balls distance from the player. This allows grab balls to follow the player
- Leap provider can now be set manually in leap provider manager
- Removed Infrared Viewer example scene and prefab

### Fixed
- (Physics Hands) Fixed joints exploding when teleporting the hand for one frame
- (Physics Hands) Fixed wrist position becoming misaligned over time

### Known issues 
- Scenes containing the infrared viewer render incorrectly on Android build targets and in scriptable render pipelines such as URP and HDRP. 
- Use of the LeapCSharp Config class is unavailable with v5.X tracking service
- Repeatedly opening scenes can cause memory use increase
- Currently the Ultraleap Hand Tracking feature for OpenXR requires the New and Legacy input systems to be enabled, to simultaneously use OpenXR and the Ultraleap Unity Plugin's features.
- The OpenXR Leap Provider does not currently support the `Confidence` hand property (and will return fixed values)
- If using OpenXR when using Unity 2020 and Ultraleap Tracking Plugin via .unitypackage, an error will appear on import relating to HandTrackingFeature. This has been fixed by Unity on Unity 2021
	- A workaround is to right click on \ThirdParty\Ultraleap\Tracking\OpenXR\Runtime\Scripts\HandTrackingFeature.cs and select 'Reimport'
- DrawMeshInstanced error log on certain Unity versions when using Capsule Hands. [Unity Issue Tracker](https://issuetracker.unity3d.com/issues/drawmeshinstanced-does-not-support-dot-dot-dot-error-in-the-console-pops-up-when-the-shader-does-support-instanced-rendering)
- After using Ultraleap OpenXR in Unity Editor, the tracking mode of device 0 will be set to HMD until the Unity Editor session ends. This can stop the testing of non-XR scenes until the Unity Editor is re-opened

## [6.7.0] - 3/4/23

### Added
- Brand new pose detection feature!
	- Pose Detector (Invokes events when the chosen pose is made)
	- Pose Detection Library (A library of pre-defined poses)
		- Thumbs up, OK, Point, Open palm, Fist, Horns
	- Pose Recorder (To record poses of your own)
	- New Example Scenes
		- Pose Recorder (A scene set up for you to record poses of your own)
		- Pose Detection (A barebones scene to show how you can use the detector in your own scenes)
		- Pose Showcase (To view and try out our new library of poses)
			- Thumbs up, Thumbs down, OK, Point, Open palm up, Open palm down, Fist, Horns
- (Physics Hands) Warnings for gravity and timestep settings
- (Physics Hands) Exposed interaction mask
- (Physics Hands) Dynamically adjusting fingers when grabbing objects
- (Physics Hands) Distance calculations and values for each bone
- Per finger pinch distances in HandUtils
- Ability for AnchorableBehaviours to attach on demand
- Added advanced option to LeapXRServiceProvider to avoid adding TrackedPoseDrivers to MainCamera
- Ability to clear all attachments on AttachmentHands component
- (UIInput) Added an option to hide the pointer cursor when hands are interacting with UI elements in direct/tactile mode

### Changed
- (Physics Hands) Reduced hand to object collision radius when throwing and testing overlaps
- (Physics Hands) Thumb joints reverted to revolute for non-0th thumb joints
- (Physics Hands) Default physics hands solver iterations & presets
- (Physics Hands) Heuristic calculations moved to WaitForFixedUpdate
- (Physics Hands) Non-0th joints are now only revolute once again
- Reordered example assets to make it easier to traverse


### Fixed
- (Physics Hands) Bone directions when converting back to Leap Hands
- (Physics Hands) Incorrect setup and positioning of physics buttons
- 0th thumb bone rotation values when using OpenXR
- "Pullcord" jitters when being interacted with
- Hand Binder finger tip scale disproportionately when LeapProvider Transform is scaled
- Creating objects from GameObject/Ultraleap/ menu makes more than just prefabs - Ghost Hands (with Arms)
- (UIInput) several interaction events not firing when both direct and indirect interaction is enabled 
- Incorrect warning of duplicate InteractionHands in InteractionManager

### Known issues 
- Scenes containing the infrared viewer render incorrectly on Android build targets and in scriptable render pipelines such as URP and HDRP. 
- Use of the LeapCSharp Config class is unavailable with v5.X tracking service
- Repeatedly opening scenes can cause memory use increase
- Currently the Ultraleap Hand Tracking feature for OpenXR requires the New and Legacy input systems to be enabled, to simultaneously use OpenXR and the Ultraleap Unity Plugin's features.
- The OpenXR Leap Provider does not currently support the `Confidence` hand property (and will return fixed values)
- If using OpenXR when using Unity 2020 and Ultraleap Tracking Plugin via .unitypackage, an error will appear on import relating to HandTrackingFeature. This has been fixed by Unity on Unity 2021
	- A workaround is to right click on \ThirdParty\Ultraleap\Tracking\OpenXR\Runtime\Scripts\HandTrackingFeature.cs and select 'Reimport'
- DrawMeshInstanced error log on certain Unity versions when using Capsule Hands. [Unity Issue Tracker](https://issuetracker.unity3d.com/issues/drawmeshinstanced-does-not-support-dot-dot-dot-error-in-the-console-pops-up-when-the-shader-does-support-instanced-rendering)
- After using Ultraleap OpenXR in Unity Editor, the tracking mode of device 0 will be set to HMD until the Unity Editor session ends. This can stop the testing of non-XR scenes until the Unity Editor is re-opened

## [6.6.0] - 17/02/23

### Added
- Interaction Grab Ball for 3D UI

### Changed
- Capsule Hands pinky metacarpal position to better represent the actual joint position
- Reduced performance overhead of OpenXRLeapProvider
- Reduced performance overhead when accessing Hands via Hands.Right, Hands.Left and Hands.GetHand
- Reduced performance overhead when transforming Leap.Frames, Leap.Hands and Leap.Bones using Basis
- Reduced performance overhead when accessing scale in Capsule Hands
- Reduced performance overhead when using Preview UI Input Cursor

### Fixed
- Preview package example scene referencing a prefab in the non-preview package

### Known issues 
- Scenes containing the infrared viewer render incorrectly on Android build targets and in scriptable render pipelines such as URP and HDRP. 
- Use of the LeapCSharp Config class is unavailable with v5.X tracking service
- Repeatedly opening scenes can cause memory use increase
- Currently the Ultraleap Hand Tracking feature for OpenXR requires the New and Legacy input systems to be enabled, to simultaneously use OpenXR and the Ultraleap Unity Plugin's features.
- The OpenXR Leap Provider does not currently support the `Confidence` hand property (and will return fixed values)
- If using OpenXR when using Unity 2020 and Ultraleap Tracking Plugin via .unitypackage, an error will appear on import relating to HandTrackingFeature. This has been fixed by Unity on Unity 2021
	- A workaround is to right click on \ThirdParty\Ultraleap\Tracking\OpenXR\Runtime\Scripts\HandTrackingFeature.cs and select 'Reimport'
- DrawMeshInstanced error log on certain Unity versions when using Capsule Hands. [Unity Issue Tracker](https://issuetracker.unity3d.com/issues/drawmeshinstanced-does-not-support-dot-dot-dot-error-in-the-console-pops-up-when-the-shader-does-support-instanced-rendering)
- After using Ultraleap OpenXR in Unity Editor, the tracking mode of device 0 will be set to HMD until the Unity Editor session ends. This can stop the testing of non-XR scenes until the Unity Editor is re-opened

## [6.5.0] - 26/01/23

### Added
- Public toggle for interpolation on LeapServiceProviders
- Hands prefabs added to GameObject/Ultraleap/Hands create menu
- Action-based XRI implementation with Example scene in Preview package
- Added const S_TO_US as replacement for incorrectly named S_TO_NS in LeapServiceProvider
- Check box in Hand Binder under fine tuning options to enable or disable moving the elbow based on forearm scale

### Changed
- "Hands.Provider" static function now searches for subjectively the best LeapProvider available in the scene. Will use PostProcessProvider first rather than LeapServiceProvider
- Removed the OVRProvider from the Preview Package. This is now achievable via the OpenXR Provider in the main Tracking Package

### Fixed
- Offset between skeleton hand wrist and forearm in sample scenes
- OpenXRLeapProvider CheckOpenXRAvailable has a nullref when XRGeneralSettings activeloader is not set up
- XrLeapProviderManager initialising when there is no active XR Loader - [Github Issue 1360](https://github.com/ultraleap/UnityPlugin/issues/1360)
- OnAnchorDisabled not being called when an Anchor gameobject is disabled
- Documentation for Finger.Direction says it is tip direction but should say intermediate direction
- OpenXR thumb joint rotation offsets do not align with LeapC expectations

### Known issues 
- Scenes containing the infrared viewer render incorrectly on Android build targets and in scriptable render pipelines such as URP and HDRP. 
- Use of the LeapCSharp Config class is unavailable with v5.X tracking service
- Repeatedly opening scenes can cause memory use increase
- Currently the Ultraleap Hand Tracking feature for OpenXR requires the New and Legacy input systems to be enabled, to simultaneously use OpenXR and the Ultraleap Unity Plugin's features.
- The OpenXR Leap Provider does not currently support the `Confidence` hand property (and will return fixed values)
- If using OpenXR when using Unity 2020 and Ultraleap Tracking Plugin via .unitypackage, an error will appear on import relating to HandTrackingFeature. This has been fixed by Unity on Unity 2021
	- A workaround is to right click on \ThirdParty\Ultraleap\Tracking\OpenXR\Runtime\Scripts\HandTrackingFeature.cs and select 'Reimport'
- DrawMeshInstanced error log on certain Unity versions when using Capsule Hands. [Unity Issue Tracker](https://issuetracker.unity3d.com/issues/drawmeshinstanced-does-not-support-dot-dot-dot-error-in-the-console-pops-up-when-the-shader-does-support-instanced-rendering)
- After using Ultraleap OpenXR in Unity Editor, the tracking mode of device 0 will be set to HMD until the Unity Editor session ends. This can stop the testing of non-XR scenes until the Unity Editor is re-opened

## [6.4.0] - 05/01/23

### Added
- Pinch To Paint example scene
- Explanation text to all XR example scenes
- Turntable and Pullcord example scene
- Locomotion teleportation system and example scenes in Preview Package

### Fixed
- Android Manifest auto-population when building for OpenXR always adds permissions
- OpenXR finger lengths wrongly include metacarpal lengths
- On contact start and end being called every 20 frames when only 1 bone is colliding

### Known issues 
- Offset between skeleton hand wrist and forearm in sample scenes
- Outline hands aren't displaying
- Scenes containing the infrared viewer render incorrectly on Android build targets and in scriptable render pipelines such as URP and HDRP. 
- Interactions callback scene allows blocks to be moved without doing a grasp pose. 
- Capsule hands don't have a joint colour in HDRP 
- Use of the LeapCSharp Config class is unavailable with v5.X tracking service
- Repeatedly opening scenes can cause memory use increase
- Currently the Ultraleap Hand Tracking feature for OpenXR requires the New and Legacy input systems to be enabled, to simultaneously use OpenXR and the Ultraleap Unity Plugin's features.
- The OpenXR Leap Provider does not currently support the `Confidence` hand property (and will return fixed values)
- If using OpenXR with OpenXR package imported, when using Unity 2020 and Ultraleap Tracking Plugin via .unitypackage, an error will appear on import relating to HandTrackingFeature. This has been fixed by Unity on Unity 2021
	- A workaround is to right click on \ThirdParty\Ultraleap\Tracking\OpenXR\Runtime\Scripts\HandTrackingFeature.cs and select 'Reimport'
- DrawMeshInstanced error log on certain Unity versions when using Capsule Hands. [Unity Issue Tracker](https://issuetracker.unity3d.com/issues/drawmeshinstanced-does-not-support-dot-dot-dot-error-in-the-console-pops-up-when-the-shader-does-support-instanced-rendering)
- After using Ultraleap OpenXR in Unity Editor, the tracking mode of device 0 will be set to HMD until the Unity Editor session ends. This can stop the testing of non-XR scenes until the Unity Editor is re-opened

## [6.3.0] - 02/12/22

### Added
- Added XRLeapProviderManager script and Prefab which auto-selects a LeapXRServiceProvider or OpenXRLeapProvider depending on the availability of OpenXR
- Added GetChirality extension method to hand which returns the Chirality enum of the hand
- Added ability to change HandBinder scaling speed

### Changed
- Reduced the contact offset for Interaction Hands colliders so contact is closer

### Fixed
- Check for main camera being null in (get) EditTimeFrame in OpenXRLeapProvider
- Detector null reference error when creating a detector at runtime
- InteractionSlider now raises event for value changes when setting values via the Horizontal and Vertical Percent properties
- XRServiceProvider and OpenXRLeapProvider do not scale when the player scales
- `timeVisible` was not populated on the OpenXR Provider for `Finger`s
- Fix issue with generic hand-shader giving compile errors in some circumstances

### Known issues 
- Offset between skeleton hand wrist and forearm in sample scenes
- Outline hands aren't displaying
- Scenes containing the infrared viewer render incorrectly on Android build targets and in scriptable render pipelines such as URP and HDRP. 
- Interactions callback scene allows blocks to be moved without doing a grasp pose. 
- Capsule hands don't have a joint colour in HDRP 
- Use of the LeapCSharp Config class is unavailable with v5.X tracking service
- Repeatedly opening scenes can cause memory use increase
- Currently the Ultraleap Hand Tracking feature for OpenXR requires the New and Legacy input systems to be enabled, to simultaneously use OpenXR and the Ultraleap Unity Plugin's features.
- The OpenXR Leap Provider does not currently support the `Confidence` hand property (and will return fixed values)
- If using OpenXR with OpenXR package imported, when using Unity 2020 and Ultraleap Tracking Plugin via .unitypackage, an error will appear on import relating to HandTrackingFeature. This has been fixed by Unity on Unity 2021
	- A workaround is to right click on \ThirdParty\Ultraleap\Tracking\OpenXR\Runtime\Scripts\HandTrackingFeature.cs and select 'Reimport'
- DrawMeshInstanced error log on certain Unity versions when using Capsule Hands. [Unity Issue Tracker](https://issuetracker.unity3d.com/issues/drawmeshinstanced-does-not-support-dot-dot-dot-error-in-the-console-pops-up-when-the-shader-does-support-instanced-rendering)
- After using Ultraleap OpenXR in Unity Editor, the tracking mode of device 0 will be set to HMD until the Unity Editor session ends. This can stop the testing of non-XR scenes until the Unity Editor is re-opened

## [6.2.1] - 07/10/2022

### Fixed
- Fixed `DeviceID`, `Timestamp` and `CurrentFramesPerSecond` for `Frames` from the OpenXR Provider

### Known issues 
- Offset between skeleton hand wrist and forearm in sample scenes
- Outline hands aren't displaying
- Scenes containing the infrared viewer render incorrectly on Android build targets and in scriptable render pipelines such as URP and HDRP. 
- Interactions callback scene allows blocks to be moved without doing a grasp pose. 
- Capsule hands don't have a joint colour in HDRP 
- Use of the LeapCSharp Config class is unavailable with v5.X tracking service
- Repeatedly opening scenes can cause memory use increase
- Currently the Ultraleap Hand Tracking feature for OpenXR requires the New and Legacy input systems to be enabled, to simultaneously use OpenXR and the Ultraleap Unity Plugin's features.
- The OpenXR Leap Provider does not currently support the `Confidence` hand property (and will return fixed values)
- If using OpenXR with OpenXR package imported, when using Unity 2020 and Ultraleap Tracking Plugin via .unitypackage, an error will appear on import relating to HandTrackingFeature. This has been fixed by Unity on Unity 2021
	- A workaround is to right click on \ThirdParty\Ultraleap\Tracking\OpenXR\Runtime\Scripts\HandTrackingFeature.cs and select 'Reimport'

## [6.2.0] - 23/09/2022

### Added
- Getting Started example scene
- Mesh Hands example scenes for XR

### Changed
- Reorganised example scenes for more clarity
- Removed HDRP hands example scenes

### Fixed
- Fixed compile error with GenericHandShader's use of TRANSFER_SHADOW

### Known issues 
- Offset between skeleton hand wrist and forearm in sample scenes
- Outline hands aren't displaying
- Scenes containing the infrared viewer render incorrectly on Android build targets and in scriptable render pipelines such as URP and HDRP. 
- Interactions callback scene allows blocks to be moved without doing a grasp pose. 
- Capsule hands don't have a joint colour in HDRP 
- Use of the LeapCSharp Config class is unavailable with v5.X tracking service
- Repeatedly opening scenes can cause memory use increase
- Currently the Ultraleap Hand Tracking feature for OpenXR requires the New and Legacy input systems to be enabled, to simultaneously use OpenXR and the Ultraleap Unity Plugin's features.
- The OpenXR Leap Provider does not currently support the `Confidence` hand property (and will return fixed values)
- If using OpenXR with OpenXR package imported, when using Unity 2020 and Ultraleap Tracking Plugin via .unitypackage, an error will appear on import relating to HandTrackingFeature. This has been fixed by Unity on Unity 2021
	- A workarond is to right click on \ThirdParty\Ultraleap\Tracking\OpenXR\Runtime\Scripts\HandTrackingFeature.cs and select 'Reimport'

## [6.1.0] - 09/09/2022

### Added
- Device-Specific RectilinearToPixelEx method
- OpenXR into a conditionally included asmdef taht automatically removes OpenXR Package if necessary

### Fixed
- Tracking Binding is lost when reloading scenes on Android
- AttachmentHands can get in a popup loop when resetting the component
- RectilinearToPixel returns NaN

### Known issues 
- Scenes containing the infrared viewer render incorrectly on Android build targets and in scriptable render pipelines such as URP and HDRP. 
- Interactions callback scene allows blocks to be moved without doing a grasp pose. 
- Capsule hands don't have a joint colour in HDRP 
- Use of the LeapCSharp Config class is unavailable with v5.X tracking service
- Repeatedly opening scenes can cause memory use increase
- Currently the Ultraleap Hand Tracking feature for OpenXR requires the New and Legacy input systems to be enabled, to simultaneously use OpenXR and the Ultraleap Unity Plugin's features.
- The OpenXR Leap Provider does not currently support the `Confidence` hand property (and will return fixed values)
- If using OpenXR with OpenXR package imported, when using Unity 2020 and Ultraleap Tracking Plugin via .unitypackage, an error will appear on import relating to HandTrackingFeature. This has been fixed by Unity on Unity 2021
	- A workarond is to right click on \ThirdParty\Ultraleap\Tracking\OpenXR\Runtime\Scripts\HandTrackingFeature.cs and select 'Reimport'

## [6.0.0] - 17/08/2022

### Added
- Added a low poly hand model with an arm
- Added create menu options for LeapServiceProviders via GameObject/Ultrealeap/Service Provider (X)
- Added TrackedPoseDriver to all XR example scenes
- Added ability to create LeapServiceProviders from the GameObject/Create menu in editor
- Added Hand Rays to Preview package

### Changed
- Cleaned up the image retriever and LeapServiceProvider Execution order, reducing unnecessary service and log messages
- ImageRetriever prefab and LeapEyeDislocator.cs (formerly used for passthrough) removed and replaced by 'VR Infrared Camera' prefab in the Tracking Examples package
- Example scenes URL
- Hand rigs bones have their  'L and R' prefixes removed
- Removed Hotkey functionality
- Removed use of obsolete methods
- Removed obsolete methods
- Removed pre-2020LTS specific support
- Removed use of SVR
- Changed use of Vector and LeapQuaternion in favour of Vector3 and Quaternion
- Removed Legacy XR support
- Removed MainCaneraProvider in favour of Camera.Main
- All units to be in M rather than MM when getting hand data

### Fixed

- HandBinder scales hands in edit mode when there is no LeapServiceProvider in the scene
- Leap.Controller.InternalFrameReady, LeapInternalFrame is never dispatched
- HandUI example scene panel exists after hand lost
- ChangeTrackingMode and GetTrackingMode on LeapServiceProvider fail when in disabled multi-device mode
- FOV Gizmos are not visible when opening an example scene containing a Service Provider in multiDeviceMode = disabled.
- FOV Gizmos are not visible when changing render pipelines
- AttachmentHands untick bone in inspector UI causes looping error when deleting gameobject in edit mode
- SpatialTracking dependency errors

### Known issues 
- Scenes containing the infrared viewer render incorrectly on Android build targets and in scriptable render pipelines such as URP and HDRP. 
- Interactions callback scene allows blocks to be moved without doing a grasp pose. 
- Capsule hands don't have a joint colour in HDRP 
- Use of the LeapCSharp Config class is unavailable with v5.X tracking service
- Repeatedly opening scenes can cause memory use increase

## [5.13.1] - 26/08/2022

### Announcements

In line with Unity's end of support of Unity 2019 LTS, we will no longer be actively supporting Unity 2019.

We will also be deprecating some functionality and moving core utilities into a separate package.

If you are using classes and methods that are marked as obsolete and will be moved to the new legacy package without a replacement, you may wish to use "#pragma warning disable 0618" at the start and "#pragma warning restore 0618" at the end of your method that makes use of it to suppress the warnings.

If you have any concerns about this, please contact us on [Github Discussions](https://github.com/ultraleap/UnityPlugin/discussions)

### Fixed
- Tracking Binding is lost when reloading scenes on Android

### Known issues 
- Scenes containing the infrared viewer render incorrectly on Android build targets and in scriptable render pipelines such as URP and HDRP. 
- Demo scenes do not start at the correct height for a seated user. The XR Plugin Management System adjusts the camera height. This means the user has to adjust components in the scene to the correct height - e.g. camera height. Currently our position is to support the legacy XR system height settings. 
- Hands in Desktop scenes can appear far away from the camera 
- Interactions callback scene allows blocks to be moved without doing a grasp pose. 
- Capsule hands don't have a joint colour in HDRP 
- Hand UI can become detached from hand when hand is removed from view
- Multi-device (desktop) Scene camera position can become offset
- FOV visualization does not display after changing render pipelines

## [5.13.0] - 21/07/2022

### Announcements

In line with Unity's end of support of Unity 2019 LTS, we will no longer be actively supporting Unity 2019.

We will also be deprecating some functionality and moving core utilities into a separate package.

If you are using classes and methods that are marked as obsolete and will be moved to the new legacy package without a replacement, you may wish to use "#pragma warning disable 0618" at the start and "#pragma warning restore 0618" at the end of your method that makes use of it to suppress the warnings.

If you have any concerns about this, please contact us on [Github Discussions](https://github.com/ultraleap/UnityPlugin/discussions)

### Added
- Added HandModelManager to the Hands Module - an easy way to enable/disable hand models
- Added option to freeze hand state on HandEnableDisable

### Changed
- Changed Rigged Hand Example scenes to use HandModelManager

### Fixed
- Inertia Hands are very jittery and `hand.TimeVisible` is not accurate
- Compile errors in the Infrared Viewer example scene when using Single Pass Stereo rendering mode

### Known issues 
- Scenes containing the infrared viewer render incorrectly on Android build targets and in scriptable render pipelines such as URP and HDRP. 
- Demo scenes do not start at the correct height for a seated user. The XR Plugin Management System adjusts the camera height. This means the user has to adjust components in the scene to the correct height - e.g. camera height. Currently our position is to support the legacy XR system height settings. 
- Hands in Desktop scenes can appear far away from the camera 
- Interactions callback scene allows blocks to be moved without doing a grasp pose. 
- Capsule hands don't have a joint colour in HDRP 
- Hand UI can become detached from hand when hand is removed from view
- Multi-device (desktop) Scene camera position can become offset
- FOV visualization does not display after changing render pipelines
- Use of the LeapCSharp Config class is unavailable with v5.X tracking service

## [5.12.1] - 06/07/2022

### Announcements

In line with Unity's end of support of Unity 2019 LTS, we will no longer be actively supporting Unity 2019.

We will also be deprecating some functionality and moving core utilities into a separate package.

If you are using classes and methods that are marked as obsolete and will be moved to the new legacy package without a replacement, you may wish to use "#pragma warning disable 0618" at the start and "#pragma warning restore 0618" at the end of your method that makes use of it to suppress the warnings.

If you have any concerns about this, please contact us on [Github Discussions](https://github.com/ultraleap/UnityPlugin/discussions)

This release is a hotfix for the 5.12.0 release. It fixes the XRI package dependency issue which affects the tracking preview package,
 
### Fixed 
- XRI package dependency is resolved when using the Tracking Preview package.

### Known issues 
- Scenes containing the infrared viewer render incorrectly on systems using single pass stereo with the XR plugin system - e.g. Windows Mixed Reality headsets. SteamVR headsets may also default to single pass stereo, showing the same issue. However in this case, the OpenVR settings can be changed to multipass which resolves the problem. 
- Scenes containing the infrared viewer render incorrectly on Android build targets and in scriptable render pipelines such as URP and HDRP. 
- Demo scenes do not start at the correct height for a seated user. The XR Plugin Management System adjusts the camera height. This means the user has to adjust components in the scene to the correct height - e.g. camera height. Currently our position is to support the legacy XR system height settings. 
- Hands in Desktop scenes can appear far away from the camera 
- Interactions callback scene allows blocks to be moved without doing a grasp pose. 
- Capsule hands don't have a joint colour in HDRP 
- Hand UI can become detached from hand when hand is removed from view
- Multi-device (desktop) Scene camera position can become offset
- FOV visualization does not display after changing render pipelines


## [5.12.0] - 04/07/2022

### Announcements

In line with Unity's end of support of Unity 2019 LTS, we will no longer be actively supporting Unity 2019.

We will also be deprecating some functionality and moving core utilities into a separate package.

If you are using classes and methods that are marked as obsolete and will be moved to the new legacy package without a replacement, you may wish to use "#pragma warning disable 0618" at the start and "#pragma warning restore 0618" at the end of your method that makes use of it to suppress the warnings.

If you have any concerns about this, please contact us on [Github Discussions](https://github.com/ultraleap/UnityPlugin/discussions)
 
### Changed
- Various classes and methods have been marked as obsolete in preparation for a major version change in the near future
 
### Fixed 
- VertexOffsetShader displays errors in Unity 2021 due to invalid path
- ThreadAbortException in editor when connecting, most commonly found when using milti-device

### Known issues 
- Scenes containing the infrared viewer render incorrectly on systems using single pass stereo with the XR plugin system - e.g. Windows Mixed Reality headsets. SteamVR headsets may also default to single pass stereo, showing the same issue. However in this case, the OpenVR settings can be changed to multipass which resolves the problem. 
- Scenes containing the infrared viewer render incorrectly on Android build targets and in scriptable render pipelines such as URP and HDRP. 
- Demo scenes do not start at the correct height for a seated user. The XR Plugin Management System adjusts the camera height. This means the user has to adjust components in the scene to the correct height - e.g. camera height. Currently our position is to support the legacy XR system height settings. 
- Possible hand offset issues on XR2 headsets using SVR plugin 
- Hands in Desktop scenes can appear far away from the camera 
- Interactions callback scene allows blocks to be moved without doing a grasp pose. 
- Capsule hands don't have a joint colour in HDRP 
- Hand UI can become detached from hand when hand is removed from view
- Multi-device (desktop) Scene camera position can become offset
- FOV visualization does not display after changing render pipelines


## [5.11.0] - 23/06/2022

### Announcements

In line with Unity's end of support of Unity 2019 LTS, we will no longer be actively supporting Unity 2019.

We will also be deprecating some functionality and moving core utilities into a separate package.

If you have any concerns about this, please contact us on [Github Discussions](https://github.com/ultraleap/UnityPlugin/discussions)
 
### Added 
- Added a hand enable and disable script to the GenericHand_Arm prefab

### Changed
- Changed scale calculations on the Auto-Scale function of the Handbinder, to make it more consistent across different tracking models and more stable when using a hand without metacarpal bones. The scales of all hand prefabs have been slightly changed because of that.
- Disable FOV visualization gizmos by default
- Update minimum Unity version to 2020.3 for UPM packages
 
### Fixed 
- Turning on and off multiple image retrievers referencing the same service provider or the same device results in a very low framerate
- When having two image retrievers that both reference the same device and turning one of them off, then the other one shows a grey image
- Initialising contact for an interaction hand while the hand is not tracked does not work and doesn't attempt again once the hand is tracked
- Attachment Hands Example scene has errors when using a project with InputSystem

### Known issues 
- Scenes containing the infrared viewer render incorrectly on systems using single pass stereo with the XR plugin system - e.g. Windows Mixed Reality headsets. SteamVR headsets may also default to single pass stereo, showing the same issue. However in this case, the OpenVR settings can be changed to multipass which resolves the problem. 
- Scenes containing the infrared viewer render incorrectly on Android build targets and in scriptable render pipelines such as URP and HDRP. 
- Demo scenes do not start at the correct height for a seated user. The XR Plugin Management System adjusts the camera height. This means the user has to adjust components in the scene to the correct height - e.g. camera height. Currently our position is to support the legacy XR system height settings. 
- Possible hand offset issues on XR2 headsets using SVR plugin 
- Hands in Desktop scenes can appear far away from the camera 
- Interactions callback scene allows blocks to be moved without doing a grasp pose. 
- Capsule hands don't have a joint colour in HDRP 
- Hand UI can become detached from hand when hand is removed from view


## [5.10.0] - 10/06/2022

### Announcements

In line with Unity's end of support of Unity 2019 LTS, we will no longer be actively supporting Unity 2019.

We will also be deprecating some functionality and moving core utilities into a separate package.

If you have any concerns about this, please contact us on [Github Discussions](https://github.com/ultraleap/UnityPlugin/discussions)
 
### Added 

- Inform user with a popup error dialog when trying to build for Android without ARM64 set as the only target architecture. User can choose to continue the build if this is intended.

### Changed

- The leapProvider on a handModelBase (eg Capsule Hand) cannot be changed anymore at runtime in the inspector
 
### Fixed 

- Tracking Examples Capsule Hands (VR - Infrared Viewer) scene: hands are aligned with passthrough hands
- After removing XR Service Providers from Transforms, the transform is uneditable

### Known issues 
- Scenes containing the infrared viewer render incorrectly on systems using single pass stereo with the XR plugin system - e.g. Windows Mixed Reality headsets. SteamVR headsets may also default to single pass stereo, showing the same issue. However in this case, the OpenVR settings can be changed to multipass which resolves the problem. 
- Scenes containing the infrared viewer render incorrectly on Android build targets and in scriptable render pipelines such as URP and HDRP. 
- Demo scenes do not start at the correct height for a seated user. The XR Plugin Management System adjusts the camera height. This means the user has to adjust components in the scene to the correct height - e.g. camera height. Currently our position is to support the legacy XR system height settings. 
- Possible hand offset issues on XR2 headsets using SVR plugin 
- Hands in Desktop scenes can appear far away from the camera 
- Interactions callback scene allows blocks to be moved without doing a grasp pose. 
- Capsule hands don't have a joint colour in HDRP 
- Hand UI can become detached from hand when hand is removed from view


## [5.9.0] - 27/05/2022

### Announcements

In line with Unity's end of support of Unity 2019 LTS, we will no longer be actively supporting Unity 2019 following this release.

We will also start deprecating some functionality and moving core utilities into a separate package.

If you have any concerns about this, please contact us on [Github Discussions](https://github.com/ultraleap/UnityPlugin/discussions)
 
### Added 

- Add option to prevent initializing tracking mode for XR service provider 
- Added an option in LeapImageRetriever to hide Rigel device's debug information 
- Enable the use of multiple image retrievers in a scene that correspond to different devices 
- Better visualization for a tracking device’s position and rotation and its FOV as gizmos 

 
### Fixed 

- Automatic Volume visualization does not work in multi device mode 
- Switching between HMD and Screentop using ChangeTrackingMode() briefly switches to Desktop 
- when rendering a passthrough image with OpenGL, the hand visualization is flipped in the undistorted view 
- Changing tracking mode on the same frame as enabling a service provider has no effect 
- Capsule Hands "Cylinder Radius" only updates after hitting play 
- LeapEyeDislocator updates distortion values whenever a new device is plugged in, even if that device is not used for retrieving an image 

### Known issues 
- Scenes containing the infrared viewer render incorrectly on systems using single pass stereo with the XR plugin system - e.g. Windows Mixed Reality headsets. SteamVR headsets may also default to single pass stereo, showing the same issue. However in this case, the OpenVR settings can be changed to multipass which resolves the problem. 
- Scenes containing the infrared viewer render incorrectly on Android build targets and in scriptable render pipelines such as URP and HDRP. 
- Demo scenes do not start at the correct height for a seated user. The XR Plugin Management System adjusts the camera height. This means the user has to adjust components in the scene to the correct height - e.g. camera height. Currently our position is to support the legacy XR system height settings. 
- Possible hand offset issues on XR2 headsets using SVR plugin 
- Hands in Desktop scenes can appear far away from the camera 
- Interactions callback scene allows blocks to be moved without doing a grasp pose. 
- Capsule hands don't have a joint colour in HDRP 
- Hand UI can become detached from hand when hand is removed from view
 

## [5.8.0] - 28/04/2022

### Added
- A Leap Provider can now be specified for attachment hands

### Fixed
- SIR170 Tracking Volume Visualisation was not appearing
- The automatic option on Tracking Volume Visualisation was not working for SIR170s or 3Dis in single device usage
- Unit tests break downstream package dependencies [[#1182]](https://github.com/ultraleap/UnityPlugin/issues/1182)
- reassigned Low Poly Hand material to prefab
- An image from the image Retriever would freeze when switching devices on the relevant Service Provider

### Known issues
- Scenes containing the infrared viewer render incorrectly on systems using single pass stereo with the XR plugin system - e.g. Windows Mixed Reality headsets. SteamVR headsets may also default to single pass stereo, showing the same issue. However in this case, the OpenVR settings can be changed to multipass which resolves the problem.
- Scenes containing the infrared viewer render incorrectly on Android build targets and in scriptable render pipelines such as URP and HDRP.
- Demo scenes do not start at the correct height for a seated user. The XR Plugin Management System adjusts the camera height. This means the user has to adjust components in the scene to the correct height - e.g. camera height. Currently our position is to support the legacy XR system height settings.
- Possible hand offset issues on XR2 headsets using SVR plugin
- Hands in Desktop scenes can appear far away from the camera
- Interactions callback scene allows blocks to be moved without doing a grasp pose.
- Automatic Volume visualization does not work in multi device mode
- Capsule hands don't have a joint colour in HDRP

## [5.7.0] - 19/04/2022

### Added
- Added a new post process provider to distort tracking data to the 3D visuals
- Added the ability to generate a leap hand from a bound hand (Hand Binder) 
- Can now set different tracking optimization modes on tracking devices when running with multiple devices
- method 'GetFingerStrength' in HandUtils, that returns a value indicating how strongly a finger is curled
- Added option to flip image in the passthrough shaders

### Changed
- Policy flags are now handled on a per device basis / contain information about the device they relate to
- ActiveDevice replaced by ActiveDevices. ActiveDevice marked as obsolete
- Legacy SetPolicy/ClearPolicy/IsPolicySet methods on IController marked as obsolete. Use new methods that also take a Device
- In multiple Device Mode = specific, if the specific serial number is null or an empty string, no device is tracking

### Fixed
- Occasional ThreadAbortException on connection polling thread
- Sometimes Frame objects where being constructed without a device ID, even if known
- Multiple device mode remembers device serial numbers after devices are disconnected
- Service provider in multi-device scene does not track using selected device (by serial number) unless it's been selected in the editor
- clear LeapServiceProvider._currentDevice, if the device is unplugged (DeviceLost)

### Known issues
- Scenes containing the infrared viewer render incorrectly on systems using single pass stereo with the XR plugin system - e.g. Windows Mixed Reality headsets. SteamVR headsets may also default to single pass stereo, showing the same issue. However in this case, the OpenVR settings can be changed to multipass which resolves the problem.
- Scenes containing the infrared viewer render incorrectly on Android build targets and in scriptable render pipelines such as URP and HDRP.
- Demo scenes do not start at the correct height for a seated user. The XR Plugin Management System adjusts the camera height. This means the user has to adjust components in the scene to the correct height - e.g. camera height. Currently our position is to support the legacy XR system height settings.
- Possible hand offset issues on XR2 headsets using SVR plugin
- Hands in Desktop scenes can appear far away from the camera
- Interactions callback scene allows blocks to be moved without doing a grasp pose.
- Interactions object scene platform/stage seems to move a lot


## [5.6.0] - 04/04/2022

### Added
- The LeapServiceProvider provides a list of connected devices (LeapServiceProvider.Devices)
- Example scene for multiple devices
- Generic Hand Model that has an Arm and no metacarpal bones (added to example scene 'Rigged Hands (Desktop) (Standard)')
- Accessor for Service version info in the Controller

### Changed
- In 'Multiple Device Mode' = 'Specific', Serial Numbers can be changed at Runtime via the Inspector or via code (new public property LeapServiceProvider.SpecificSerialNumber)
- Exposed SimpleFacingCameraCallbacks.IsFacingCamera in the Interaction Engine
- Allow mesh hands that use the hand binder to be scaled during editor
- Updated the LeapC.dll client to 5.5.0.22-57dcaafe

### Removed

### Fixed
- Lag and stuttering when using multiple devices
- Scene View opens when connecting / disconnecting devices
- Fixed issues with multi-device interpolation failing

### Known issues
- Multiple device mode remembers device serial numbers after devices are disconnected
- Service provider in multi-device scene does not track using selected device (by serial number) unless it's been selected in the editor
- Scenes containing the infrared viewer render incorrectly on systems using single pass stereo with the XR plugin system - e.g. Windows Mixed Reality headsets. SteamVR headsets may also default to single pass stereo, showing the same issue. However in this case, the OpenVR settings can be changed to multipass which resolves the problem.
- Demo scenes do not start at the correct height for a seated user. The XR Plugin Management System adjusts the camera height. This means the user has to adjust components in the scene to the correct height - e.g. camera height. Currently our position is to support the legacy XR system height settings.
- Possible hand offset issues on XR2 headsets using SVR plugin
- Hands in Desktop scenes can appear far away from the camera
- Interactions callback scene allows blocks to be moved without doing a grasp pose.
- Interactions object scene platform/stage seems to move a lot
- Dynamic UI objects throwing backwards most of the time.


## [5.5.0] - 17/03/2022

### Added
- Hand Binder Scale feature, uniformly scale the 3D model model up or down based on the ratio between the leap data and the 3D model. This will require a rebind to calculate the correct scale.
- tracking service version check for multiple device mode. Warning appears if trying to select the 'specific' multi device mode in a service version < 5.3.6

### Changed
- Serial numbers for 'multiple device mode' = 'Specific' can be chosen from a drop down list in the inspector instead of a text field. Using Device indices is no longer supported.

### Removed
- x86 LeapC.dll

### Fixed
- Dynamic UI scene - blocks sometimes did not expand when undocked
-	Capsule hands appear small compared to size of 'IR hands' of user using HDRP / URP and do not line up. Using standard rendering on Unity 2019.4 LTS  hands are usually not visible (but are being tracked). When they appear they do not line up with the hands in the image.
- A check has been added to ensure a subscription to device events won't happen if the leapProvider is null.

### Known issues
-	Scenes containing the infrared viewer render incorrectly on systems using single pass stereo with the XR plugin system - e.g. Windows Mixed Reality headsets. SteamVR headsets may also default to single pass stereo, showing the same issue. However in this case, the OpenVR settings can be changed to multipass which resolves the problem.
-	Demo scenes do not start at the correct height for a seated user. The XR Plugin Management System adjusts the camera height. This means the user has to adjust components in the scene to the correct height - e.g. camera height. Currently our position is to support the legacy XR system height settings.
- Possible hand offset issues on XR2 headsets using SVR plugin
- Hands in Desktop scenes can appear far away from the camera
- Interactions callback scene allows blocks to be moved without doing a grasp pose.
- Interactions object scene platform/stage seems to move a lot
- Dynamic UI objects throwing backwards most of the time.


## [5.4.0] 

### Added
- Basic support for specifying which device a LeapProvider should connect to. Can be specified by device index or serial number. If multiple service providers are in a scene set to use the multiple device mode, they must be set to use the same tracking optimization mode. _(Multiple Device Mode is only supported on the Ultraleap Tracking Service version 5.3.6 and above)_
- Added ability to get / set custom capsule hand colours in code

### Changed
- Updated LeapC.dll client to latest service release. Service supports multiple devices.

### Removed

### Fixed
- Fixed issue with incorrect enum ordering in eLeapEventType (now matches LeapC.h ordering). Inserted eLeapEventType_TrackingMode
- Service Providers not referenced in Hand Post-Process example scene

### Known issues
-	Scenes containing the infrared viewer render incorrectly on systems using single pass stereo with the XR plugin system - e.g. Windows Mixed Reality headsets. SteamVR headsets may also default to single pass stereo, showing the same issue. However in this case, the OpenVR settings can be changed to multipass which resolves the problem.
-	Demo scenes do not start at the correct height for a seated user. The XR Plugin Management System adjusts the camera height. This means the user has to adjust components in the scene to the correct height - e.g. camera height. Currently our position is to support the legacy XR system height settings.
-	Capsule hands appear small compared to size of 'IR hands' of user using HDRP / URP and do not line up. Using standard rendering on Unity 2019.4 LTS  hands are usually not visible (but are being tracked). When they appear they do not line up with the hands in the image.
- Possible hand offset issues on XR2 headsets using SVR plugin
- Hands in Desktop scenes can appear far away from the camera
- Interactions callback scene allows blocks to be moved without doing a grasp pose.
- Interactions object scene platform/stage seems to move a lot
- Dynamic UI objects throwing backwards most of the time.


## [5.3.0] 

### Added

### Changed
- Clear devices list on disconnect of service Connection.cs
- Example scenes now contain a clickable link to take users to https://docs.ultraleap.com/ultralab/
- Removed unused variables from Connection and Controller
- Hand Model Base feature parity with the interaction hand
- LeapXRServiceProvider getter and setter for MainCamera

### Removed

### Fixed
- Outline/Ghost hands sometimes show a shader issue when upgrading to SRP (TOON shader)
- Jittery Sliders and slider problems in moving reference frame
- When using LeapXRServiceProvider with Temporal Warping enabled, the hands fly off in the first few frames.
- Reduced the number of OnContactBegin / OnContactEnd events when a finger is in contact with a slider
- Fixed issues with HDRP and URP example scenes not containing the correct shader when switching graphics pipelines.
- Fixing eye dislocator misalignment
- Unused variables in LeapCSharp Controller and Connection causing warnings [[#1181]](https://github.com/ultraleap/UnityPlugin/issues/1181)

### Known issues
-	Scenes containing the infrared viewer render incorrectly on systems using single pass stereo with the XR plugin system - e.g. Windows Mixed Reality headsets. SteamVR headsets may also default to single pass stereo, showing the same issue. However in this case, the OpenVR settings can be changed to multipass which resolves the problem.
-	Demo scenes do not start at the correct height for a seated user. The XR Plugin Management System adjusts the camera height. This means the user has to adjust components in the scene to the correct height - e.g. camera height. Currently our position is to support the legacy XR system height settings.
-	Capsule hands appear small compared to size of 'IR hands' of user using HDRP / URP and do not line up. Using standard rendering on Unity 2019.4 LTS  hands are usually not visible (but are being tracked). When they appear they do not line up with the hands in the image.
- Possible hand offset issues on XR2 headsets using SVR plugin
- Hands in Desktop scenes can appear far away from the camera
- Interactions callback scene allows blocks to be moved without doing a grasp pose.
- Interactions object scene platform/stage seems to move a lot
- Dynamic UI objects throwing backwards most of the time.
- Service Providers not referenced in Hand Post-Process example scene (to fix: drag 'Intertia Hand Models' into the leap Provider of its children capsule hands)


## [5.2.0]

### Added
- Adding SIR170 leapc/device.
- Adding 3DI leapc/device
- Adding option to grasp interaction objects with a specific hand


### Changed

- Moved SimpleFacingCameraCallbacks.cs to Interaction Engine\Runtime\Scripts\Utility & updated its namespace
- Update main camera provider to enable work on supporting MRTK

### Removed

### Fixed
- https://github.com/ultraleap/UnityPlugin/issues/1177

### Known issues
-	Scenes containing the infrared viewer render incorrectly on systems using single pass stereo with the XR plugin system - e.g. Windows Mixed Reality headsets. SteamVR headsets may also default to single pass stereo, showing the same issue. However in this case, the OpenVR settings can be changed to multipass which resolves the problem.
-	Demo scenes do not start at the correct height for a seated user. The XR Plugin Management System adjusts the camera height. This means the user has to adjust components in the scene to the correct height - e.g. camera height. Currently our position is to support the legacy XR system height settings.
-	Capsule hands appear small compared to size of 'IR hands' of user using HDRP / URP and do not line up. Using standard rendering on Unity 2019.4 LTS  hands are usually not visible (but are being tracked). When they appear they do not line up with the hands in the image.
- Outline/Ghost hands sometimes show a shader issue when upgrading to SRP (TOON shader)
- Issues with slider button movements not being possible or registering false presses in moving reference frames scene when frame is moving (inconsistent). Only affects slider buttons - normal buttons work fine.
- Possible hand offset issues on XR2 headsets using SVR plugin
- Hands in Desktop scenes can appear far away from the camera
- Interactions callback scene allows blocks to be moved without doing a grasp pose.
- Interactions object scene platform/stage seems to move a lot
- Dynamic UI objects throwing backwards most of the time.

## [5.1.0]

### Added
- Adding coloring options to the capsule hands
- New option to initialise only the index finger in the interaction hand

### Changed
- Size of the Skeleton hand assets has been significantly reduced

### Removed

### Fixed
- Generic Hand Model rendering issue with transparency
- Updated XR2 preview documentation ('How to Build a Unity Application that Shows Tracked Hands on an XR2') to account for asset path changes, name changes to preview packages in V5.0.0 (from expermimental) and in response to internal user testing
- Minor changes to anchors example scene

### Known issues
-	Scenes containing the infrared viewer render incorrectly on systems using single pass stereo with the XR plugin system - e.g. Windows Mixed Reality headsets. SteamVR headsets may also default to single pass stereo, showing the same issue. However in this case, the OpenVR settings can be changed to multipass which resolves the problem.
-	Demo scenes do not start at the correct height for a seated user. The XR Plugin Management System adjusts the camera height. This means the user has to adjust components in the scene to the correct height - e.g. camera height. Currently our position is to support the legacy XR system height settings.
-	Capsule hands appear small compared to size of 'IR hands' of user using HDRP / URP and do not line up. Using standard rendering on Unity 2019.4 LTS  hands are usually not visible (but are being tracked). When they appear they do not line up with the hands in the image.
- Outline/Ghost hands sometimes show a shader issue when upgrading to SRP (TOON shader)
- Issues with slider button movements not being possible or registering false presses in moving reference frames scene when frame is moving (inconsistent). Only affects slider buttons - normal buttons work fine.
- Possible hand offset issues on XR2 headsets using SVR plugin


## [5.0.0]
### Added
- Support for Unity HDRP and URP including materials and shaders in all examples
- Hands module shaders for outline, ghost and skeleton hands
- `Service Provider` (XR, Desktop and Screentop) prefabs
- `Image Retriever` prefab
- `HandModels` prefab
- Experimental support for Qualcomm Snapdragon XR2 based headsets within `com.ultraleap.tracking.preview` package.
- MainCameraProvider.cs to get the camera on Android platforms

### Changed
- Reorganized the repository layout to adhere to [UPM Package Structure](https://docs.unity3d.com/Manual/cus-layout.html). Fixes [[#1113]](https://github.com/ultraleap/UnityPlugin/issues/1113)
  - Core, Hands and Interaction Engine modules are in their own sub-folders with Editor/Runtime folders in a `com.ultraleap.tracking` UPM package.
  - Examples for all modules are in hidden `Examples~` folders within their respective package. These can be imported as samples from the package manager window or unhidden by removing the `~` when importing from .unitypackages.
  - UIInput module has is now in a separate preview package "com.ultraleap.tracking.preview".
- The following scripts are no longer required to be put on a `Camera`. Instead, they require a reference to a `Camera`.
  - LeapXRServiceProvider
  - LeapImageRetriever
  - LeapEyeDislocator
  - EnableDepthBuffer
- Reworked how adding hands to a scene works - hands can be added easily. Any type derived from `HandModelBase` can be added directly into the scene and linked with a `LeapProvider` to begin tracking immediately.
- `Frame.Get` renamed to `Frame.GetHandWithChirality`.
- Rebranded Leap Motion Unity Modules Window


### Removed
- `HandModelManager` MonoBehaviour
- `Leap Rig` Prefab
- `Leap Hand Controller` Prefab
- The following example scenes were removed:
  - Rigged Hands (VR - Infrared Viewer)
  - Rigged Hands (VR)
- Experimental modules
  - HierarchyRecording
  - Playback
- Docs - migrated to [Ultraleap Docs][docs-website]
- Internal directory
  - AutoHeader (Moved to CI folder, no longer part of any packages)
  - Generation
  - RealtimeGraph
  - Testing
  - VRVisualizer
- Legacy directory
  - DetectionExamples
  - GraphicRenderer

### Fixed
- Missing rigged hands image (Note that docs moved to [Ultraleap Docs](https://docs.ultraleap.com/unity-api/unity-user-manual/core.html)) [[#1172]](https://github.com/ultraleap/UnityPlugin/issues/1172)
- 'SelectionMode.OnlyUserModifiable' is obsolete [[1167]](https://github.com/ultraleap/UnityPlugin/issues/1167)
- Initializing contact bones of XR controller [[#1085]](https://github.com/ultraleap/UnityPlugin/issues/1085)
- enableContactBoneCollision() called unnecessarily often [[#1062]](https://github.com/ultraleap/UnityPlugin/issues/1062)
- ClearContactTracking() doesn't clear a pooled Hashset before calling Recycle() [[#1061]](https://github.com/ultraleap/UnityPlugin/issues/1061)
- Hand position jumps when using OVRProvider [[#1054]](https://github.com/ultraleap/UnityPlugin/issues/1054) 
- Remove additional audio listeners in example scenes
- Clipping plane in example scenes is not set close enough, Hands models are being clipped
- Images not seen in Core examples - Capsule hands (VR - Infrared Viewer)

### Known issues
-	Scenes containing the infrared viewer render incorrectly on systems using single pass stereo with the XR plugin system - e.g. Windows Mixed Reality headsets. SteamVR headsets may also default to single pass stereo, showing the same issue. However in this case, the OpenVR settings can be changed to multipass which resolves the problem.
-	Demo scenes do not start at the correct height for a seated user. The XR Plugin Management System adjusts the camera height. This means the user has to adjust components in the scene to the correct height - e.g. camera height. Currently our position is to support the legacy XR system height settings.
-	Capsule hands appear small compared to size of 'IR hands' of user using HDRP / URP and do not line up. Using standard rendering on Unity 2019.4 LTS  hands are usually not visible (but are being tracked). When they appear they do not line up with the hands in the image.
- Outline/Ghost hands sometimes show a shader issue when upgrading to SRP (TOON shader)
- Issues with slider button movements not being possible or registering false presses in moving reference frames scene when frame is moving (inconsistent). Only affects slider buttons - normal buttons work fine.
- Possible hand offset issues on XR2 headsets using SVR plugin

## [4.9.1 and older]

[older-releases]: https://github.com/ultraleap/UnityPlugin/releases "UnityPlugin Releases"

Refer to the [release notes page][older-releases] for older releases.<|MERGE_RESOLUTION|>--- conflicted
+++ resolved
@@ -37,12 +37,9 @@
 - (Physical Hands) Ability to toggle ignore Physical hands options from the inspector at runtime.
 - (Locomotion) IsPinching wouldn't fire when between Activate and Deactivate values in LightweightPinchDetector
 - (Physical Hands) Soft contact button difficult to press in physical hands playground scene when not using UI layer
-<<<<<<< HEAD
 - (Physical Hands) Button Prefab uses mesh from example assets
 - (Physical Hands) Button gets stuck down if disabled after pressing
-=======
 - (UI Input Preview) Null UIInput events cause unnecessary error logs
->>>>>>> 5a96753c
 
 ## [6.14.0] - 24/01/24
 
