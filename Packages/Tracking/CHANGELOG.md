# Changelog
All notable changes to this project will be documented in this file.

The format is based on [Keep a Changelog](https://keepachangelog.com/en/1.0.0/),
and this project adheres to [Semantic Versioning](https://semver.org/spec/v2.0.0.html).

[docs-website]: https://docs.ultraleap.com/unity-api/ "Ultraleap Docs"

## [NEXT] - xx/xx/xx

### Tracking Client versions
- Windows 	v5.17.1
- MacOS 	v5.17.1
- Android 	v5.17.1

### Added
<<<<<<< HEAD
- (Physical hands) Ability to ignore collisions on single object or all children
=======
- LeapServiceProvider accessor for world space psoition of the Tracking Camera
- LeapXRServiceProvider accessor for world space psoition of the Tracking Camera
>>>>>>> 682a1638

### Changed
- (Config) Additional uses of Config marked as Obsolete
- Any LeapServiceProvider can be used with MRTK subsystem
- Example content to be split by XR, Tabletop and URP Examples
- Combined example content to be part of the main Ultraleap Tracking .unitypackage when importing via .unitypackage
- Added fog and gradient sky for all XR example scenes
- (Hand Rays) Exposed dot product used to test if the hand is facing camera
- (Hinting) Added support for startup setting of Hand Tracking Hints via the Ultraleap Settings window
- (Hinting) Added support for runtime changing of Hand Tracking Hints via static HandTrackingHintManager
- Access of Physical Hands extensions
- Added public accessors to various Physical Hands utilities

### Fixed
- Errors in Editor when using pre-2023.3.18 LTS due to FindObjectByType issue
- (Physical Hands) Objects are sticky when they ignore collision with hard contact hands
<<<<<<< HEAD
- (Physical Hands) Soft contact button hard to press in physical hands playground when not using UI layer
=======
- (Physical Hands) Ability to toggle ignore Physical hands options from the inspector at runtime.
- (Locomotion) IsPinching wouldn't fire when between Activate and Deactivate values in LightweightPinchDetector
>>>>>>> 682a1638

## [6.14.0] - 24/01/24

### Tracking Client versions
- Windows 	v5.17.1
- MacOS 	v5.17.1
- Android 	v5.17.1

### Added
- Physical Hands. This introduces a new way of interacting with object in the virtual world using your hands and unitys physics engine.

### Changed
- Removed Physics Hands from the preview package as Physical Hands has replaced it.

### Known issues
- Repeatedly opening scenes can cause memory use increase
- The OpenXR Leap Provider does not currently support the `Confidence` hand property (and will return fixed values)
- After using Ultraleap OpenXR in Unity Editor, the tracking mode of device 0 will be set to HMD until the Unity Editor session ends. This can stop the testing of non-XR scenes until the Unity Editor is re-opened

## [6.13.0] - 24/11/23

### Tracking Client versions
- Windows 	v5.17.1
- MacOS 	v5.17.1
- Android 	v5.17.1

### Added
- (Hands Recorder Preview) A new Hand Recorder to record animation clips of hands and additional objects to produce re-playable actions (e.g for tutorials)
- (Pose Detector) Add a new rule type to match rotation of a joint to a target
- (XR Hands) Added XRHandsLeapProvider to convert the current XRHandsSubsystem data to a LeapProvider for use with the Ultraleap Unity Plugin features
- Added the ability to suppress the Android build warnings
- Help Menu that links out to docs, a place to report bugs & places to get support

### Changed
- (Preview Teleportation) Lightweight Pinch Detector's finger detection can be configured
- (Obsolete) Some old unused LeapC APIs have been marked as Obsolete (config, IsSmudged, IsLightingBad)
- Changed from using obsolete FindObjectOfType to using newer implementations
- Ultraleap settings are now in the project settings window, under "Ultraleap"

### Fixed
- (Hand Binder) Hands begin at large/small scale and slowly scale to normal size
- (Pinch to Paint Example) Painting sound does not play if pinch began out of tracking range
- LeapXRServiceProvider ensures default device offset mode is set to new defaults when enabled
- Attachment Hand Menu is incorrectly rotated

### Known issues
- Repeatedly opening scenes can cause memory use increase
- The OpenXR Leap Provider does not currently support the `Confidence` hand property (and will return fixed values)
- After using Ultraleap OpenXR in Unity Editor, the tracking mode of device 0 will be set to HMD until the Unity Editor session ends. This can stop the testing of non-XR scenes until the Unity Editor is re-opened

## [6.12.1] - 28/09/23

### Tracking Client versions
- Windows 	v5.16.0
- MacOS 	v5.16.0
- Android 	v5.16.0

### Fixed
- (leapXRServiceProvider) Hands offset incorrectly on Windows when using Leap 2

### Known issues 
- Use of the LeapCSharp Config class is unavailable with v5.X tracking service
- Repeatedly opening scenes can cause memory use increase
- Currently the Ultraleap Hand Tracking feature for OpenXR requires the New and Legacy input systems to be enabled, to simultaneously use OpenXR and the Ultraleap Unity Plugin's features.
- The OpenXR Leap Provider does not currently support the `Confidence` hand property (and will return fixed values)
- After using Ultraleap OpenXR in Unity Editor, the tracking mode of device 0 will be set to HMD until the Unity Editor session ends. This can stop the testing of non-XR scenes until the Unity Editor is re-opened
- Running both the Ultraleap XRHands Subsystem and another XRHands Subsystem at the same time causes unstable results. Only enable one at a time.


## [6.12.0] - 12/09/23

### Added
- (MRTK Support) Added an MRTK3 subsystem for using Leap tracking directly (non-OpenXR)

### Changed
- (XRHands) XRHands subsystem will now use existing LeapXRServiceProviders found in the scene before considering generating new ones

### Fixed
- (XRHands) XRHands double-translates tracking data causing XRI InputActions to be wrongly positioned when the XROrigin is moved

### Known issues 
- Use of the LeapCSharp Config class is unavailable with v5.X tracking service
- Repeatedly opening scenes can cause memory use increase
- Currently the Ultraleap Hand Tracking feature for OpenXR requires the New and Legacy input systems to be enabled, to simultaneously use OpenXR and the Ultraleap Unity Plugin's features.
- The OpenXR Leap Provider does not currently support the `Confidence` hand property (and will return fixed values)
- After using Ultraleap OpenXR in Unity Editor, the tracking mode of device 0 will be set to HMD until the Unity Editor session ends. This can stop the testing of non-XR scenes until the Unity Editor is re-opened
- The OpenXR Leap Provider palm can be in unexpected position when using pre-1.4.3 OpenXR Layer. A workaround is to ensure you use 1.4.3 or newer - installed by the 5.12.0 or newer Tracking Service Installer
- Running both the Ultraleap XRHands Subsystem and another XRHands Subsystem at the same time causes unstable results. Only enable one at a time.


## [6.12.0] - 12/09/23

### Added
- (MRTK Support) Added an MRTK3 subsystem for using Leap tracking directly (non-OpenXR)

### Changed
- (XRHands) XRHands subsystem will now use existing LeapXRServiceProviders found in the scene before considering generating new ones

### Fixed
- (XRHands) XRHands double-translates tracking data causing XRI InputActions to be wrongly positioned when the XROrigin is moved

### Known issues 
- Use of the LeapCSharp Config class is unavailable with v5.X tracking service
- Repeatedly opening scenes can cause memory use increase
- Currently the Ultraleap Hand Tracking feature for OpenXR requires the New and Legacy input systems to be enabled, to simultaneously use OpenXR and the Ultraleap Unity Plugin's features.
- The OpenXR Leap Provider does not currently support the `Confidence` hand property (and will return fixed values)
- After using Ultraleap OpenXR in Unity Editor, the tracking mode of device 0 will be set to HMD until the Unity Editor session ends. This can stop the testing of non-XR scenes until the Unity Editor is re-opened
- The OpenXR Leap Provider palm can be in unexpected position when using pre-1.4.3 OpenXR Layer. A workaround is to ensure you use 1.4.3 or newer - installed by the 5.12.0 or newer Tracking Service Installer
- Running both the Ultraleap XRHands Subsystem and another XRHands Subsystem at the same time causes unstable results. Only enable one at a time.


## [6.11.0] - 14/08/23

### Added
- (Physics Hands) Finger displacement values to each finger
- (Physics Hands) Interface based events for easier development
    - Please see the updated scripts in the Physics Hands example scene for more information
- (HandRays) Add methods to invoke handray Frame & State Change in inherited classes
- (LeapXRServiceProvider) Use of device transforms from the service when using Default device offset mode. This does not include tilt/rotation

### Changed
- (Physics Hands) Burst compute is now used to improve certain physics calculation performance
    - In Unity 2020+ this is used for "hand is colliding" functions only
	- In Unity 2022+ all collision functions are handled by Burst
- (Physics Hands) Parameters of the hand (e.g. contact distance) are now controlled at the provider level and have adjusted defaults for better interactions
- (Physics Hands) OnObjectStateChange event has been replaced with SubscribeToStateChanges
    - This is tailored to handle specific Rigidbodies and will only fire when your subscribed Rigidbody is affected
- (Physics Hands) Hand and bone states have been improved and are more consistent with expectations
- (Physics Hands) Updated example scene with new events and better visuals
- (Physics Hands) Updated PhysicsBone IsObjectGrabbable calculations to use the closest point on the bone to the hovered object
- (Physics Hands) Improved Physics Hands grasp helpers to take into account grabs where bones are facing each other
- (Locomotion) Expose teleport anchor list & last teleported anchor
- (Locomotion) Moved Jump Gems further away from the arm, to account for sleeves
- (Locomotion) Added functionality to update the initial position and rotations of the TP anchor after the first Awake

### Fixed
- (Physics Hands) Hand forces are reduced when pushing into objects with fingers
- (Physics Hands) Stopped physics buttons from rotating incorrectly
- (Locomotion) Jump Gems look for audio sources in their children, even if the audio source was set
- (Locomotion) If pinched gem was null, jump gem teleport could still be in a selected state
- (Locomotion) Teleport ray did not change to an invalid colour when no colliders were hit
- (Core) Fixed hands juddering in XR when interpolation is turned off on the LeapXRServiceProvider. Turning off interpolation now turns off head pose interpolation
- (PoseViewer) Pose viewer rotation does not match the targets rotation

### Known issues 
- Use of the LeapCSharp Config class is unavailable with v5.X tracking service
- Repeatedly opening scenes can cause memory use increase
- Currently the Ultraleap Hand Tracking feature for OpenXR requires the New and Legacy input systems to be enabled, to simultaneously use OpenXR and the Ultraleap Unity Plugin's features.
- The OpenXR Leap Provider does not currently support the `Confidence` hand property (and will return fixed values)
- After using Ultraleap OpenXR in Unity Editor, the tracking mode of device 0 will be set to HMD until the Unity Editor session ends. This can stop the testing of non-XR scenes until the Unity Editor is re-opened
- The OpenXR Leap Provider palm can be in unexpected position when using pre-1.4.3 OpenXR Layer. A workaround is to ensure you use 1.4.3 or newer - installed by the 5.12.0 or newer Tracking Service Installer
- Running both the Ultraleap XRHands Subsystem and another XRHands Subsystem at the same time causes unstable results. Only enable one at a time.

## [6.10.0] - 05/07/23

This release was tested against Unity 2021.3 LTS and 2022.3 LTS

### Added
- (XRHands) Direct Leap XRHands Subsystem
- (UltraleapSettings) Ultraleap Settings ScriptableObject to toggle features
- (InputSystem) A XRHands to Leap InputActions and Meta Aim InputActions converter

### Changed
- (Hand Pose) Removed unnecessary Hand Pose scriptable context menu option
- (Multi device aggregation) Added wrist and arm to ConfidenceInterpolation aggregator
- (Preview XRI) Removed XRI content from Preview Package in favour of XRHands+XRI content in Tracking Package. Follow the Ultraleap [XR Docs](https://docs.ultraleap.com/unity-api/The-Examples/XR/index.html) for XRI and XRHands to get started

### Fixed
- (Preview) CPU performance issues on PICO when re-connecting tracking device
- (Locomotion) Jump gems could occasionally break and not show their ray
- VectorHand bone directions and thumb rotations

### Known issues 
- Use of the LeapCSharp Config class is unavailable with v5.X tracking service
- Repeatedly opening scenes can cause memory use increase
- Currently the Ultraleap Hand Tracking feature for OpenXR requires the New and Legacy input systems to be enabled, to simultaneously use OpenXR and the Ultraleap Unity Plugin's features.
- The OpenXR Leap Provider does not currently support the `Confidence` hand property (and will return fixed values)
- If using OpenXR when using Unity 2020 and Ultraleap Tracking Plugin via .unitypackage, an error will appear on import relating to HandTrackingFeature. This has been fixed by Unity on Unity 2021
	- A workaround is to right click on \ThirdParty\Ultraleap\Tracking\OpenXR\Runtime\Scripts\HandTrackingFeature.cs and select 'Reimport'
- After using Ultraleap OpenXR in Unity Editor, the tracking mode of device 0 will be set to HMD until the Unity Editor session ends. This can stop the testing of non-XR scenes until the Unity Editor is re-opened
- The OpenXR Leap Provider palm can be in unexpected position when using pre-1.4.3 OpenXR Layer. A workaround is to ensure you use 1.4.3 or newer - installed by the 5.12.0 or newer Tracking Service Installer
- Running both the Ultraleap XRHands Subsystem and another XRHands Subsystem at the same time causes unstable results. Only enable one at a time.

## [6.9.0] - 08/06/23

### Added
- (Physics Hands) In-editor readme for example scene
- (Attachment Hands) Predicted pinch position
- (LeapServiceProvider) Ability to change the number of Service connection attempts and interval


### Changed
- (HandUtils) Only cache static Provider and CameraRig references when they are requested
- (HandUtils) Mark Provider-dependant methods as obsolete and point to suitable replacements
- (UIInput) Cursors are disabled by default and enabled when required
- (LeapXRServiceProvider) When using Default offset, updated values will be used automatically
- (Utils) All references to Utils in the Plugin specify Leap.Unity.Utils to avoid clashes with other Utils classes

### Fixed
- (OpenXRProvider) Hand `Rotation`, `Direction`, `PalmPosition`, `PalmNormal` and `StabilisedPalmPosition` do not match LeapC when using OpenXR layer 1.4.4
- (OpenXRProvider) Elbow length incorrectly calculated.
- (OpenXRProvider) Finger `Direction` is incorrectly set to the tip bone direction rather than the intermediate
- (OpenXRProvider) Hand `GrabStrength` is computed before all required information is available
- (UIInput) When hand lost or leaves canvas near hovered button, button stays hovered


### Known issues 
- Use of the LeapCSharp Config class is unavailable with v5.X tracking service
- Repeatedly opening scenes can cause memory use increase
- Currently the Ultraleap Hand Tracking feature for OpenXR requires the New and Legacy input systems to be enabled, to simultaneously use OpenXR and the Ultraleap Unity Plugin's features.
- The OpenXR Leap Provider does not currently support the `Confidence` hand property (and will return fixed values)
- If using OpenXR when using Unity 2020 and Ultraleap Tracking Plugin via .unitypackage, an error will appear on import relating to HandTrackingFeature. This has been fixed by Unity on Unity 2021
	- A workaround is to right click on \ThirdParty\Ultraleap\Tracking\OpenXR\Runtime\Scripts\HandTrackingFeature.cs and select 'Reimport'
- After using Ultraleap OpenXR in Unity Editor, the tracking mode of device 0 will be set to HMD until the Unity Editor session ends. This can stop the testing of non-XR scenes until the Unity Editor is re-opened
- The OpenXR Leap Provider palm can be in unexpected position when using pre-1.4.3 OpenXR Layer. A workaround is to ensure you use 1.4.3 or newer - installed by the 5.12.0 or newer Tracking Service Installer

## [6.8.1] - 19/05/23

### Added
- Runtime unit tests for pose detection

### Changed
- Changed OpenXRLeapProvider to calculate a LeapC-style palm width and pinch strength

### Fixed
- Preview package version dependency mismatch for XRI when using InputSystem 1.4.4
- (Passthrough) change the handling of the distortion matrix for vertical alignment across device types

### Known issues 
- Scenes containing the infrared viewer render incorrectly on Android build targets and in scriptable render pipelines such as URP and HDRP. 
- Use of the LeapCSharp Config class is unavailable with v5.X tracking service
- Repeatedly opening scenes can cause memory use increase
- Currently the Ultraleap Hand Tracking feature for OpenXR requires the New and Legacy input systems to be enabled, to simultaneously use OpenXR and the Ultraleap Unity Plugin's features.
- The OpenXR Leap Provider does not currently support the `Confidence` hand property (and will return fixed values)
- If using OpenXR when using Unity 2020 and Ultraleap Tracking Plugin via .unitypackage, an error will appear on import relating to HandTrackingFeature. This has been fixed by Unity on Unity 2021
	- A workaround is to right click on \ThirdParty\Ultraleap\Tracking\OpenXR\Runtime\Scripts\HandTrackingFeature.cs and select 'Reimport'
- DrawMeshInstanced error log on certain Unity versions when using Capsule Hands. [Unity Issue Tracker](https://issuetracker.unity3d.com/issues/drawmeshinstanced-does-not-support-dot-dot-dot-error-in-the-console-pops-up-when-the-shader-does-support-instanced-rendering)
- After using Ultraleap OpenXR in Unity Editor, the tracking mode of device 0 will be set to HMD until the Unity Editor session ends. This can stop the testing of non-XR scenes until the Unity Editor is re-opened

## [6.8.0] - 12/05/23

### Added
- (Anchorable Behaviour) Code to automatically create a basic curve for attraction reach distance on new instance of the script
- (Interaction Engine) New options to the create menu under "Interaction", can now create:
	- Interaction Cube, 3D Button, 3D UI panel, Anchor, Anchorable Object, Attachment Hand Menu, Interaction Manager
- (Physics Hands) Added function to check if a grasped object has been pinched
- Presets to Capsule Hands to be able to change the way they look easily
- Options for Capsule Hands to change disable particular joints
- Option to show Upper Arm for Capsule Hands. (Works best in XR)
- (Preview) XRI implementation now supports more Input Actions similar to that of OpenXRs Interaction Profiles

### Changed
- (Anchorable Behaviour) Ability to change the speed at which an object is attracted to the hand
- (Physics Hands) Significantly improved palm latency
- (Physics Hands) Reduced overall forces of hands and fingers
- (Physics Hands) Improved object weight movement (less wobbly, overall faster and more predictable)
- (Physics Hands) Improved contact information of helpers
- (Physics Hands) Removed grasp distance
- (Physics Hands) Removed "strength" from the provider and replaced with per hand velocity limits
- (Physics Hands) Grasp helpers now modify object mass on grasp and restore it on release
- (Hand Rays) TransformWristShoulderRay interpolates direction, rather than aim position
- LeapXRServiceProvider Default offset mode now uses known device transforms or falls back to a default value
- (Interaction) Grab ball now has an option to Continuously restrict the grab balls distance from the player. This allows grab balls to follow the player
- Leap provider can now be set manually in leap provider manager
- Removed Infrared Viewer example scene and prefab

### Fixed
- (Physics Hands) Fixed joints exploding when teleporting the hand for one frame
- (Physics Hands) Fixed wrist position becoming misaligned over time

### Known issues 
- Scenes containing the infrared viewer render incorrectly on Android build targets and in scriptable render pipelines such as URP and HDRP. 
- Use of the LeapCSharp Config class is unavailable with v5.X tracking service
- Repeatedly opening scenes can cause memory use increase
- Currently the Ultraleap Hand Tracking feature for OpenXR requires the New and Legacy input systems to be enabled, to simultaneously use OpenXR and the Ultraleap Unity Plugin's features.
- The OpenXR Leap Provider does not currently support the `Confidence` hand property (and will return fixed values)
- If using OpenXR when using Unity 2020 and Ultraleap Tracking Plugin via .unitypackage, an error will appear on import relating to HandTrackingFeature. This has been fixed by Unity on Unity 2021
	- A workaround is to right click on \ThirdParty\Ultraleap\Tracking\OpenXR\Runtime\Scripts\HandTrackingFeature.cs and select 'Reimport'
- DrawMeshInstanced error log on certain Unity versions when using Capsule Hands. [Unity Issue Tracker](https://issuetracker.unity3d.com/issues/drawmeshinstanced-does-not-support-dot-dot-dot-error-in-the-console-pops-up-when-the-shader-does-support-instanced-rendering)
- After using Ultraleap OpenXR in Unity Editor, the tracking mode of device 0 will be set to HMD until the Unity Editor session ends. This can stop the testing of non-XR scenes until the Unity Editor is re-opened

## [6.7.0] - 3/4/23

### Added
- Brand new pose detection feature!
	- Pose Detector (Invokes events when the chosen pose is made)
	- Pose Detection Library (A library of pre-defined poses)
		- Thumbs up, OK, Point, Open palm, Fist, Horns
	- Pose Recorder (To record poses of your own)
	- New Example Scenes
		- Pose Recorder (A scene set up for you to record poses of your own)
		- Pose Detection (A barebones scene to show how you can use the detector in your own scenes)
		- Pose Showcase (To view and try out our new library of poses)
			- Thumbs up, Thumbs down, OK, Point, Open palm up, Open palm down, Fist, Horns
- (Physics Hands) Warnings for gravity and timestep settings
- (Physics Hands) Exposed interaction mask
- (Physics Hands) Dynamically adjusting fingers when grabbing objects
- (Physics Hands) Distance calculations and values for each bone
- Per finger pinch distances in HandUtils
- Ability for AnchorableBehaviours to attach on demand
- Added advanced option to LeapXRServiceProvider to avoid adding TrackedPoseDrivers to MainCamera
- Ability to clear all attachments on AttachmentHands component
- (UIInput) Added an option to hide the pointer cursor when hands are interacting with UI elements in direct/tactile mode

### Changed
- (Physics Hands) Reduced hand to object collision radius when throwing and testing overlaps
- (Physics Hands) Thumb joints reverted to revolute for non-0th thumb joints
- (Physics Hands) Default physics hands solver iterations & presets
- (Physics Hands) Heuristic calculations moved to WaitForFixedUpdate
- (Physics Hands) Non-0th joints are now only revolute once again
- Reordered example assets to make it easier to traverse


### Fixed
- (Physics Hands) Bone directions when converting back to Leap Hands
- (Physics Hands) Incorrect setup and positioning of physics buttons
- 0th thumb bone rotation values when using OpenXR
- "Pullcord" jitters when being interacted with
- Hand Binder finger tip scale disproportionately when LeapProvider Transform is scaled
- Creating objects from GameObject/Ultraleap/ menu makes more than just prefabs - Ghost Hands (with Arms)
- (UIInput) several interaction events not firing when both direct and indirect interaction is enabled 
- Incorrect warning of duplicate InteractionHands in InteractionManager

### Known issues 
- Scenes containing the infrared viewer render incorrectly on Android build targets and in scriptable render pipelines such as URP and HDRP. 
- Use of the LeapCSharp Config class is unavailable with v5.X tracking service
- Repeatedly opening scenes can cause memory use increase
- Currently the Ultraleap Hand Tracking feature for OpenXR requires the New and Legacy input systems to be enabled, to simultaneously use OpenXR and the Ultraleap Unity Plugin's features.
- The OpenXR Leap Provider does not currently support the `Confidence` hand property (and will return fixed values)
- If using OpenXR when using Unity 2020 and Ultraleap Tracking Plugin via .unitypackage, an error will appear on import relating to HandTrackingFeature. This has been fixed by Unity on Unity 2021
	- A workaround is to right click on \ThirdParty\Ultraleap\Tracking\OpenXR\Runtime\Scripts\HandTrackingFeature.cs and select 'Reimport'
- DrawMeshInstanced error log on certain Unity versions when using Capsule Hands. [Unity Issue Tracker](https://issuetracker.unity3d.com/issues/drawmeshinstanced-does-not-support-dot-dot-dot-error-in-the-console-pops-up-when-the-shader-does-support-instanced-rendering)
- After using Ultraleap OpenXR in Unity Editor, the tracking mode of device 0 will be set to HMD until the Unity Editor session ends. This can stop the testing of non-XR scenes until the Unity Editor is re-opened

## [6.6.0] - 17/02/23

### Added
- Interaction Grab Ball for 3D UI

### Changed
- Capsule Hands pinky metacarpal position to better represent the actual joint position
- Reduced performance overhead of OpenXRLeapProvider
- Reduced performance overhead when accessing Hands via Hands.Right, Hands.Left and Hands.GetHand
- Reduced performance overhead when transforming Leap.Frames, Leap.Hands and Leap.Bones using Basis
- Reduced performance overhead when accessing scale in Capsule Hands
- Reduced performance overhead when using Preview UI Input Cursor

### Fixed
- Preview package example scene referencing a prefab in the non-preview package

### Known issues 
- Scenes containing the infrared viewer render incorrectly on Android build targets and in scriptable render pipelines such as URP and HDRP. 
- Use of the LeapCSharp Config class is unavailable with v5.X tracking service
- Repeatedly opening scenes can cause memory use increase
- Currently the Ultraleap Hand Tracking feature for OpenXR requires the New and Legacy input systems to be enabled, to simultaneously use OpenXR and the Ultraleap Unity Plugin's features.
- The OpenXR Leap Provider does not currently support the `Confidence` hand property (and will return fixed values)
- If using OpenXR when using Unity 2020 and Ultraleap Tracking Plugin via .unitypackage, an error will appear on import relating to HandTrackingFeature. This has been fixed by Unity on Unity 2021
	- A workaround is to right click on \ThirdParty\Ultraleap\Tracking\OpenXR\Runtime\Scripts\HandTrackingFeature.cs and select 'Reimport'
- DrawMeshInstanced error log on certain Unity versions when using Capsule Hands. [Unity Issue Tracker](https://issuetracker.unity3d.com/issues/drawmeshinstanced-does-not-support-dot-dot-dot-error-in-the-console-pops-up-when-the-shader-does-support-instanced-rendering)
- After using Ultraleap OpenXR in Unity Editor, the tracking mode of device 0 will be set to HMD until the Unity Editor session ends. This can stop the testing of non-XR scenes until the Unity Editor is re-opened

## [6.5.0] - 26/01/23

### Added
- Public toggle for interpolation on LeapServiceProviders
- Hands prefabs added to GameObject/Ultraleap/Hands create menu
- Action-based XRI implementation with Example scene in Preview package
- Added const S_TO_US as replacement for incorrectly named S_TO_NS in LeapServiceProvider
- Check box in Hand Binder under fine tuning options to enable or disable moving the elbow based on forearm scale

### Changed
- "Hands.Provider" static function now searches for subjectively the best LeapProvider available in the scene. Will use PostProcessProvider first rather than LeapServiceProvider
- Removed the OVRProvider from the Preview Package. This is now achievable via the OpenXR Provider in the main Tracking Package

### Fixed
- Offset between skeleton hand wrist and forearm in sample scenes
- OpenXRLeapProvider CheckOpenXRAvailable has a nullref when XRGeneralSettings activeloader is not set up
- XrLeapProviderManager initialising when there is no active XR Loader - [Github Issue 1360](https://github.com/ultraleap/UnityPlugin/issues/1360)
- OnAnchorDisabled not being called when an Anchor gameobject is disabled
- Documentation for Finger.Direction says it is tip direction but should say intermediate direction
- OpenXR thumb joint rotation offsets do not align with LeapC expectations

### Known issues 
- Scenes containing the infrared viewer render incorrectly on Android build targets and in scriptable render pipelines such as URP and HDRP. 
- Use of the LeapCSharp Config class is unavailable with v5.X tracking service
- Repeatedly opening scenes can cause memory use increase
- Currently the Ultraleap Hand Tracking feature for OpenXR requires the New and Legacy input systems to be enabled, to simultaneously use OpenXR and the Ultraleap Unity Plugin's features.
- The OpenXR Leap Provider does not currently support the `Confidence` hand property (and will return fixed values)
- If using OpenXR when using Unity 2020 and Ultraleap Tracking Plugin via .unitypackage, an error will appear on import relating to HandTrackingFeature. This has been fixed by Unity on Unity 2021
	- A workaround is to right click on \ThirdParty\Ultraleap\Tracking\OpenXR\Runtime\Scripts\HandTrackingFeature.cs and select 'Reimport'
- DrawMeshInstanced error log on certain Unity versions when using Capsule Hands. [Unity Issue Tracker](https://issuetracker.unity3d.com/issues/drawmeshinstanced-does-not-support-dot-dot-dot-error-in-the-console-pops-up-when-the-shader-does-support-instanced-rendering)
- After using Ultraleap OpenXR in Unity Editor, the tracking mode of device 0 will be set to HMD until the Unity Editor session ends. This can stop the testing of non-XR scenes until the Unity Editor is re-opened

## [6.4.0] - 05/01/23

### Added
- Pinch To Paint example scene
- Explanation text to all XR example scenes
- Turntable and Pullcord example scene
- Locomotion teleportation system and example scenes in Preview Package

### Fixed
- Android Manifest auto-population when building for OpenXR always adds permissions
- OpenXR finger lengths wrongly include metacarpal lengths
- On contact start and end being called every 20 frames when only 1 bone is colliding

### Known issues 
- Offset between skeleton hand wrist and forearm in sample scenes
- Outline hands aren't displaying
- Scenes containing the infrared viewer render incorrectly on Android build targets and in scriptable render pipelines such as URP and HDRP. 
- Interactions callback scene allows blocks to be moved without doing a grasp pose. 
- Capsule hands don't have a joint colour in HDRP 
- Use of the LeapCSharp Config class is unavailable with v5.X tracking service
- Repeatedly opening scenes can cause memory use increase
- Currently the Ultraleap Hand Tracking feature for OpenXR requires the New and Legacy input systems to be enabled, to simultaneously use OpenXR and the Ultraleap Unity Plugin's features.
- The OpenXR Leap Provider does not currently support the `Confidence` hand property (and will return fixed values)
- If using OpenXR with OpenXR package imported, when using Unity 2020 and Ultraleap Tracking Plugin via .unitypackage, an error will appear on import relating to HandTrackingFeature. This has been fixed by Unity on Unity 2021
	- A workaround is to right click on \ThirdParty\Ultraleap\Tracking\OpenXR\Runtime\Scripts\HandTrackingFeature.cs and select 'Reimport'
- DrawMeshInstanced error log on certain Unity versions when using Capsule Hands. [Unity Issue Tracker](https://issuetracker.unity3d.com/issues/drawmeshinstanced-does-not-support-dot-dot-dot-error-in-the-console-pops-up-when-the-shader-does-support-instanced-rendering)
- After using Ultraleap OpenXR in Unity Editor, the tracking mode of device 0 will be set to HMD until the Unity Editor session ends. This can stop the testing of non-XR scenes until the Unity Editor is re-opened

## [6.3.0] - 02/12/22

### Added
- Added XRLeapProviderManager script and Prefab which auto-selects a LeapXRServiceProvider or OpenXRLeapProvider depending on the availability of OpenXR
- Added GetChirality extension method to hand which returns the Chirality enum of the hand
- Added ability to change HandBinder scaling speed

### Changed
- Reduced the contact offset for Interaction Hands colliders so contact is closer

### Fixed
- Check for main camera being null in (get) EditTimeFrame in OpenXRLeapProvider
- Detector null reference error when creating a detector at runtime
- InteractionSlider now raises event for value changes when setting values via the Horizontal and Vertical Percent properties
- XRServiceProvider and OpenXRLeapProvider do not scale when the player scales
- `timeVisible` was not populated on the OpenXR Provider for `Finger`s
- Fix issue with generic hand-shader giving compile errors in some circumstances

### Known issues 
- Offset between skeleton hand wrist and forearm in sample scenes
- Outline hands aren't displaying
- Scenes containing the infrared viewer render incorrectly on Android build targets and in scriptable render pipelines such as URP and HDRP. 
- Interactions callback scene allows blocks to be moved without doing a grasp pose. 
- Capsule hands don't have a joint colour in HDRP 
- Use of the LeapCSharp Config class is unavailable with v5.X tracking service
- Repeatedly opening scenes can cause memory use increase
- Currently the Ultraleap Hand Tracking feature for OpenXR requires the New and Legacy input systems to be enabled, to simultaneously use OpenXR and the Ultraleap Unity Plugin's features.
- The OpenXR Leap Provider does not currently support the `Confidence` hand property (and will return fixed values)
- If using OpenXR with OpenXR package imported, when using Unity 2020 and Ultraleap Tracking Plugin via .unitypackage, an error will appear on import relating to HandTrackingFeature. This has been fixed by Unity on Unity 2021
	- A workaround is to right click on \ThirdParty\Ultraleap\Tracking\OpenXR\Runtime\Scripts\HandTrackingFeature.cs and select 'Reimport'
- DrawMeshInstanced error log on certain Unity versions when using Capsule Hands. [Unity Issue Tracker](https://issuetracker.unity3d.com/issues/drawmeshinstanced-does-not-support-dot-dot-dot-error-in-the-console-pops-up-when-the-shader-does-support-instanced-rendering)
- After using Ultraleap OpenXR in Unity Editor, the tracking mode of device 0 will be set to HMD until the Unity Editor session ends. This can stop the testing of non-XR scenes until the Unity Editor is re-opened

## [6.2.1] - 07/10/2022

### Fixed
- Fixed `DeviceID`, `Timestamp` and `CurrentFramesPerSecond` for `Frames` from the OpenXR Provider

### Known issues 
- Offset between skeleton hand wrist and forearm in sample scenes
- Outline hands aren't displaying
- Scenes containing the infrared viewer render incorrectly on Android build targets and in scriptable render pipelines such as URP and HDRP. 
- Interactions callback scene allows blocks to be moved without doing a grasp pose. 
- Capsule hands don't have a joint colour in HDRP 
- Use of the LeapCSharp Config class is unavailable with v5.X tracking service
- Repeatedly opening scenes can cause memory use increase
- Currently the Ultraleap Hand Tracking feature for OpenXR requires the New and Legacy input systems to be enabled, to simultaneously use OpenXR and the Ultraleap Unity Plugin's features.
- The OpenXR Leap Provider does not currently support the `Confidence` hand property (and will return fixed values)
- If using OpenXR with OpenXR package imported, when using Unity 2020 and Ultraleap Tracking Plugin via .unitypackage, an error will appear on import relating to HandTrackingFeature. This has been fixed by Unity on Unity 2021
	- A workaround is to right click on \ThirdParty\Ultraleap\Tracking\OpenXR\Runtime\Scripts\HandTrackingFeature.cs and select 'Reimport'

## [6.2.0] - 23/09/2022

### Added
- Getting Started example scene
- Mesh Hands example scenes for XR

### Changed
- Reorganised example scenes for more clarity
- Removed HDRP hands example scenes

### Fixed
- Fixed compile error with GenericHandShader's use of TRANSFER_SHADOW

### Known issues 
- Offset between skeleton hand wrist and forearm in sample scenes
- Outline hands aren't displaying
- Scenes containing the infrared viewer render incorrectly on Android build targets and in scriptable render pipelines such as URP and HDRP. 
- Interactions callback scene allows blocks to be moved without doing a grasp pose. 
- Capsule hands don't have a joint colour in HDRP 
- Use of the LeapCSharp Config class is unavailable with v5.X tracking service
- Repeatedly opening scenes can cause memory use increase
- Currently the Ultraleap Hand Tracking feature for OpenXR requires the New and Legacy input systems to be enabled, to simultaneously use OpenXR and the Ultraleap Unity Plugin's features.
- The OpenXR Leap Provider does not currently support the `Confidence` hand property (and will return fixed values)
- If using OpenXR with OpenXR package imported, when using Unity 2020 and Ultraleap Tracking Plugin via .unitypackage, an error will appear on import relating to HandTrackingFeature. This has been fixed by Unity on Unity 2021
	- A workarond is to right click on \ThirdParty\Ultraleap\Tracking\OpenXR\Runtime\Scripts\HandTrackingFeature.cs and select 'Reimport'

## [6.1.0] - 09/09/2022

### Added
- Device-Specific RectilinearToPixelEx method
- OpenXR into a conditionally included asmdef taht automatically removes OpenXR Package if necessary

### Fixed
- Tracking Binding is lost when reloading scenes on Android
- AttachmentHands can get in a popup loop when resetting the component
- RectilinearToPixel returns NaN

### Known issues 
- Scenes containing the infrared viewer render incorrectly on Android build targets and in scriptable render pipelines such as URP and HDRP. 
- Interactions callback scene allows blocks to be moved without doing a grasp pose. 
- Capsule hands don't have a joint colour in HDRP 
- Use of the LeapCSharp Config class is unavailable with v5.X tracking service
- Repeatedly opening scenes can cause memory use increase
- Currently the Ultraleap Hand Tracking feature for OpenXR requires the New and Legacy input systems to be enabled, to simultaneously use OpenXR and the Ultraleap Unity Plugin's features.
- The OpenXR Leap Provider does not currently support the `Confidence` hand property (and will return fixed values)
- If using OpenXR with OpenXR package imported, when using Unity 2020 and Ultraleap Tracking Plugin via .unitypackage, an error will appear on import relating to HandTrackingFeature. This has been fixed by Unity on Unity 2021
	- A workarond is to right click on \ThirdParty\Ultraleap\Tracking\OpenXR\Runtime\Scripts\HandTrackingFeature.cs and select 'Reimport'

## [6.0.0] - 17/08/2022

### Added
- Added a low poly hand model with an arm
- Added create menu options for LeapServiceProviders via GameObject/Ultrealeap/Service Provider (X)
- Added TrackedPoseDriver to all XR example scenes
- Added ability to create LeapServiceProviders from the GameObject/Create menu in editor
- Added Hand Rays to Preview package

### Changed
- Cleaned up the image retriever and LeapServiceProvider Execution order, reducing unnecessary service and log messages
- ImageRetriever prefab and LeapEyeDislocator.cs (formerly used for passthrough) removed and replaced by 'VR Infrared Camera' prefab in the Tracking Examples package
- Example scenes URL
- Hand rigs bones have their  'L and R' prefixes removed
- Removed Hotkey functionality
- Removed use of obsolete methods
- Removed obsolete methods
- Removed pre-2020LTS specific support
- Removed use of SVR
- Changed use of Vector and LeapQuaternion in favour of Vector3 and Quaternion
- Removed Legacy XR support
- Removed MainCaneraProvider in favour of Camera.Main
- All units to be in M rather than MM when getting hand data

### Fixed

- HandBinder scales hands in edit mode when there is no LeapServiceProvider in the scene
- Leap.Controller.InternalFrameReady, LeapInternalFrame is never dispatched
- HandUI example scene panel exists after hand lost
- ChangeTrackingMode and GetTrackingMode on LeapServiceProvider fail when in disabled multi-device mode
- FOV Gizmos are not visible when opening an example scene containing a Service Provider in multiDeviceMode = disabled.
- FOV Gizmos are not visible when changing render pipelines
- AttachmentHands untick bone in inspector UI causes looping error when deleting gameobject in edit mode
- SpatialTracking dependency errors

### Known issues 
- Scenes containing the infrared viewer render incorrectly on Android build targets and in scriptable render pipelines such as URP and HDRP. 
- Interactions callback scene allows blocks to be moved without doing a grasp pose. 
- Capsule hands don't have a joint colour in HDRP 
- Use of the LeapCSharp Config class is unavailable with v5.X tracking service
- Repeatedly opening scenes can cause memory use increase

## [5.13.1] - 26/08/2022

### Announcements

In line with Unity's end of support of Unity 2019 LTS, we will no longer be actively supporting Unity 2019.

We will also be deprecating some functionality and moving core utilities into a separate package.

If you are using classes and methods that are marked as obsolete and will be moved to the new legacy package without a replacement, you may wish to use "#pragma warning disable 0618" at the start and "#pragma warning restore 0618" at the end of your method that makes use of it to suppress the warnings.

If you have any concerns about this, please contact us on [Github Discussions](https://github.com/ultraleap/UnityPlugin/discussions)

### Fixed
- Tracking Binding is lost when reloading scenes on Android

### Known issues 
- Scenes containing the infrared viewer render incorrectly on Android build targets and in scriptable render pipelines such as URP and HDRP. 
- Demo scenes do not start at the correct height for a seated user. The XR Plugin Management System adjusts the camera height. This means the user has to adjust components in the scene to the correct height - e.g. camera height. Currently our position is to support the legacy XR system height settings. 
- Hands in Desktop scenes can appear far away from the camera 
- Interactions callback scene allows blocks to be moved without doing a grasp pose. 
- Capsule hands don't have a joint colour in HDRP 
- Hand UI can become detached from hand when hand is removed from view
- Multi-device (desktop) Scene camera position can become offset
- FOV visualization does not display after changing render pipelines

## [5.13.0] - 21/07/2022

### Announcements

In line with Unity's end of support of Unity 2019 LTS, we will no longer be actively supporting Unity 2019.

We will also be deprecating some functionality and moving core utilities into a separate package.

If you are using classes and methods that are marked as obsolete and will be moved to the new legacy package without a replacement, you may wish to use "#pragma warning disable 0618" at the start and "#pragma warning restore 0618" at the end of your method that makes use of it to suppress the warnings.

If you have any concerns about this, please contact us on [Github Discussions](https://github.com/ultraleap/UnityPlugin/discussions)

### Added
- Added HandModelManager to the Hands Module - an easy way to enable/disable hand models
- Added option to freeze hand state on HandEnableDisable

### Changed
- Changed Rigged Hand Example scenes to use HandModelManager

### Fixed
- Inertia Hands are very jittery and `hand.TimeVisible` is not accurate
- Compile errors in the Infrared Viewer example scene when using Single Pass Stereo rendering mode

### Known issues 
- Scenes containing the infrared viewer render incorrectly on Android build targets and in scriptable render pipelines such as URP and HDRP. 
- Demo scenes do not start at the correct height for a seated user. The XR Plugin Management System adjusts the camera height. This means the user has to adjust components in the scene to the correct height - e.g. camera height. Currently our position is to support the legacy XR system height settings. 
- Hands in Desktop scenes can appear far away from the camera 
- Interactions callback scene allows blocks to be moved without doing a grasp pose. 
- Capsule hands don't have a joint colour in HDRP 
- Hand UI can become detached from hand when hand is removed from view
- Multi-device (desktop) Scene camera position can become offset
- FOV visualization does not display after changing render pipelines
- Use of the LeapCSharp Config class is unavailable with v5.X tracking service

## [5.12.1] - 06/07/2022

### Announcements

In line with Unity's end of support of Unity 2019 LTS, we will no longer be actively supporting Unity 2019.

We will also be deprecating some functionality and moving core utilities into a separate package.

If you are using classes and methods that are marked as obsolete and will be moved to the new legacy package without a replacement, you may wish to use "#pragma warning disable 0618" at the start and "#pragma warning restore 0618" at the end of your method that makes use of it to suppress the warnings.

If you have any concerns about this, please contact us on [Github Discussions](https://github.com/ultraleap/UnityPlugin/discussions)

This release is a hotfix for the 5.12.0 release. It fixes the XRI package dependency issue which affects the tracking preview package,
 
### Fixed 
- XRI package dependency is resolved when using the Tracking Preview package.

### Known issues 
- Scenes containing the infrared viewer render incorrectly on systems using single pass stereo with the XR plugin system - e.g. Windows Mixed Reality headsets. SteamVR headsets may also default to single pass stereo, showing the same issue. However in this case, the OpenVR settings can be changed to multipass which resolves the problem. 
- Scenes containing the infrared viewer render incorrectly on Android build targets and in scriptable render pipelines such as URP and HDRP. 
- Demo scenes do not start at the correct height for a seated user. The XR Plugin Management System adjusts the camera height. This means the user has to adjust components in the scene to the correct height - e.g. camera height. Currently our position is to support the legacy XR system height settings. 
- Hands in Desktop scenes can appear far away from the camera 
- Interactions callback scene allows blocks to be moved without doing a grasp pose. 
- Capsule hands don't have a joint colour in HDRP 
- Hand UI can become detached from hand when hand is removed from view
- Multi-device (desktop) Scene camera position can become offset
- FOV visualization does not display after changing render pipelines


## [5.12.0] - 04/07/2022

### Announcements

In line with Unity's end of support of Unity 2019 LTS, we will no longer be actively supporting Unity 2019.

We will also be deprecating some functionality and moving core utilities into a separate package.

If you are using classes and methods that are marked as obsolete and will be moved to the new legacy package without a replacement, you may wish to use "#pragma warning disable 0618" at the start and "#pragma warning restore 0618" at the end of your method that makes use of it to suppress the warnings.

If you have any concerns about this, please contact us on [Github Discussions](https://github.com/ultraleap/UnityPlugin/discussions)
 
### Changed
- Various classes and methods have been marked as obsolete in preparation for a major version change in the near future
 
### Fixed 
- VertexOffsetShader displays errors in Unity 2021 due to invalid path
- ThreadAbortException in editor when connecting, most commonly found when using milti-device

### Known issues 
- Scenes containing the infrared viewer render incorrectly on systems using single pass stereo with the XR plugin system - e.g. Windows Mixed Reality headsets. SteamVR headsets may also default to single pass stereo, showing the same issue. However in this case, the OpenVR settings can be changed to multipass which resolves the problem. 
- Scenes containing the infrared viewer render incorrectly on Android build targets and in scriptable render pipelines such as URP and HDRP. 
- Demo scenes do not start at the correct height for a seated user. The XR Plugin Management System adjusts the camera height. This means the user has to adjust components in the scene to the correct height - e.g. camera height. Currently our position is to support the legacy XR system height settings. 
- Possible hand offset issues on XR2 headsets using SVR plugin 
- Hands in Desktop scenes can appear far away from the camera 
- Interactions callback scene allows blocks to be moved without doing a grasp pose. 
- Capsule hands don't have a joint colour in HDRP 
- Hand UI can become detached from hand when hand is removed from view
- Multi-device (desktop) Scene camera position can become offset
- FOV visualization does not display after changing render pipelines


## [5.11.0] - 23/06/2022

### Announcements

In line with Unity's end of support of Unity 2019 LTS, we will no longer be actively supporting Unity 2019.

We will also be deprecating some functionality and moving core utilities into a separate package.

If you have any concerns about this, please contact us on [Github Discussions](https://github.com/ultraleap/UnityPlugin/discussions)
 
### Added 
- Added a hand enable and disable script to the GenericHand_Arm prefab

### Changed
- Changed scale calculations on the Auto-Scale function of the Handbinder, to make it more consistent across different tracking models and more stable when using a hand without metacarpal bones. The scales of all hand prefabs have been slightly changed because of that.
- Disable FOV visualization gizmos by default
- Update minimum Unity version to 2020.3 for UPM packages
 
### Fixed 
- Turning on and off multiple image retrievers referencing the same service provider or the same device results in a very low framerate
- When having two image retrievers that both reference the same device and turning one of them off, then the other one shows a grey image
- Initialising contact for an interaction hand while the hand is not tracked does not work and doesn't attempt again once the hand is tracked
- Attachment Hands Example scene has errors when using a project with InputSystem

### Known issues 
- Scenes containing the infrared viewer render incorrectly on systems using single pass stereo with the XR plugin system - e.g. Windows Mixed Reality headsets. SteamVR headsets may also default to single pass stereo, showing the same issue. However in this case, the OpenVR settings can be changed to multipass which resolves the problem. 
- Scenes containing the infrared viewer render incorrectly on Android build targets and in scriptable render pipelines such as URP and HDRP. 
- Demo scenes do not start at the correct height for a seated user. The XR Plugin Management System adjusts the camera height. This means the user has to adjust components in the scene to the correct height - e.g. camera height. Currently our position is to support the legacy XR system height settings. 
- Possible hand offset issues on XR2 headsets using SVR plugin 
- Hands in Desktop scenes can appear far away from the camera 
- Interactions callback scene allows blocks to be moved without doing a grasp pose. 
- Capsule hands don't have a joint colour in HDRP 
- Hand UI can become detached from hand when hand is removed from view


## [5.10.0] - 10/06/2022

### Announcements

In line with Unity's end of support of Unity 2019 LTS, we will no longer be actively supporting Unity 2019.

We will also be deprecating some functionality and moving core utilities into a separate package.

If you have any concerns about this, please contact us on [Github Discussions](https://github.com/ultraleap/UnityPlugin/discussions)
 
### Added 

- Inform user with a popup error dialog when trying to build for Android without ARM64 set as the only target architecture. User can choose to continue the build if this is intended.

### Changed

- The leapProvider on a handModelBase (eg Capsule Hand) cannot be changed anymore at runtime in the inspector
 
### Fixed 

- Tracking Examples Capsule Hands (VR - Infrared Viewer) scene: hands are aligned with passthrough hands
- After removing XR Service Providers from Transforms, the transform is uneditable

### Known issues 
- Scenes containing the infrared viewer render incorrectly on systems using single pass stereo with the XR plugin system - e.g. Windows Mixed Reality headsets. SteamVR headsets may also default to single pass stereo, showing the same issue. However in this case, the OpenVR settings can be changed to multipass which resolves the problem. 
- Scenes containing the infrared viewer render incorrectly on Android build targets and in scriptable render pipelines such as URP and HDRP. 
- Demo scenes do not start at the correct height for a seated user. The XR Plugin Management System adjusts the camera height. This means the user has to adjust components in the scene to the correct height - e.g. camera height. Currently our position is to support the legacy XR system height settings. 
- Possible hand offset issues on XR2 headsets using SVR plugin 
- Hands in Desktop scenes can appear far away from the camera 
- Interactions callback scene allows blocks to be moved without doing a grasp pose. 
- Capsule hands don't have a joint colour in HDRP 
- Hand UI can become detached from hand when hand is removed from view


## [5.9.0] - 27/05/2022

### Announcements

In line with Unity's end of support of Unity 2019 LTS, we will no longer be actively supporting Unity 2019 following this release.

We will also start deprecating some functionality and moving core utilities into a separate package.

If you have any concerns about this, please contact us on [Github Discussions](https://github.com/ultraleap/UnityPlugin/discussions)
 
### Added 

- Add option to prevent initializing tracking mode for XR service provider 
- Added an option in LeapImageRetriever to hide Rigel device's debug information 
- Enable the use of multiple image retrievers in a scene that correspond to different devices 
- Better visualization for a tracking device’s position and rotation and its FOV as gizmos 

 
### Fixed 

- Automatic Volume visualization does not work in multi device mode 
- Switching between HMD and Screentop using ChangeTrackingMode() briefly switches to Desktop 
- when rendering a passthrough image with OpenGL, the hand visualization is flipped in the undistorted view 
- Changing tracking mode on the same frame as enabling a service provider has no effect 
- Capsule Hands "Cylinder Radius" only updates after hitting play 
- LeapEyeDislocator updates distortion values whenever a new device is plugged in, even if that device is not used for retrieving an image 

### Known issues 
- Scenes containing the infrared viewer render incorrectly on systems using single pass stereo with the XR plugin system - e.g. Windows Mixed Reality headsets. SteamVR headsets may also default to single pass stereo, showing the same issue. However in this case, the OpenVR settings can be changed to multipass which resolves the problem. 
- Scenes containing the infrared viewer render incorrectly on Android build targets and in scriptable render pipelines such as URP and HDRP. 
- Demo scenes do not start at the correct height for a seated user. The XR Plugin Management System adjusts the camera height. This means the user has to adjust components in the scene to the correct height - e.g. camera height. Currently our position is to support the legacy XR system height settings. 
- Possible hand offset issues on XR2 headsets using SVR plugin 
- Hands in Desktop scenes can appear far away from the camera 
- Interactions callback scene allows blocks to be moved without doing a grasp pose. 
- Capsule hands don't have a joint colour in HDRP 
- Hand UI can become detached from hand when hand is removed from view
 

## [5.8.0] - 28/04/2022

### Added
- A Leap Provider can now be specified for attachment hands

### Fixed
- SIR170 Tracking Volume Visualisation was not appearing
- The automatic option on Tracking Volume Visualisation was not working for SIR170s or 3Dis in single device usage
- Unit tests break downstream package dependencies [[#1182]](https://github.com/ultraleap/UnityPlugin/issues/1182)
- reassigned Low Poly Hand material to prefab
- An image from the image Retriever would freeze when switching devices on the relevant Service Provider

### Known issues
- Scenes containing the infrared viewer render incorrectly on systems using single pass stereo with the XR plugin system - e.g. Windows Mixed Reality headsets. SteamVR headsets may also default to single pass stereo, showing the same issue. However in this case, the OpenVR settings can be changed to multipass which resolves the problem.
- Scenes containing the infrared viewer render incorrectly on Android build targets and in scriptable render pipelines such as URP and HDRP.
- Demo scenes do not start at the correct height for a seated user. The XR Plugin Management System adjusts the camera height. This means the user has to adjust components in the scene to the correct height - e.g. camera height. Currently our position is to support the legacy XR system height settings.
- Possible hand offset issues on XR2 headsets using SVR plugin
- Hands in Desktop scenes can appear far away from the camera
- Interactions callback scene allows blocks to be moved without doing a grasp pose.
- Automatic Volume visualization does not work in multi device mode
- Capsule hands don't have a joint colour in HDRP

## [5.7.0] - 19/04/2022

### Added
- Added a new post process provider to distort tracking data to the 3D visuals
- Added the ability to generate a leap hand from a bound hand (Hand Binder) 
- Can now set different tracking optimization modes on tracking devices when running with multiple devices
- method 'GetFingerStrength' in HandUtils, that returns a value indicating how strongly a finger is curled
- Added option to flip image in the passthrough shaders

### Changed
- Policy flags are now handled on a per device basis / contain information about the device they relate to
- ActiveDevice replaced by ActiveDevices. ActiveDevice marked as obsolete
- Legacy SetPolicy/ClearPolicy/IsPolicySet methods on IController marked as obsolete. Use new methods that also take a Device
- In multiple Device Mode = specific, if the specific serial number is null or an empty string, no device is tracking

### Fixed
- Occasional ThreadAbortException on connection polling thread
- Sometimes Frame objects where being constructed without a device ID, even if known
- Multiple device mode remembers device serial numbers after devices are disconnected
- Service provider in multi-device scene does not track using selected device (by serial number) unless it's been selected in the editor
- clear LeapServiceProvider._currentDevice, if the device is unplugged (DeviceLost)

### Known issues
- Scenes containing the infrared viewer render incorrectly on systems using single pass stereo with the XR plugin system - e.g. Windows Mixed Reality headsets. SteamVR headsets may also default to single pass stereo, showing the same issue. However in this case, the OpenVR settings can be changed to multipass which resolves the problem.
- Scenes containing the infrared viewer render incorrectly on Android build targets and in scriptable render pipelines such as URP and HDRP.
- Demo scenes do not start at the correct height for a seated user. The XR Plugin Management System adjusts the camera height. This means the user has to adjust components in the scene to the correct height - e.g. camera height. Currently our position is to support the legacy XR system height settings.
- Possible hand offset issues on XR2 headsets using SVR plugin
- Hands in Desktop scenes can appear far away from the camera
- Interactions callback scene allows blocks to be moved without doing a grasp pose.
- Interactions object scene platform/stage seems to move a lot


## [5.6.0] - 04/04/2022

### Added
- The LeapServiceProvider provides a list of connected devices (LeapServiceProvider.Devices)
- Example scene for multiple devices
- Generic Hand Model that has an Arm and no metacarpal bones (added to example scene 'Rigged Hands (Desktop) (Standard)')
- Accessor for Service version info in the Controller

### Changed
- In 'Multiple Device Mode' = 'Specific', Serial Numbers can be changed at Runtime via the Inspector or via code (new public property LeapServiceProvider.SpecificSerialNumber)
- Exposed SimpleFacingCameraCallbacks.IsFacingCamera in the Interaction Engine
- Allow mesh hands that use the hand binder to be scaled during editor
- Updated the LeapC.dll client to 5.5.0.22-57dcaafe

### Removed

### Fixed
- Lag and stuttering when using multiple devices
- Scene View opens when connecting / disconnecting devices
- Fixed issues with multi-device interpolation failing

### Known issues
- Multiple device mode remembers device serial numbers after devices are disconnected
- Service provider in multi-device scene does not track using selected device (by serial number) unless it's been selected in the editor
- Scenes containing the infrared viewer render incorrectly on systems using single pass stereo with the XR plugin system - e.g. Windows Mixed Reality headsets. SteamVR headsets may also default to single pass stereo, showing the same issue. However in this case, the OpenVR settings can be changed to multipass which resolves the problem.
- Demo scenes do not start at the correct height for a seated user. The XR Plugin Management System adjusts the camera height. This means the user has to adjust components in the scene to the correct height - e.g. camera height. Currently our position is to support the legacy XR system height settings.
- Possible hand offset issues on XR2 headsets using SVR plugin
- Hands in Desktop scenes can appear far away from the camera
- Interactions callback scene allows blocks to be moved without doing a grasp pose.
- Interactions object scene platform/stage seems to move a lot
- Dynamic UI objects throwing backwards most of the time.


## [5.5.0] - 17/03/2022

### Added
- Hand Binder Scale feature, uniformly scale the 3D model model up or down based on the ratio between the leap data and the 3D model. This will require a rebind to calculate the correct scale.
- tracking service version check for multiple device mode. Warning appears if trying to select the 'specific' multi device mode in a service version < 5.3.6

### Changed
- Serial numbers for 'multiple device mode' = 'Specific' can be chosen from a drop down list in the inspector instead of a text field. Using Device indices is no longer supported.

### Removed
- x86 LeapC.dll

### Fixed
- Dynamic UI scene - blocks sometimes did not expand when undocked
-	Capsule hands appear small compared to size of 'IR hands' of user using HDRP / URP and do not line up. Using standard rendering on Unity 2019.4 LTS  hands are usually not visible (but are being tracked). When they appear they do not line up with the hands in the image.
- A check has been added to ensure a subscription to device events won't happen if the leapProvider is null.

### Known issues
-	Scenes containing the infrared viewer render incorrectly on systems using single pass stereo with the XR plugin system - e.g. Windows Mixed Reality headsets. SteamVR headsets may also default to single pass stereo, showing the same issue. However in this case, the OpenVR settings can be changed to multipass which resolves the problem.
-	Demo scenes do not start at the correct height for a seated user. The XR Plugin Management System adjusts the camera height. This means the user has to adjust components in the scene to the correct height - e.g. camera height. Currently our position is to support the legacy XR system height settings.
- Possible hand offset issues on XR2 headsets using SVR plugin
- Hands in Desktop scenes can appear far away from the camera
- Interactions callback scene allows blocks to be moved without doing a grasp pose.
- Interactions object scene platform/stage seems to move a lot
- Dynamic UI objects throwing backwards most of the time.


## [5.4.0] 

### Added
- Basic support for specifying which device a LeapProvider should connect to. Can be specified by device index or serial number. If multiple service providers are in a scene set to use the multiple device mode, they must be set to use the same tracking optimization mode. _(Multiple Device Mode is only supported on the Ultraleap Tracking Service version 5.3.6 and above)_
- Added ability to get / set custom capsule hand colours in code

### Changed
- Updated LeapC.dll client to latest service release. Service supports multiple devices.

### Removed

### Fixed
- Fixed issue with incorrect enum ordering in eLeapEventType (now matches LeapC.h ordering). Inserted eLeapEventType_TrackingMode
- Service Providers not referenced in Hand Post-Process example scene

### Known issues
-	Scenes containing the infrared viewer render incorrectly on systems using single pass stereo with the XR plugin system - e.g. Windows Mixed Reality headsets. SteamVR headsets may also default to single pass stereo, showing the same issue. However in this case, the OpenVR settings can be changed to multipass which resolves the problem.
-	Demo scenes do not start at the correct height for a seated user. The XR Plugin Management System adjusts the camera height. This means the user has to adjust components in the scene to the correct height - e.g. camera height. Currently our position is to support the legacy XR system height settings.
-	Capsule hands appear small compared to size of 'IR hands' of user using HDRP / URP and do not line up. Using standard rendering on Unity 2019.4 LTS  hands are usually not visible (but are being tracked). When they appear they do not line up with the hands in the image.
- Possible hand offset issues on XR2 headsets using SVR plugin
- Hands in Desktop scenes can appear far away from the camera
- Interactions callback scene allows blocks to be moved without doing a grasp pose.
- Interactions object scene platform/stage seems to move a lot
- Dynamic UI objects throwing backwards most of the time.


## [5.3.0] 

### Added

### Changed
- Clear devices list on disconnect of service Connection.cs
- Example scenes now contain a clickable link to take users to https://docs.ultraleap.com/ultralab/
- Removed unused variables from Connection and Controller
- Hand Model Base feature parity with the interaction hand
- LeapXRServiceProvider getter and setter for MainCamera

### Removed

### Fixed
- Outline/Ghost hands sometimes show a shader issue when upgrading to SRP (TOON shader)
- Jittery Sliders and slider problems in moving reference frame
- When using LeapXRServiceProvider with Temporal Warping enabled, the hands fly off in the first few frames.
- Reduced the number of OnContactBegin / OnContactEnd events when a finger is in contact with a slider
- Fixed issues with HDRP and URP example scenes not containing the correct shader when switching graphics pipelines.
- Fixing eye dislocator misalignment
- Unused variables in LeapCSharp Controller and Connection causing warnings [[#1181]](https://github.com/ultraleap/UnityPlugin/issues/1181)

### Known issues
-	Scenes containing the infrared viewer render incorrectly on systems using single pass stereo with the XR plugin system - e.g. Windows Mixed Reality headsets. SteamVR headsets may also default to single pass stereo, showing the same issue. However in this case, the OpenVR settings can be changed to multipass which resolves the problem.
-	Demo scenes do not start at the correct height for a seated user. The XR Plugin Management System adjusts the camera height. This means the user has to adjust components in the scene to the correct height - e.g. camera height. Currently our position is to support the legacy XR system height settings.
-	Capsule hands appear small compared to size of 'IR hands' of user using HDRP / URP and do not line up. Using standard rendering on Unity 2019.4 LTS  hands are usually not visible (but are being tracked). When they appear they do not line up with the hands in the image.
- Possible hand offset issues on XR2 headsets using SVR plugin
- Hands in Desktop scenes can appear far away from the camera
- Interactions callback scene allows blocks to be moved without doing a grasp pose.
- Interactions object scene platform/stage seems to move a lot
- Dynamic UI objects throwing backwards most of the time.
- Service Providers not referenced in Hand Post-Process example scene (to fix: drag 'Intertia Hand Models' into the leap Provider of its children capsule hands)


## [5.2.0]

### Added
- Adding SIR170 leapc/device.
- Adding 3DI leapc/device
- Adding option to grasp interaction objects with a specific hand


### Changed

- Moved SimpleFacingCameraCallbacks.cs to Interaction Engine\Runtime\Scripts\Utility & updated its namespace
- Update main camera provider to enable work on supporting MRTK

### Removed

### Fixed
- https://github.com/ultraleap/UnityPlugin/issues/1177

### Known issues
-	Scenes containing the infrared viewer render incorrectly on systems using single pass stereo with the XR plugin system - e.g. Windows Mixed Reality headsets. SteamVR headsets may also default to single pass stereo, showing the same issue. However in this case, the OpenVR settings can be changed to multipass which resolves the problem.
-	Demo scenes do not start at the correct height for a seated user. The XR Plugin Management System adjusts the camera height. This means the user has to adjust components in the scene to the correct height - e.g. camera height. Currently our position is to support the legacy XR system height settings.
-	Capsule hands appear small compared to size of 'IR hands' of user using HDRP / URP and do not line up. Using standard rendering on Unity 2019.4 LTS  hands are usually not visible (but are being tracked). When they appear they do not line up with the hands in the image.
- Outline/Ghost hands sometimes show a shader issue when upgrading to SRP (TOON shader)
- Issues with slider button movements not being possible or registering false presses in moving reference frames scene when frame is moving (inconsistent). Only affects slider buttons - normal buttons work fine.
- Possible hand offset issues on XR2 headsets using SVR plugin
- Hands in Desktop scenes can appear far away from the camera
- Interactions callback scene allows blocks to be moved without doing a grasp pose.
- Interactions object scene platform/stage seems to move a lot
- Dynamic UI objects throwing backwards most of the time.

## [5.1.0]

### Added
- Adding coloring options to the capsule hands
- New option to initialise only the index finger in the interaction hand

### Changed
- Size of the Skeleton hand assets has been significantly reduced

### Removed

### Fixed
- Generic Hand Model rendering issue with transparency
- Updated XR2 preview documentation ('How to Build a Unity Application that Shows Tracked Hands on an XR2') to account for asset path changes, name changes to preview packages in V5.0.0 (from expermimental) and in response to internal user testing
- Minor changes to anchors example scene

### Known issues
-	Scenes containing the infrared viewer render incorrectly on systems using single pass stereo with the XR plugin system - e.g. Windows Mixed Reality headsets. SteamVR headsets may also default to single pass stereo, showing the same issue. However in this case, the OpenVR settings can be changed to multipass which resolves the problem.
-	Demo scenes do not start at the correct height for a seated user. The XR Plugin Management System adjusts the camera height. This means the user has to adjust components in the scene to the correct height - e.g. camera height. Currently our position is to support the legacy XR system height settings.
-	Capsule hands appear small compared to size of 'IR hands' of user using HDRP / URP and do not line up. Using standard rendering on Unity 2019.4 LTS  hands are usually not visible (but are being tracked). When they appear they do not line up with the hands in the image.
- Outline/Ghost hands sometimes show a shader issue when upgrading to SRP (TOON shader)
- Issues with slider button movements not being possible or registering false presses in moving reference frames scene when frame is moving (inconsistent). Only affects slider buttons - normal buttons work fine.
- Possible hand offset issues on XR2 headsets using SVR plugin


## [5.0.0]
### Added
- Support for Unity HDRP and URP including materials and shaders in all examples
- Hands module shaders for outline, ghost and skeleton hands
- `Service Provider` (XR, Desktop and Screentop) prefabs
- `Image Retriever` prefab
- `HandModels` prefab
- Experimental support for Qualcomm Snapdragon XR2 based headsets within `com.ultraleap.tracking.preview` package.
- MainCameraProvider.cs to get the camera on Android platforms

### Changed
- Reorganized the repository layout to adhere to [UPM Package Structure](https://docs.unity3d.com/Manual/cus-layout.html). Fixes [[#1113]](https://github.com/ultraleap/UnityPlugin/issues/1113)
  - Core, Hands and Interaction Engine modules are in their own sub-folders with Editor/Runtime folders in a `com.ultraleap.tracking` UPM package.
  - Examples for all modules are in hidden `Examples~` folders within their respective package. These can be imported as samples from the package manager window or unhidden by removing the `~` when importing from .unitypackages.
  - UIInput module has is now in a separate preview package "com.ultraleap.tracking.preview".
- The following scripts are no longer required to be put on a `Camera`. Instead, they require a reference to a `Camera`.
  - LeapXRServiceProvider
  - LeapImageRetriever
  - LeapEyeDislocator
  - EnableDepthBuffer
- Reworked how adding hands to a scene works - hands can be added easily. Any type derived from `HandModelBase` can be added directly into the scene and linked with a `LeapProvider` to begin tracking immediately.
- `Frame.Get` renamed to `Frame.GetHandWithChirality`.
- Rebranded Leap Motion Unity Modules Window


### Removed
- `HandModelManager` MonoBehaviour
- `Leap Rig` Prefab
- `Leap Hand Controller` Prefab
- The following example scenes were removed:
  - Rigged Hands (VR - Infrared Viewer)
  - Rigged Hands (VR)
- Experimental modules
  - HierarchyRecording
  - Playback
- Docs - migrated to [Ultraleap Docs][docs-website]
- Internal directory
  - AutoHeader (Moved to CI folder, no longer part of any packages)
  - Generation
  - RealtimeGraph
  - Testing
  - VRVisualizer
- Legacy directory
  - DetectionExamples
  - GraphicRenderer

### Fixed
- Missing rigged hands image (Note that docs moved to [Ultraleap Docs](https://docs.ultraleap.com/unity-api/unity-user-manual/core.html)) [[#1172]](https://github.com/ultraleap/UnityPlugin/issues/1172)
- 'SelectionMode.OnlyUserModifiable' is obsolete [[1167]](https://github.com/ultraleap/UnityPlugin/issues/1167)
- Initializing contact bones of XR controller [[#1085]](https://github.com/ultraleap/UnityPlugin/issues/1085)
- enableContactBoneCollision() called unnecessarily often [[#1062]](https://github.com/ultraleap/UnityPlugin/issues/1062)
- ClearContactTracking() doesn't clear a pooled Hashset before calling Recycle() [[#1061]](https://github.com/ultraleap/UnityPlugin/issues/1061)
- Hand position jumps when using OVRProvider [[#1054]](https://github.com/ultraleap/UnityPlugin/issues/1054) 
- Remove additional audio listeners in example scenes
- Clipping plane in example scenes is not set close enough, Hands models are being clipped
- Images not seen in Core examples - Capsule hands (VR - Infrared Viewer)

### Known issues
-	Scenes containing the infrared viewer render incorrectly on systems using single pass stereo with the XR plugin system - e.g. Windows Mixed Reality headsets. SteamVR headsets may also default to single pass stereo, showing the same issue. However in this case, the OpenVR settings can be changed to multipass which resolves the problem.
-	Demo scenes do not start at the correct height for a seated user. The XR Plugin Management System adjusts the camera height. This means the user has to adjust components in the scene to the correct height - e.g. camera height. Currently our position is to support the legacy XR system height settings.
-	Capsule hands appear small compared to size of 'IR hands' of user using HDRP / URP and do not line up. Using standard rendering on Unity 2019.4 LTS  hands are usually not visible (but are being tracked). When they appear they do not line up with the hands in the image.
- Outline/Ghost hands sometimes show a shader issue when upgrading to SRP (TOON shader)
- Issues with slider button movements not being possible or registering false presses in moving reference frames scene when frame is moving (inconsistent). Only affects slider buttons - normal buttons work fine.
- Possible hand offset issues on XR2 headsets using SVR plugin

## [4.9.1 and older]

[older-releases]: https://github.com/ultraleap/UnityPlugin/releases "UnityPlugin Releases"

Refer to the [release notes page][older-releases] for older releases.<|MERGE_RESOLUTION|>--- conflicted
+++ resolved
@@ -14,12 +14,9 @@
 - Android 	v5.17.1
 
 ### Added
-<<<<<<< HEAD
-- (Physical hands) Ability to ignore collisions on single object or all children
-=======
 - LeapServiceProvider accessor for world space psoition of the Tracking Camera
 - LeapXRServiceProvider accessor for world space psoition of the Tracking Camera
->>>>>>> 682a1638
+- (Physical hands) Ability to ignore collisions on single object or all children
 
 ### Changed
 - (Config) Additional uses of Config marked as Obsolete
@@ -36,12 +33,9 @@
 ### Fixed
 - Errors in Editor when using pre-2023.3.18 LTS due to FindObjectByType issue
 - (Physical Hands) Objects are sticky when they ignore collision with hard contact hands
-<<<<<<< HEAD
-- (Physical Hands) Soft contact button hard to press in physical hands playground when not using UI layer
-=======
 - (Physical Hands) Ability to toggle ignore Physical hands options from the inspector at runtime.
 - (Locomotion) IsPinching wouldn't fire when between Activate and Deactivate values in LightweightPinchDetector
->>>>>>> 682a1638
+- (Physical Hands) Soft contact button difficult to press in physical hands playground scene when not using UI layer
 
 ## [6.14.0] - 24/01/24
 
