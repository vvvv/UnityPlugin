# Changelog
All notable changes to this project will be documented in this file.

The format is based on [Keep a Changelog](https://keepachangelog.com/en/1.0.0/),
and this project adheres to [Semantic Versioning](https://semver.org/spec/v2.0.0.html).

[docs-website]: https://docs.ultraleap.com/unity-api/ "Ultraleap Docs"

## [6.15.1] - 26/06/2024

### Tracking Client versions
- Windows 	v6.0.0
- MacOS 	v6.0.0
- Android 	v6.0.0

### Added
- Support for reading the camera matrix
- ImageRetriever allows more than 6 reconnections
- New Pinch and Grab detection utilities
- Option to fade hands on found/lost in HandEnableDisable component
- OnHandFound and OnHandLost events to LeapProviders
- LeftHandTracked and RightHandTracked access booleans to LeapProviders
- PhysicalHandsButton with automatic setup
- PhysicalHandsButtonToggle
- PhysicalHandsAnchorable, including anchoring and un-anchoring based on grabs
- PhysicalHandsSlider
- TwoDimensionalPhysicalHandsSlider example
- Ability to ignore collisions per hand separately from grabs
- Primary hover functionality to physical hands
- PhysicalHandsButton can now use primary hover functionality

### Changed
- Improved XRHands support for Meta Aim Input Actions
<<<<<<< HEAD
=======
- XRLeapProviderManager renamed LEAP_DIRECT to ULTRALEAP
- Accessors for Hand.Finger, Hand.Bone and Finger.Bone
- Renamed BoneType enum entries to remove redundancies
- Replaced use of PinchStrength for IsPinching with PinchDistance
- PinchDistance is now measured in Metres not Millimetres
- Removed old PhysicalHandsButton
- Anchors no longer require Interaction Engine
- Turntable and Pullcord example scene now uses Physical Hands
- Physical Hands Playground uses new PhysicalHandsButtons and Toggles
- Grab Ball uses Physical Hands rather than Interaction Engine
- Physical Hands events are sent to all event interfaces attached to the interacted rigidbody
- Hard Contact Parent settings access levels to public
- Prefab Create Menu uses Physical Hands prefabs as opposed to Interaction Engine
- Prefab Create Menu chooses URP hands where available
- Shaders use _Color as the default color property name
- Shaders all come under the Ultraleap folder
- Deleted Interaction Engine
- Leap and Leap.Unity namespaces are now Ultraleap
>>>>>>> 881bab4c

### Fixed
- Issue with the method signature for LeapPixelToRectilinearEx
- Duplicate meta aim hands when using XRHands Input
<<<<<<< HEAD
- Editor stuck in infinite loop when no service running
- Caching issue with LeapToUnityTransform which causes the hand to be flipped on the Z axis. 
=======
- A caching issue with LeapToUnityTransform
- Editor stuck in unending loop when no service running
>>>>>>> 881bab4c

## [6.15.0] - 19/04/24

### Tracking Client versions
- Windows 	v6.0.0
- MacOS 	v6.0.0
- Android 	v6.0.0

### Added
- LeapServiceProvider accessor for world space position of the Tracking Camera
- LeapXRServiceProvider accessor for world space position of the Tracking Camera
- LeapServiceProvider accessor for world space position of the Tracking Camera
- LeapXRServiceProvider accessor for world space position of the Tracking Camera
- (Physical Hands) Ability to ignore collisions on single object or all children
- (Physical Hands) Added toggle to GrabHelper to allow kinematic object movement
- (Physical Hands) Ignore Physical hands component can now choose which hand(s) it should be applied to
- (Physical Hands) Edit time representation of hands via Physical Hands Manager
- (Attachment Hands) Do not show warning again this session when deleting attachment points
- (Optional) Metadata capture to help improve the Plugin
- (Physical Hands) Ability to create IgnorePhysicalHands at runtime
- (Fiducial Marker Tracking) Fiducial Marker Tracking support using AprilTag

### Changed
- (Config) Additional uses of Config marked as Obsolete
- Any LeapServiceProvider can be used with MRTK subsystem
- Example content to be split by XR, Tabletop and URP Examples
- Combined example content to be part of the main Ultraleap Tracking .unitypackage when importing via .unitypackage
- Added fog and gradient sky for all XR example scenes
- (Hand Rays) Exposed dot product used to test if the hand is facing camera
- (Hinting) Added support for startup setting of Hand Tracking Hints via the Ultraleap Settings window
- (Hinting) Added support for runtime changing of Hand Tracking Hints via static HandTrackingHintManager
- (Hinting) Added support for setting OpenXR Hand Tracking Hints via the OpenXR HandTrackingFeature
- Access of Physical Hands extensions
- Added public accessors to various Physical Hands utilities
- Unified use of TrackedPoseDrivers across XR LeapProviders

### Fixed
- Errors in Editor when using pre-2023.3.18 LTS due to FindObjectByType issue
- (Physical Hands) Objects are sticky when they ignore collision with hard contact hands
- (Physical Hands) Ability to toggle ignore Physical hands options from the inspector at runtime.
- (Locomotion) IsPinching wouldn't fire when between Activate and Deactivate values in LightweightPinchDetector
- (Physical Hands) Soft contact button difficult to press in physical hands playground scene when not using UI layer
- (Physical Hands) Disabled Ignore Physical hands components still affecting grab and collision at runtime
- (Physical Hands) Button Prefab uses mesh from example assets
- (Physical Hands) Button gets stuck down if disabled after pressing
- (UI Input Preview) Null UIInput events cause unnecessary error logs
- Memory increase when repeatedly opening scenes with LeapServiceProviders
- ThreadAbort when changing scenes in editor that use multidevice or display the tracking device gizmo
- (LeapServiceProvider) OnDeviceChanged event is not raised when multidevice mode is disabled
- (LeapXRServiceProvider) LeapXRServiceProvider wrongly uses transform relative to camera when offset mode set to transform
- (Hand Binder) incorrect upperArm name definition for elbow joint
- (Physical Hands) Soft Contact NAN collider error when using OpenXR tracking on Android devices
- (Physical Hands) Hand stuck in pose, unable to grab if object is disabled while grabbing
- (Physical Hands) Errors when destroying objects that are grabbed
- (Physical Hands) Errors when adding Physical Hands Manager prefab for the first time
- Use of Device Transforms does not apply rotations
- OpenXR API Layer Service query intent was missing sometimes, preventing API layers functioning correctly
- OpenXR checks minSdkVersion rather than targetSdkVersion for query intents
- (Physical Hands) PhysHands Settings are not localized when using decimals

## [6.14.0] - 24/01/24

### Tracking Client versions
- Windows 	v5.17.1
- MacOS 	v5.17.1
- Android 	v5.17.1

### Added
- Physical Hands. This introduces a new way of interacting with object in the virtual world using your hands and unitys physics engine.

### Changed
- Removed Physics Hands from the preview package as Physical Hands has replaced it.

### Known issues
- Repeatedly opening scenes can cause memory use increase
- The OpenXR Leap Provider does not currently support the `Confidence` hand property (and will return fixed values)
- After using Ultraleap OpenXR in Unity Editor, the tracking mode of device 0 will be set to HMD until the Unity Editor session ends. This can stop the testing of non-XR scenes until the Unity Editor is re-opened

## [6.13.0] - 24/11/23

### Tracking Client versions
- Windows 	v5.17.1
- MacOS 	v5.17.1
- Android 	v5.17.1

### Added
- (Hands Recorder Preview) A new Hand Recorder to record animation clips of hands and additional objects to produce re-playable actions (e.g for tutorials)
- (Pose Detector) Add a new rule type to match rotation of a joint to a target
- (XR Hands) Added XRHandsLeapProvider to convert the current XRHandsSubsystem data to a LeapProvider for use with the Ultraleap Unity Plugin features
- Added the ability to suppress the Android build warnings
- Help Menu that links out to docs, a place to report bugs & places to get support

### Changed
- (Preview Teleportation) Lightweight Pinch Detector's finger detection can be configured
- (Obsolete) Some old unused LeapC APIs have been marked as Obsolete (config, IsSmudged, IsLightingBad)
- Changed from using obsolete FindObjectOfType to using newer implementations
- Ultraleap settings are now in the project settings window, under "Ultraleap"

### Fixed
- (Hand Binder) Hands begin at large/small scale and slowly scale to normal size
- (Pinch to Paint Example) Painting sound does not play if pinch began out of tracking range
- LeapXRServiceProvider ensures default device offset mode is set to new defaults when enabled
- Attachment Hand Menu is incorrectly rotated

### Known issues
- Repeatedly opening scenes can cause memory use increase
- The OpenXR Leap Provider does not currently support the `Confidence` hand property (and will return fixed values)
- After using Ultraleap OpenXR in Unity Editor, the tracking mode of device 0 will be set to HMD until the Unity Editor session ends. This can stop the testing of non-XR scenes until the Unity Editor is re-opened

## [6.12.1] - 28/09/23

### Tracking Client versions
- Windows 	v5.16.0
- MacOS 	v5.16.0
- Android 	v5.16.0

### Fixed
- (leapXRServiceProvider) Hands offset incorrectly on Windows when using Leap 2

### Known issues 
- Use of the LeapCSharp Config class is unavailable with v5.X tracking service
- Repeatedly opening scenes can cause memory use increase
- Currently the Ultraleap Hand Tracking feature for OpenXR requires the New and Legacy input systems to be enabled, to simultaneously use OpenXR and the Ultraleap Unity Plugin's features.
- The OpenXR Leap Provider does not currently support the `Confidence` hand property (and will return fixed values)
- After using Ultraleap OpenXR in Unity Editor, the tracking mode of device 0 will be set to HMD until the Unity Editor session ends. This can stop the testing of non-XR scenes until the Unity Editor is re-opened
- Running both the Ultraleap XRHands Subsystem and another XRHands Subsystem at the same time causes unstable results. Only enable one at a time.


## [6.12.0] - 12/09/23

### Added
- (MRTK Support) Added an MRTK3 subsystem for using Leap tracking directly (non-OpenXR)

### Changed
- (XRHands) XRHands subsystem will now use existing LeapXRServiceProviders found in the scene before considering generating new ones

### Fixed
- (XRHands) XRHands double-translates tracking data causing XRI InputActions to be wrongly positioned when the XROrigin is moved

### Known issues 
- Use of the LeapCSharp Config class is unavailable with v5.X tracking service
- Repeatedly opening scenes can cause memory use increase
- Currently the Ultraleap Hand Tracking feature for OpenXR requires the New and Legacy input systems to be enabled, to simultaneously use OpenXR and the Ultraleap Unity Plugin's features.
- The OpenXR Leap Provider does not currently support the `Confidence` hand property (and will return fixed values)
- After using Ultraleap OpenXR in Unity Editor, the tracking mode of device 0 will be set to HMD until the Unity Editor session ends. This can stop the testing of non-XR scenes until the Unity Editor is re-opened
- The OpenXR Leap Provider palm can be in unexpected position when using pre-1.4.3 OpenXR Layer. A workaround is to ensure you use 1.4.3 or newer - installed by the 5.12.0 or newer Tracking Service Installer
- Running both the Ultraleap XRHands Subsystem and another XRHands Subsystem at the same time causes unstable results. Only enable one at a time.


## [6.12.0] - 12/09/23

### Added
- (MRTK Support) Added an MRTK3 subsystem for using Leap tracking directly (non-OpenXR)

### Changed
- (XRHands) XRHands subsystem will now use existing LeapXRServiceProviders found in the scene before considering generating new ones

### Fixed
- (XRHands) XRHands double-translates tracking data causing XRI InputActions to be wrongly positioned when the XROrigin is moved

### Known issues 
- Use of the LeapCSharp Config class is unavailable with v5.X tracking service
- Repeatedly opening scenes can cause memory use increase
- Currently the Ultraleap Hand Tracking feature for OpenXR requires the New and Legacy input systems to be enabled, to simultaneously use OpenXR and the Ultraleap Unity Plugin's features.
- The OpenXR Leap Provider does not currently support the `Confidence` hand property (and will return fixed values)
- After using Ultraleap OpenXR in Unity Editor, the tracking mode of device 0 will be set to HMD until the Unity Editor session ends. This can stop the testing of non-XR scenes until the Unity Editor is re-opened
- The OpenXR Leap Provider palm can be in unexpected position when using pre-1.4.3 OpenXR Layer. A workaround is to ensure you use 1.4.3 or newer - installed by the 5.12.0 or newer Tracking Service Installer
- Running both the Ultraleap XRHands Subsystem and another XRHands Subsystem at the same time causes unstable results. Only enable one at a time.


## [6.11.0] - 14/08/23

### Added
- (Physics Hands) Finger displacement values to each finger
- (Physics Hands) Interface based events for easier development
    - Please see the updated scripts in the Physics Hands example scene for more information
- (HandRays) Add methods to invoke handray Frame & State Change in inherited classes
- (LeapXRServiceProvider) Use of device transforms from the service when using Default device offset mode. This does not include tilt/rotation

### Changed
- (Physics Hands) Burst compute is now used to improve certain physics calculation performance
    - In Unity 2020+ this is used for "hand is colliding" functions only
	- In Unity 2022+ all collision functions are handled by Burst
- (Physics Hands) Parameters of the hand (e.g. contact distance) are now controlled at the provider level and have adjusted defaults for better interactions
- (Physics Hands) OnObjectStateChange event has been replaced with SubscribeToStateChanges
    - This is tailored to handle specific Rigidbodies and will only fire when your subscribed Rigidbody is affected
- (Physics Hands) Hand and bone states have been improved and are more consistent with expectations
- (Physics Hands) Updated example scene with new events and better visuals
- (Physics Hands) Updated PhysicsBone IsObjectGrabbable calculations to use the closest point on the bone to the hovered object
- (Physics Hands) Improved Physics Hands grasp helpers to take into account grabs where bones are facing each other
- (Locomotion) Expose teleport anchor list & last teleported anchor
- (Locomotion) Moved Jump Gems further away from the arm, to account for sleeves
- (Locomotion) Added functionality to update the initial position and rotations of the TP anchor after the first Awake

### Fixed
- (Physics Hands) Hand forces are reduced when pushing into objects with fingers
- (Physics Hands) Stopped physics buttons from rotating incorrectly
- (Locomotion) Jump Gems look for audio sources in their children, even if the audio source was set
- (Locomotion) If pinched gem was null, jump gem teleport could still be in a selected state
- (Locomotion) Teleport ray did not change to an invalid colour when no colliders were hit
- (Core) Fixed hands juddering in XR when interpolation is turned off on the LeapXRServiceProvider. Turning off interpolation now turns off head pose interpolation
- (PoseViewer) Pose viewer rotation does not match the targets rotation

### Known issues 
- Use of the LeapCSharp Config class is unavailable with v5.X tracking service
- Repeatedly opening scenes can cause memory use increase
- Currently the Ultraleap Hand Tracking feature for OpenXR requires the New and Legacy input systems to be enabled, to simultaneously use OpenXR and the Ultraleap Unity Plugin's features.
- The OpenXR Leap Provider does not currently support the `Confidence` hand property (and will return fixed values)
- After using Ultraleap OpenXR in Unity Editor, the tracking mode of device 0 will be set to HMD until the Unity Editor session ends. This can stop the testing of non-XR scenes until the Unity Editor is re-opened
- The OpenXR Leap Provider palm can be in unexpected position when using pre-1.4.3 OpenXR Layer. A workaround is to ensure you use 1.4.3 or newer - installed by the 5.12.0 or newer Tracking Service Installer
- Running both the Ultraleap XRHands Subsystem and another XRHands Subsystem at the same time causes unstable results. Only enable one at a time.

## [6.10.0] - 05/07/23

This release was tested against Unity 2021.3 LTS and 2022.3 LTS

### Added
- (XRHands) Direct Leap XRHands Subsystem
- (UltraleapSettings) Ultraleap Settings ScriptableObject to toggle features
- (InputSystem) A XRHands to Leap InputActions and Meta Aim InputActions converter

### Changed
- (Hand Pose) Removed unnecessary Hand Pose scriptable context menu option
- (Multi device aggregation) Added wrist and arm to ConfidenceInterpolation aggregator
- (Preview XRI) Removed XRI content from Preview Package in favour of XRHands+XRI content in Tracking Package. Follow the Ultraleap [XR Docs](https://docs.ultraleap.com/unity-api/The-Examples/XR/index.html) for XRI and XRHands to get started

### Fixed
- (Preview) CPU performance issues on PICO when re-connecting tracking device
- (Locomotion) Jump gems could occasionally break and not show their ray
- VectorHand bone directions and thumb rotations

### Known issues 
- Use of the LeapCSharp Config class is unavailable with v5.X tracking service
- Repeatedly opening scenes can cause memory use increase
- Currently the Ultraleap Hand Tracking feature for OpenXR requires the New and Legacy input systems to be enabled, to simultaneously use OpenXR and the Ultraleap Unity Plugin's features.
- The OpenXR Leap Provider does not currently support the `Confidence` hand property (and will return fixed values)
- If using OpenXR when using Unity 2020 and Ultraleap Tracking Plugin via .unitypackage, an error will appear on import relating to HandTrackingFeature. This has been fixed by Unity on Unity 2021
	- A workaround is to right click on \ThirdParty\Ultraleap\Tracking\OpenXR\Runtime\Scripts\HandTrackingFeature.cs and select 'Reimport'
- After using Ultraleap OpenXR in Unity Editor, the tracking mode of device 0 will be set to HMD until the Unity Editor session ends. This can stop the testing of non-XR scenes until the Unity Editor is re-opened
- The OpenXR Leap Provider palm can be in unexpected position when using pre-1.4.3 OpenXR Layer. A workaround is to ensure you use 1.4.3 or newer - installed by the 5.12.0 or newer Tracking Service Installer
- Running both the Ultraleap XRHands Subsystem and another XRHands Subsystem at the same time causes unstable results. Only enable one at a time.

## [6.9.0] - 08/06/23

### Added
- (Physics Hands) In-editor readme for example scene
- (Attachment Hands) Predicted pinch position
- (LeapServiceProvider) Ability to change the number of Service connection attempts and interval


### Changed
- (HandUtils) Only cache static Provider and CameraRig references when they are requested
- (HandUtils) Mark Provider-dependant methods as obsolete and point to suitable replacements
- (UIInput) Cursors are disabled by default and enabled when required
- (LeapXRServiceProvider) When using Default offset, updated values will be used automatically
- (Utils) All references to Utils in the Plugin specify Leap.Unity.Utils to avoid clashes with other Utils classes

### Fixed
- (OpenXRProvider) Hand `Rotation`, `Direction`, `PalmPosition`, `PalmNormal` and `StabilisedPalmPosition` do not match LeapC when using OpenXR layer 1.4.4
- (OpenXRProvider) Elbow length incorrectly calculated.
- (OpenXRProvider) Finger `Direction` is incorrectly set to the tip bone direction rather than the intermediate
- (OpenXRProvider) Hand `GrabStrength` is computed before all required information is available
- (UIInput) When hand lost or leaves canvas near hovered button, button stays hovered


### Known issues 
- Use of the LeapCSharp Config class is unavailable with v5.X tracking service
- Repeatedly opening scenes can cause memory use increase
- Currently the Ultraleap Hand Tracking feature for OpenXR requires the New and Legacy input systems to be enabled, to simultaneously use OpenXR and the Ultraleap Unity Plugin's features.
- The OpenXR Leap Provider does not currently support the `Confidence` hand property (and will return fixed values)
- If using OpenXR when using Unity 2020 and Ultraleap Tracking Plugin via .unitypackage, an error will appear on import relating to HandTrackingFeature. This has been fixed by Unity on Unity 2021
	- A workaround is to right click on \ThirdParty\Ultraleap\Tracking\OpenXR\Runtime\Scripts\HandTrackingFeature.cs and select 'Reimport'
- After using Ultraleap OpenXR in Unity Editor, the tracking mode of device 0 will be set to HMD until the Unity Editor session ends. This can stop the testing of non-XR scenes until the Unity Editor is re-opened
- The OpenXR Leap Provider palm can be in unexpected position when using pre-1.4.3 OpenXR Layer. A workaround is to ensure you use 1.4.3 or newer - installed by the 5.12.0 or newer Tracking Service Installer

## [6.8.1] - 19/05/23

### Added
- Runtime unit tests for pose detection

### Changed
- Changed OpenXRLeapProvider to calculate a LeapC-style palm width and pinch strength

### Fixed
- Preview package version dependency mismatch for XRI when using InputSystem 1.4.4
- (Passthrough) change the handling of the distortion matrix for vertical alignment across device types

### Known issues 
- Scenes containing the infrared viewer render incorrectly on Android build targets and in scriptable render pipelines such as URP and HDRP. 
- Use of the LeapCSharp Config class is unavailable with v5.X tracking service
- Repeatedly opening scenes can cause memory use increase
- Currently the Ultraleap Hand Tracking feature for OpenXR requires the New and Legacy input systems to be enabled, to simultaneously use OpenXR and the Ultraleap Unity Plugin's features.
- The OpenXR Leap Provider does not currently support the `Confidence` hand property (and will return fixed values)
- If using OpenXR when using Unity 2020 and Ultraleap Tracking Plugin via .unitypackage, an error will appear on import relating to HandTrackingFeature. This has been fixed by Unity on Unity 2021
	- A workaround is to right click on \ThirdParty\Ultraleap\Tracking\OpenXR\Runtime\Scripts\HandTrackingFeature.cs and select 'Reimport'
- DrawMeshInstanced error log on certain Unity versions when using Capsule Hands. [Unity Issue Tracker](https://issuetracker.unity3d.com/issues/drawmeshinstanced-does-not-support-dot-dot-dot-error-in-the-console-pops-up-when-the-shader-does-support-instanced-rendering)
- After using Ultraleap OpenXR in Unity Editor, the tracking mode of device 0 will be set to HMD until the Unity Editor session ends. This can stop the testing of non-XR scenes until the Unity Editor is re-opened

## [6.8.0] - 12/05/23

### Added
- (Anchorable Behaviour) Code to automatically create a basic curve for attraction reach distance on new instance of the script
- (Interaction Engine) New options to the create menu under "Interaction", can now create:
	- Interaction Cube, 3D Button, 3D UI panel, Anchor, Anchorable Object, Attachment Hand Menu, Interaction Manager
- (Physics Hands) Added function to check if a grasped object has been pinched
- Presets to Capsule Hands to be able to change the way they look easily
- Options for Capsule Hands to change disable particular joints
- Option to show Upper Arm for Capsule Hands. (Works best in XR)
- (Preview) XRI implementation now supports more Input Actions similar to that of OpenXRs Interaction Profiles

### Changed
- (Anchorable Behaviour) Ability to change the speed at which an object is attracted to the hand
- (Physics Hands) Significantly improved palm latency
- (Physics Hands) Reduced overall forces of hands and fingers
- (Physics Hands) Improved object weight movement (less wobbly, overall faster and more predictable)
- (Physics Hands) Improved contact information of helpers
- (Physics Hands) Removed grasp distance
- (Physics Hands) Removed "strength" from the provider and replaced with per hand velocity limits
- (Physics Hands) Grasp helpers now modify object mass on grasp and restore it on release
- (Hand Rays) TransformWristShoulderRay interpolates direction, rather than aim position
- LeapXRServiceProvider Default offset mode now uses known device transforms or falls back to a default value
- (Interaction) Grab ball now has an option to Continuously restrict the grab balls distance from the player. This allows grab balls to follow the player
- Leap provider can now be set manually in leap provider manager
- Removed Infrared Viewer example scene and prefab

### Fixed
- (Physics Hands) Fixed joints exploding when teleporting the hand for one frame
- (Physics Hands) Fixed wrist position becoming misaligned over time

### Known issues 
- Scenes containing the infrared viewer render incorrectly on Android build targets and in scriptable render pipelines such as URP and HDRP. 
- Use of the LeapCSharp Config class is unavailable with v5.X tracking service
- Repeatedly opening scenes can cause memory use increase
- Currently the Ultraleap Hand Tracking feature for OpenXR requires the New and Legacy input systems to be enabled, to simultaneously use OpenXR and the Ultraleap Unity Plugin's features.
- The OpenXR Leap Provider does not currently support the `Confidence` hand property (and will return fixed values)
- If using OpenXR when using Unity 2020 and Ultraleap Tracking Plugin via .unitypackage, an error will appear on import relating to HandTrackingFeature. This has been fixed by Unity on Unity 2021
	- A workaround is to right click on \ThirdParty\Ultraleap\Tracking\OpenXR\Runtime\Scripts\HandTrackingFeature.cs and select 'Reimport'
- DrawMeshInstanced error log on certain Unity versions when using Capsule Hands. [Unity Issue Tracker](https://issuetracker.unity3d.com/issues/drawmeshinstanced-does-not-support-dot-dot-dot-error-in-the-console-pops-up-when-the-shader-does-support-instanced-rendering)
- After using Ultraleap OpenXR in Unity Editor, the tracking mode of device 0 will be set to HMD until the Unity Editor session ends. This can stop the testing of non-XR scenes until the Unity Editor is re-opened

## [6.7.0] - 3/4/23

### Added
- Brand new pose detection feature!
	- Pose Detector (Invokes events when the chosen pose is made)
	- Pose Detection Library (A library of pre-defined poses)
		- Thumbs up, OK, Point, Open palm, Fist, Horns
	- Pose Recorder (To record poses of your own)
	- New Example Scenes
		- Pose Recorder (A scene set up for you to record poses of your own)
		- Pose Detection (A barebones scene to show how you can use the detector in your own scenes)
		- Pose Showcase (To view and try out our new library of poses)
			- Thumbs up, Thumbs down, OK, Point, Open palm up, Open palm down, Fist, Horns
- (Physics Hands) Warnings for gravity and timestep settings
- (Physics Hands) Exposed interaction mask
- (Physics Hands) Dynamically adjusting fingers when grabbing objects
- (Physics Hands) Distance calculations and values for each bone
- Per finger pinch distances in HandUtils
- Ability for AnchorableBehaviours to attach on demand
- Added advanced option to LeapXRServiceProvider to avoid adding TrackedPoseDrivers to MainCamera
- Ability to clear all attachments on AttachmentHands component
- (UIInput) Added an option to hide the pointer cursor when hands are interacting with UI elements in direct/tactile mode

### Changed
- (Physics Hands) Reduced hand to object collision radius when throwing and testing overlaps
- (Physics Hands) Thumb joints reverted to revolute for non-0th thumb joints
- (Physics Hands) Default physics hands solver iterations & presets
- (Physics Hands) Heuristic calculations moved to WaitForFixedUpdate
- (Physics Hands) Non-0th joints are now only revolute once again
- Reordered example assets to make it easier to traverse


### Fixed
- (Physics Hands) Bone directions when converting back to Leap Hands
- (Physics Hands) Incorrect setup and positioning of physics buttons
- 0th thumb bone rotation values when using OpenXR
- "Pullcord" jitters when being interacted with
- Hand Binder finger tip scale disproportionately when LeapProvider Transform is scaled
- Creating objects from GameObject/Ultraleap/ menu makes more than just prefabs - Ghost Hands (with Arms)
- (UIInput) several interaction events not firing when both direct and indirect interaction is enabled 
- Incorrect warning of duplicate InteractionHands in InteractionManager

### Known issues 
- Scenes containing the infrared viewer render incorrectly on Android build targets and in scriptable render pipelines such as URP and HDRP. 
- Use of the LeapCSharp Config class is unavailable with v5.X tracking service
- Repeatedly opening scenes can cause memory use increase
- Currently the Ultraleap Hand Tracking feature for OpenXR requires the New and Legacy input systems to be enabled, to simultaneously use OpenXR and the Ultraleap Unity Plugin's features.
- The OpenXR Leap Provider does not currently support the `Confidence` hand property (and will return fixed values)
- If using OpenXR when using Unity 2020 and Ultraleap Tracking Plugin via .unitypackage, an error will appear on import relating to HandTrackingFeature. This has been fixed by Unity on Unity 2021
	- A workaround is to right click on \ThirdParty\Ultraleap\Tracking\OpenXR\Runtime\Scripts\HandTrackingFeature.cs and select 'Reimport'
- DrawMeshInstanced error log on certain Unity versions when using Capsule Hands. [Unity Issue Tracker](https://issuetracker.unity3d.com/issues/drawmeshinstanced-does-not-support-dot-dot-dot-error-in-the-console-pops-up-when-the-shader-does-support-instanced-rendering)
- After using Ultraleap OpenXR in Unity Editor, the tracking mode of device 0 will be set to HMD until the Unity Editor session ends. This can stop the testing of non-XR scenes until the Unity Editor is re-opened

## [6.6.0] - 17/02/23

### Added
- Interaction Grab Ball for 3D UI

### Changed
- Capsule Hands pinky metacarpal position to better represent the actual joint position
- Reduced performance overhead of OpenXRLeapProvider
- Reduced performance overhead when accessing Hands via Hands.Right, Hands.Left and Hands.GetHand
- Reduced performance overhead when transforming Leap.Frames, Leap.Hands and Leap.Bones using Basis
- Reduced performance overhead when accessing scale in Capsule Hands
- Reduced performance overhead when using Preview UI Input Cursor

### Fixed
- Preview package example scene referencing a prefab in the non-preview package

### Known issues 
- Scenes containing the infrared viewer render incorrectly on Android build targets and in scriptable render pipelines such as URP and HDRP. 
- Use of the LeapCSharp Config class is unavailable with v5.X tracking service
- Repeatedly opening scenes can cause memory use increase
- Currently the Ultraleap Hand Tracking feature for OpenXR requires the New and Legacy input systems to be enabled, to simultaneously use OpenXR and the Ultraleap Unity Plugin's features.
- The OpenXR Leap Provider does not currently support the `Confidence` hand property (and will return fixed values)
- If using OpenXR when using Unity 2020 and Ultraleap Tracking Plugin via .unitypackage, an error will appear on import relating to HandTrackingFeature. This has been fixed by Unity on Unity 2021
	- A workaround is to right click on \ThirdParty\Ultraleap\Tracking\OpenXR\Runtime\Scripts\HandTrackingFeature.cs and select 'Reimport'
- DrawMeshInstanced error log on certain Unity versions when using Capsule Hands. [Unity Issue Tracker](https://issuetracker.unity3d.com/issues/drawmeshinstanced-does-not-support-dot-dot-dot-error-in-the-console-pops-up-when-the-shader-does-support-instanced-rendering)
- After using Ultraleap OpenXR in Unity Editor, the tracking mode of device 0 will be set to HMD until the Unity Editor session ends. This can stop the testing of non-XR scenes until the Unity Editor is re-opened

## [6.5.0] - 26/01/23

### Added
- Public toggle for interpolation on LeapServiceProviders
- Hands prefabs added to GameObject/Ultraleap/Hands create menu
- Action-based XRI implementation with Example scene in Preview package
- Added const S_TO_US as replacement for incorrectly named S_TO_NS in LeapServiceProvider
- Check box in Hand Binder under fine tuning options to enable or disable moving the elbow based on forearm scale

### Changed
- "Hands.Provider" static function now searches for subjectively the best LeapProvider available in the scene. Will use PostProcessProvider first rather than LeapServiceProvider
- Removed the OVRProvider from the Preview Package. This is now achievable via the OpenXR Provider in the main Tracking Package

### Fixed
- Offset between skeleton hand wrist and forearm in sample scenes
- OpenXRLeapProvider CheckOpenXRAvailable has a nullref when XRGeneralSettings activeloader is not set up
- XrLeapProviderManager initialising when there is no active XR Loader - [Github Issue 1360](https://github.com/ultraleap/UnityPlugin/issues/1360)
- OnAnchorDisabled not being called when an Anchor gameobject is disabled
- Documentation for Finger.Direction says it is tip direction but should say intermediate direction
- OpenXR thumb joint rotation offsets do not align with LeapC expectations

### Known issues 
- Scenes containing the infrared viewer render incorrectly on Android build targets and in scriptable render pipelines such as URP and HDRP. 
- Use of the LeapCSharp Config class is unavailable with v5.X tracking service
- Repeatedly opening scenes can cause memory use increase
- Currently the Ultraleap Hand Tracking feature for OpenXR requires the New and Legacy input systems to be enabled, to simultaneously use OpenXR and the Ultraleap Unity Plugin's features.
- The OpenXR Leap Provider does not currently support the `Confidence` hand property (and will return fixed values)
- If using OpenXR when using Unity 2020 and Ultraleap Tracking Plugin via .unitypackage, an error will appear on import relating to HandTrackingFeature. This has been fixed by Unity on Unity 2021
	- A workaround is to right click on \ThirdParty\Ultraleap\Tracking\OpenXR\Runtime\Scripts\HandTrackingFeature.cs and select 'Reimport'
- DrawMeshInstanced error log on certain Unity versions when using Capsule Hands. [Unity Issue Tracker](https://issuetracker.unity3d.com/issues/drawmeshinstanced-does-not-support-dot-dot-dot-error-in-the-console-pops-up-when-the-shader-does-support-instanced-rendering)
- After using Ultraleap OpenXR in Unity Editor, the tracking mode of device 0 will be set to HMD until the Unity Editor session ends. This can stop the testing of non-XR scenes until the Unity Editor is re-opened

## [6.4.0] - 05/01/23

### Added
- Pinch To Paint example scene
- Explanation text to all XR example scenes
- Turntable and Pullcord example scene
- Locomotion teleportation system and example scenes in Preview Package

### Fixed
- Android Manifest auto-population when building for OpenXR always adds permissions
- OpenXR finger lengths wrongly include metacarpal lengths
- On contact start and end being called every 20 frames when only 1 bone is colliding

### Known issues 
- Offset between skeleton hand wrist and forearm in sample scenes
- Outline hands aren't displaying
- Scenes containing the infrared viewer render incorrectly on Android build targets and in scriptable render pipelines such as URP and HDRP. 
- Interactions callback scene allows blocks to be moved without doing a grasp pose. 
- Capsule hands don't have a joint colour in HDRP 
- Use of the LeapCSharp Config class is unavailable with v5.X tracking service
- Repeatedly opening scenes can cause memory use increase
- Currently the Ultraleap Hand Tracking feature for OpenXR requires the New and Legacy input systems to be enabled, to simultaneously use OpenXR and the Ultraleap Unity Plugin's features.
- The OpenXR Leap Provider does not currently support the `Confidence` hand property (and will return fixed values)
- If using OpenXR with OpenXR package imported, when using Unity 2020 and Ultraleap Tracking Plugin via .unitypackage, an error will appear on import relating to HandTrackingFeature. This has been fixed by Unity on Unity 2021
	- A workaround is to right click on \ThirdParty\Ultraleap\Tracking\OpenXR\Runtime\Scripts\HandTrackingFeature.cs and select 'Reimport'
- DrawMeshInstanced error log on certain Unity versions when using Capsule Hands. [Unity Issue Tracker](https://issuetracker.unity3d.com/issues/drawmeshinstanced-does-not-support-dot-dot-dot-error-in-the-console-pops-up-when-the-shader-does-support-instanced-rendering)
- After using Ultraleap OpenXR in Unity Editor, the tracking mode of device 0 will be set to HMD until the Unity Editor session ends. This can stop the testing of non-XR scenes until the Unity Editor is re-opened

## [6.3.0] - 02/12/22

### Added
- Added XRLeapProviderManager script and Prefab which auto-selects a LeapXRServiceProvider or OpenXRLeapProvider depending on the availability of OpenXR
- Added GetChirality extension method to hand which returns the Chirality enum of the hand
- Added ability to change HandBinder scaling speed

### Changed
- Reduced the contact offset for Interaction Hands colliders so contact is closer

### Fixed
- Check for main camera being null in (get) EditTimeFrame in OpenXRLeapProvider
- Detector null reference error when creating a detector at runtime
- InteractionSlider now raises event for value changes when setting values via the Horizontal and Vertical Percent properties
- XRServiceProvider and OpenXRLeapProvider do not scale when the player scales
- `timeVisible` was not populated on the OpenXR Provider for `Finger`s
- Fix issue with generic hand-shader giving compile errors in some circumstances

### Known issues 
- Offset between skeleton hand wrist and forearm in sample scenes
- Outline hands aren't displaying
- Scenes containing the infrared viewer render incorrectly on Android build targets and in scriptable render pipelines such as URP and HDRP. 
- Interactions callback scene allows blocks to be moved without doing a grasp pose. 
- Capsule hands don't have a joint colour in HDRP 
- Use of the LeapCSharp Config class is unavailable with v5.X tracking service
- Repeatedly opening scenes can cause memory use increase
- Currently the Ultraleap Hand Tracking feature for OpenXR requires the New and Legacy input systems to be enabled, to simultaneously use OpenXR and the Ultraleap Unity Plugin's features.
- The OpenXR Leap Provider does not currently support the `Confidence` hand property (and will return fixed values)
- If using OpenXR with OpenXR package imported, when using Unity 2020 and Ultraleap Tracking Plugin via .unitypackage, an error will appear on import relating to HandTrackingFeature. This has been fixed by Unity on Unity 2021
	- A workaround is to right click on \ThirdParty\Ultraleap\Tracking\OpenXR\Runtime\Scripts\HandTrackingFeature.cs and select 'Reimport'
- DrawMeshInstanced error log on certain Unity versions when using Capsule Hands. [Unity Issue Tracker](https://issuetracker.unity3d.com/issues/drawmeshinstanced-does-not-support-dot-dot-dot-error-in-the-console-pops-up-when-the-shader-does-support-instanced-rendering)
- After using Ultraleap OpenXR in Unity Editor, the tracking mode of device 0 will be set to HMD until the Unity Editor session ends. This can stop the testing of non-XR scenes until the Unity Editor is re-opened

## [6.2.1] - 07/10/2022

### Fixed
- Fixed `DeviceID`, `Timestamp` and `CurrentFramesPerSecond` for `Frames` from the OpenXR Provider

### Known issues 
- Offset between skeleton hand wrist and forearm in sample scenes
- Outline hands aren't displaying
- Scenes containing the infrared viewer render incorrectly on Android build targets and in scriptable render pipelines such as URP and HDRP. 
- Interactions callback scene allows blocks to be moved without doing a grasp pose. 
- Capsule hands don't have a joint colour in HDRP 
- Use of the LeapCSharp Config class is unavailable with v5.X tracking service
- Repeatedly opening scenes can cause memory use increase
- Currently the Ultraleap Hand Tracking feature for OpenXR requires the New and Legacy input systems to be enabled, to simultaneously use OpenXR and the Ultraleap Unity Plugin's features.
- The OpenXR Leap Provider does not currently support the `Confidence` hand property (and will return fixed values)
- If using OpenXR with OpenXR package imported, when using Unity 2020 and Ultraleap Tracking Plugin via .unitypackage, an error will appear on import relating to HandTrackingFeature. This has been fixed by Unity on Unity 2021
	- A workaround is to right click on \ThirdParty\Ultraleap\Tracking\OpenXR\Runtime\Scripts\HandTrackingFeature.cs and select 'Reimport'

## [6.2.0] - 23/09/2022

### Added
- Getting Started example scene
- Mesh Hands example scenes for XR

### Changed
- Reorganised example scenes for more clarity
- Removed HDRP hands example scenes

### Fixed
- Fixed compile error with GenericHandShader's use of TRANSFER_SHADOW

### Known issues 
- Offset between skeleton hand wrist and forearm in sample scenes
- Outline hands aren't displaying
- Scenes containing the infrared viewer render incorrectly on Android build targets and in scriptable render pipelines such as URP and HDRP. 
- Interactions callback scene allows blocks to be moved without doing a grasp pose. 
- Capsule hands don't have a joint colour in HDRP 
- Use of the LeapCSharp Config class is unavailable with v5.X tracking service
- Repeatedly opening scenes can cause memory use increase
- Currently the Ultraleap Hand Tracking feature for OpenXR requires the New and Legacy input systems to be enabled, to simultaneously use OpenXR and the Ultraleap Unity Plugin's features.
- The OpenXR Leap Provider does not currently support the `Confidence` hand property (and will return fixed values)
- If using OpenXR with OpenXR package imported, when using Unity 2020 and Ultraleap Tracking Plugin via .unitypackage, an error will appear on import relating to HandTrackingFeature. This has been fixed by Unity on Unity 2021
	- A workarond is to right click on \ThirdParty\Ultraleap\Tracking\OpenXR\Runtime\Scripts\HandTrackingFeature.cs and select 'Reimport'

## [6.1.0] - 09/09/2022

### Added
- Device-Specific RectilinearToPixelEx method
- OpenXR into a conditionally included asmdef taht automatically removes OpenXR Package if necessary

### Fixed
- Tracking Binding is lost when reloading scenes on Android
- AttachmentHands can get in a popup loop when resetting the component
- RectilinearToPixel returns NaN

### Known issues 
- Scenes containing the infrared viewer render incorrectly on Android build targets and in scriptable render pipelines such as URP and HDRP. 
- Interactions callback scene allows blocks to be moved without doing a grasp pose. 
- Capsule hands don't have a joint colour in HDRP 
- Use of the LeapCSharp Config class is unavailable with v5.X tracking service
- Repeatedly opening scenes can cause memory use increase
- Currently the Ultraleap Hand Tracking feature for OpenXR requires the New and Legacy input systems to be enabled, to simultaneously use OpenXR and the Ultraleap Unity Plugin's features.
- The OpenXR Leap Provider does not currently support the `Confidence` hand property (and will return fixed values)
- If using OpenXR with OpenXR package imported, when using Unity 2020 and Ultraleap Tracking Plugin via .unitypackage, an error will appear on import relating to HandTrackingFeature. This has been fixed by Unity on Unity 2021
	- A workarond is to right click on \ThirdParty\Ultraleap\Tracking\OpenXR\Runtime\Scripts\HandTrackingFeature.cs and select 'Reimport'

## [6.0.0] - 17/08/2022

### Added
- Added a low poly hand model with an arm
- Added create menu options for LeapServiceProviders via GameObject/Ultrealeap/Service Provider (X)
- Added TrackedPoseDriver to all XR example scenes
- Added ability to create LeapServiceProviders from the GameObject/Create menu in editor
- Added Hand Rays to Preview package

### Changed
- Cleaned up the image retriever and LeapServiceProvider Execution order, reducing unnecessary service and log messages
- ImageRetriever prefab and LeapEyeDislocator.cs (formerly used for passthrough) removed and replaced by 'VR Infrared Camera' prefab in the Tracking Examples package
- Example scenes URL
- Hand rigs bones have their  'L and R' prefixes removed
- Removed Hotkey functionality
- Removed use of obsolete methods
- Removed obsolete methods
- Removed pre-2020LTS specific support
- Removed use of SVR
- Changed use of Vector and LeapQuaternion in favour of Vector3 and Quaternion
- Removed Legacy XR support
- Removed MainCaneraProvider in favour of Camera.Main
- All units to be in M rather than MM when getting hand data

### Fixed

- HandBinder scales hands in edit mode when there is no LeapServiceProvider in the scene
- Leap.Controller.InternalFrameReady, LeapInternalFrame is never dispatched
- HandUI example scene panel exists after hand lost
- ChangeTrackingMode and GetTrackingMode on LeapServiceProvider fail when in disabled multi-device mode
- FOV Gizmos are not visible when opening an example scene containing a Service Provider in multiDeviceMode = disabled.
- FOV Gizmos are not visible when changing render pipelines
- AttachmentHands untick bone in inspector UI causes looping error when deleting gameobject in edit mode
- SpatialTracking dependency errors

### Known issues 
- Scenes containing the infrared viewer render incorrectly on Android build targets and in scriptable render pipelines such as URP and HDRP. 
- Interactions callback scene allows blocks to be moved without doing a grasp pose. 
- Capsule hands don't have a joint colour in HDRP 
- Use of the LeapCSharp Config class is unavailable with v5.X tracking service
- Repeatedly opening scenes can cause memory use increase

## [5.13.1] - 26/08/2022

### Announcements

In line with Unity's end of support of Unity 2019 LTS, we will no longer be actively supporting Unity 2019.

We will also be deprecating some functionality and moving core utilities into a separate package.

If you are using classes and methods that are marked as obsolete and will be moved to the new legacy package without a replacement, you may wish to use "#pragma warning disable 0618" at the start and "#pragma warning restore 0618" at the end of your method that makes use of it to suppress the warnings.

If you have any concerns about this, please contact us on [Github Discussions](https://github.com/ultraleap/UnityPlugin/discussions)

### Fixed
- Tracking Binding is lost when reloading scenes on Android

### Known issues 
- Scenes containing the infrared viewer render incorrectly on Android build targets and in scriptable render pipelines such as URP and HDRP. 
- Demo scenes do not start at the correct height for a seated user. The XR Plugin Management System adjusts the camera height. This means the user has to adjust components in the scene to the correct height - e.g. camera height. Currently our position is to support the legacy XR system height settings. 
- Hands in Desktop scenes can appear far away from the camera 
- Interactions callback scene allows blocks to be moved without doing a grasp pose. 
- Capsule hands don't have a joint colour in HDRP 
- Hand UI can become detached from hand when hand is removed from view
- Multi-device (desktop) Scene camera position can become offset
- FOV visualization does not display after changing render pipelines

## [5.13.0] - 21/07/2022

### Announcements

In line with Unity's end of support of Unity 2019 LTS, we will no longer be actively supporting Unity 2019.

We will also be deprecating some functionality and moving core utilities into a separate package.

If you are using classes and methods that are marked as obsolete and will be moved to the new legacy package without a replacement, you may wish to use "#pragma warning disable 0618" at the start and "#pragma warning restore 0618" at the end of your method that makes use of it to suppress the warnings.

If you have any concerns about this, please contact us on [Github Discussions](https://github.com/ultraleap/UnityPlugin/discussions)

### Added
- Added HandModelManager to the Hands Module - an easy way to enable/disable hand models
- Added option to freeze hand state on HandEnableDisable

### Changed
- Changed Rigged Hand Example scenes to use HandModelManager

### Fixed
- Inertia Hands are very jittery and `hand.TimeVisible` is not accurate
- Compile errors in the Infrared Viewer example scene when using Single Pass Stereo rendering mode

### Known issues 
- Scenes containing the infrared viewer render incorrectly on Android build targets and in scriptable render pipelines such as URP and HDRP. 
- Demo scenes do not start at the correct height for a seated user. The XR Plugin Management System adjusts the camera height. This means the user has to adjust components in the scene to the correct height - e.g. camera height. Currently our position is to support the legacy XR system height settings. 
- Hands in Desktop scenes can appear far away from the camera 
- Interactions callback scene allows blocks to be moved without doing a grasp pose. 
- Capsule hands don't have a joint colour in HDRP 
- Hand UI can become detached from hand when hand is removed from view
- Multi-device (desktop) Scene camera position can become offset
- FOV visualization does not display after changing render pipelines
- Use of the LeapCSharp Config class is unavailable with v5.X tracking service

## [5.12.1] - 06/07/2022

### Announcements

In line with Unity's end of support of Unity 2019 LTS, we will no longer be actively supporting Unity 2019.

We will also be deprecating some functionality and moving core utilities into a separate package.

If you are using classes and methods that are marked as obsolete and will be moved to the new legacy package without a replacement, you may wish to use "#pragma warning disable 0618" at the start and "#pragma warning restore 0618" at the end of your method that makes use of it to suppress the warnings.

If you have any concerns about this, please contact us on [Github Discussions](https://github.com/ultraleap/UnityPlugin/discussions)

This release is a hotfix for the 5.12.0 release. It fixes the XRI package dependency issue which affects the tracking preview package,
 
### Fixed 
- XRI package dependency is resolved when using the Tracking Preview package.

### Known issues 
- Scenes containing the infrared viewer render incorrectly on systems using single pass stereo with the XR plugin system - e.g. Windows Mixed Reality headsets. SteamVR headsets may also default to single pass stereo, showing the same issue. However in this case, the OpenVR settings can be changed to multipass which resolves the problem. 
- Scenes containing the infrared viewer render incorrectly on Android build targets and in scriptable render pipelines such as URP and HDRP. 
- Demo scenes do not start at the correct height for a seated user. The XR Plugin Management System adjusts the camera height. This means the user has to adjust components in the scene to the correct height - e.g. camera height. Currently our position is to support the legacy XR system height settings. 
- Hands in Desktop scenes can appear far away from the camera 
- Interactions callback scene allows blocks to be moved without doing a grasp pose. 
- Capsule hands don't have a joint colour in HDRP 
- Hand UI can become detached from hand when hand is removed from view
- Multi-device (desktop) Scene camera position can become offset
- FOV visualization does not display after changing render pipelines


## [5.12.0] - 04/07/2022

### Announcements

In line with Unity's end of support of Unity 2019 LTS, we will no longer be actively supporting Unity 2019.

We will also be deprecating some functionality and moving core utilities into a separate package.

If you are using classes and methods that are marked as obsolete and will be moved to the new legacy package without a replacement, you may wish to use "#pragma warning disable 0618" at the start and "#pragma warning restore 0618" at the end of your method that makes use of it to suppress the warnings.

If you have any concerns about this, please contact us on [Github Discussions](https://github.com/ultraleap/UnityPlugin/discussions)
 
### Changed
- Various classes and methods have been marked as obsolete in preparation for a major version change in the near future
 
### Fixed 
- VertexOffsetShader displays errors in Unity 2021 due to invalid path
- ThreadAbortException in editor when connecting, most commonly found when using milti-device

### Known issues 
- Scenes containing the infrared viewer render incorrectly on systems using single pass stereo with the XR plugin system - e.g. Windows Mixed Reality headsets. SteamVR headsets may also default to single pass stereo, showing the same issue. However in this case, the OpenVR settings can be changed to multipass which resolves the problem. 
- Scenes containing the infrared viewer render incorrectly on Android build targets and in scriptable render pipelines such as URP and HDRP. 
- Demo scenes do not start at the correct height for a seated user. The XR Plugin Management System adjusts the camera height. This means the user has to adjust components in the scene to the correct height - e.g. camera height. Currently our position is to support the legacy XR system height settings. 
- Possible hand offset issues on XR2 headsets using SVR plugin 
- Hands in Desktop scenes can appear far away from the camera 
- Interactions callback scene allows blocks to be moved without doing a grasp pose. 
- Capsule hands don't have a joint colour in HDRP 
- Hand UI can become detached from hand when hand is removed from view
- Multi-device (desktop) Scene camera position can become offset
- FOV visualization does not display after changing render pipelines


## [5.11.0] - 23/06/2022

### Announcements

In line with Unity's end of support of Unity 2019 LTS, we will no longer be actively supporting Unity 2019.

We will also be deprecating some functionality and moving core utilities into a separate package.

If you have any concerns about this, please contact us on [Github Discussions](https://github.com/ultraleap/UnityPlugin/discussions)
 
### Added 
- Added a hand enable and disable script to the GenericHand_Arm prefab

### Changed
- Changed scale calculations on the Auto-Scale function of the Handbinder, to make it more consistent across different tracking models and more stable when using a hand without metacarpal bones. The scales of all hand prefabs have been slightly changed because of that.
- Disable FOV visualization gizmos by default
- Update minimum Unity version to 2020.3 for UPM packages
 
### Fixed 
- Turning on and off multiple image retrievers referencing the same service provider or the same device results in a very low framerate
- When having two image retrievers that both reference the same device and turning one of them off, then the other one shows a grey image
- Initialising contact for an interaction hand while the hand is not tracked does not work and doesn't attempt again once the hand is tracked
- Attachment Hands Example scene has errors when using a project with InputSystem

### Known issues 
- Scenes containing the infrared viewer render incorrectly on systems using single pass stereo with the XR plugin system - e.g. Windows Mixed Reality headsets. SteamVR headsets may also default to single pass stereo, showing the same issue. However in this case, the OpenVR settings can be changed to multipass which resolves the problem. 
- Scenes containing the infrared viewer render incorrectly on Android build targets and in scriptable render pipelines such as URP and HDRP. 
- Demo scenes do not start at the correct height for a seated user. The XR Plugin Management System adjusts the camera height. This means the user has to adjust components in the scene to the correct height - e.g. camera height. Currently our position is to support the legacy XR system height settings. 
- Possible hand offset issues on XR2 headsets using SVR plugin 
- Hands in Desktop scenes can appear far away from the camera 
- Interactions callback scene allows blocks to be moved without doing a grasp pose. 
- Capsule hands don't have a joint colour in HDRP 
- Hand UI can become detached from hand when hand is removed from view


## [5.10.0] - 10/06/2022

### Announcements

In line with Unity's end of support of Unity 2019 LTS, we will no longer be actively supporting Unity 2019.

We will also be deprecating some functionality and moving core utilities into a separate package.

If you have any concerns about this, please contact us on [Github Discussions](https://github.com/ultraleap/UnityPlugin/discussions)
 
### Added 

- Inform user with a popup error dialog when trying to build for Android without ARM64 set as the only target architecture. User can choose to continue the build if this is intended.

### Changed

- The leapProvider on a handModelBase (eg Capsule Hand) cannot be changed anymore at runtime in the inspector
 
### Fixed 

- Tracking Examples Capsule Hands (VR - Infrared Viewer) scene: hands are aligned with passthrough hands
- After removing XR Service Providers from Transforms, the transform is uneditable

### Known issues 
- Scenes containing the infrared viewer render incorrectly on systems using single pass stereo with the XR plugin system - e.g. Windows Mixed Reality headsets. SteamVR headsets may also default to single pass stereo, showing the same issue. However in this case, the OpenVR settings can be changed to multipass which resolves the problem. 
- Scenes containing the infrared viewer render incorrectly on Android build targets and in scriptable render pipelines such as URP and HDRP. 
- Demo scenes do not start at the correct height for a seated user. The XR Plugin Management System adjusts the camera height. This means the user has to adjust components in the scene to the correct height - e.g. camera height. Currently our position is to support the legacy XR system height settings. 
- Possible hand offset issues on XR2 headsets using SVR plugin 
- Hands in Desktop scenes can appear far away from the camera 
- Interactions callback scene allows blocks to be moved without doing a grasp pose. 
- Capsule hands don't have a joint colour in HDRP 
- Hand UI can become detached from hand when hand is removed from view


## [5.9.0] - 27/05/2022

### Announcements

In line with Unity's end of support of Unity 2019 LTS, we will no longer be actively supporting Unity 2019 following this release.

We will also start deprecating some functionality and moving core utilities into a separate package.

If you have any concerns about this, please contact us on [Github Discussions](https://github.com/ultraleap/UnityPlugin/discussions)
 
### Added 

- Add option to prevent initializing tracking mode for XR service provider 
- Added an option in LeapImageRetriever to hide Rigel device's debug information 
- Enable the use of multiple image retrievers in a scene that correspond to different devices 
- Better visualization for a tracking device’s position and rotation and its FOV as gizmos 

 
### Fixed 

- Automatic Volume visualization does not work in multi device mode 
- Switching between HMD and Screentop using ChangeTrackingMode() briefly switches to Desktop 
- when rendering a passthrough image with OpenGL, the hand visualization is flipped in the undistorted view 
- Changing tracking mode on the same frame as enabling a service provider has no effect 
- Capsule Hands "Cylinder Radius" only updates after hitting play 
- LeapEyeDislocator updates distortion values whenever a new device is plugged in, even if that device is not used for retrieving an image 

### Known issues 
- Scenes containing the infrared viewer render incorrectly on systems using single pass stereo with the XR plugin system - e.g. Windows Mixed Reality headsets. SteamVR headsets may also default to single pass stereo, showing the same issue. However in this case, the OpenVR settings can be changed to multipass which resolves the problem. 
- Scenes containing the infrared viewer render incorrectly on Android build targets and in scriptable render pipelines such as URP and HDRP. 
- Demo scenes do not start at the correct height for a seated user. The XR Plugin Management System adjusts the camera height. This means the user has to adjust components in the scene to the correct height - e.g. camera height. Currently our position is to support the legacy XR system height settings. 
- Possible hand offset issues on XR2 headsets using SVR plugin 
- Hands in Desktop scenes can appear far away from the camera 
- Interactions callback scene allows blocks to be moved without doing a grasp pose. 
- Capsule hands don't have a joint colour in HDRP 
- Hand UI can become detached from hand when hand is removed from view
 

## [5.8.0] - 28/04/2022

### Added
- A Leap Provider can now be specified for attachment hands

### Fixed
- SIR170 Tracking Volume Visualisation was not appearing
- The automatic option on Tracking Volume Visualisation was not working for SIR170s or 3Dis in single device usage
- Unit tests break downstream package dependencies [[#1182]](https://github.com/ultraleap/UnityPlugin/issues/1182)
- reassigned Low Poly Hand material to prefab
- An image from the image Retriever would freeze when switching devices on the relevant Service Provider

### Known issues
- Scenes containing the infrared viewer render incorrectly on systems using single pass stereo with the XR plugin system - e.g. Windows Mixed Reality headsets. SteamVR headsets may also default to single pass stereo, showing the same issue. However in this case, the OpenVR settings can be changed to multipass which resolves the problem.
- Scenes containing the infrared viewer render incorrectly on Android build targets and in scriptable render pipelines such as URP and HDRP.
- Demo scenes do not start at the correct height for a seated user. The XR Plugin Management System adjusts the camera height. This means the user has to adjust components in the scene to the correct height - e.g. camera height. Currently our position is to support the legacy XR system height settings.
- Possible hand offset issues on XR2 headsets using SVR plugin
- Hands in Desktop scenes can appear far away from the camera
- Interactions callback scene allows blocks to be moved without doing a grasp pose.
- Automatic Volume visualization does not work in multi device mode
- Capsule hands don't have a joint colour in HDRP

## [5.7.0] - 19/04/2022

### Added
- Added a new post process provider to distort tracking data to the 3D visuals
- Added the ability to generate a leap hand from a bound hand (Hand Binder) 
- Can now set different tracking optimization modes on tracking devices when running with multiple devices
- method 'GetFingerStrength' in HandUtils, that returns a value indicating how strongly a finger is curled
- Added option to flip image in the passthrough shaders

### Changed
- Policy flags are now handled on a per device basis / contain information about the device they relate to
- ActiveDevice replaced by ActiveDevices. ActiveDevice marked as obsolete
- Legacy SetPolicy/ClearPolicy/IsPolicySet methods on IController marked as obsolete. Use new methods that also take a Device
- In multiple Device Mode = specific, if the specific serial number is null or an empty string, no device is tracking

### Fixed
- Occasional ThreadAbortException on connection polling thread
- Sometimes Frame objects where being constructed without a device ID, even if known
- Multiple device mode remembers device serial numbers after devices are disconnected
- Service provider in multi-device scene does not track using selected device (by serial number) unless it's been selected in the editor
- clear LeapServiceProvider._currentDevice, if the device is unplugged (DeviceLost)

### Known issues
- Scenes containing the infrared viewer render incorrectly on systems using single pass stereo with the XR plugin system - e.g. Windows Mixed Reality headsets. SteamVR headsets may also default to single pass stereo, showing the same issue. However in this case, the OpenVR settings can be changed to multipass which resolves the problem.
- Scenes containing the infrared viewer render incorrectly on Android build targets and in scriptable render pipelines such as URP and HDRP.
- Demo scenes do not start at the correct height for a seated user. The XR Plugin Management System adjusts the camera height. This means the user has to adjust components in the scene to the correct height - e.g. camera height. Currently our position is to support the legacy XR system height settings.
- Possible hand offset issues on XR2 headsets using SVR plugin
- Hands in Desktop scenes can appear far away from the camera
- Interactions callback scene allows blocks to be moved without doing a grasp pose.
- Interactions object scene platform/stage seems to move a lot


## [5.6.0] - 04/04/2022

### Added
- The LeapServiceProvider provides a list of connected devices (LeapServiceProvider.Devices)
- Example scene for multiple devices
- Generic Hand Model that has an Arm and no metacarpal bones (added to example scene 'Rigged Hands (Desktop) (Standard)')
- Accessor for Service version info in the Controller

### Changed
- In 'Multiple Device Mode' = 'Specific', Serial Numbers can be changed at Runtime via the Inspector or via code (new public property LeapServiceProvider.SpecificSerialNumber)
- Exposed SimpleFacingCameraCallbacks.IsFacingCamera in the Interaction Engine
- Allow mesh hands that use the hand binder to be scaled during editor
- Updated the LeapC.dll client to 5.5.0.22-57dcaafe

### Removed

### Fixed
- Lag and stuttering when using multiple devices
- Scene View opens when connecting / disconnecting devices
- Fixed issues with multi-device interpolation failing

### Known issues
- Multiple device mode remembers device serial numbers after devices are disconnected
- Service provider in multi-device scene does not track using selected device (by serial number) unless it's been selected in the editor
- Scenes containing the infrared viewer render incorrectly on systems using single pass stereo with the XR plugin system - e.g. Windows Mixed Reality headsets. SteamVR headsets may also default to single pass stereo, showing the same issue. However in this case, the OpenVR settings can be changed to multipass which resolves the problem.
- Demo scenes do not start at the correct height for a seated user. The XR Plugin Management System adjusts the camera height. This means the user has to adjust components in the scene to the correct height - e.g. camera height. Currently our position is to support the legacy XR system height settings.
- Possible hand offset issues on XR2 headsets using SVR plugin
- Hands in Desktop scenes can appear far away from the camera
- Interactions callback scene allows blocks to be moved without doing a grasp pose.
- Interactions object scene platform/stage seems to move a lot
- Dynamic UI objects throwing backwards most of the time.


## [5.5.0] - 17/03/2022

### Added
- Hand Binder Scale feature, uniformly scale the 3D model model up or down based on the ratio between the leap data and the 3D model. This will require a rebind to calculate the correct scale.
- tracking service version check for multiple device mode. Warning appears if trying to select the 'specific' multi device mode in a service version < 5.3.6

### Changed
- Serial numbers for 'multiple device mode' = 'Specific' can be chosen from a drop down list in the inspector instead of a text field. Using Device indices is no longer supported.

### Removed
- x86 LeapC.dll

### Fixed
- Dynamic UI scene - blocks sometimes did not expand when undocked
-	Capsule hands appear small compared to size of 'IR hands' of user using HDRP / URP and do not line up. Using standard rendering on Unity 2019.4 LTS  hands are usually not visible (but are being tracked). When they appear they do not line up with the hands in the image.
- A check has been added to ensure a subscription to device events won't happen if the leapProvider is null.

### Known issues
-	Scenes containing the infrared viewer render incorrectly on systems using single pass stereo with the XR plugin system - e.g. Windows Mixed Reality headsets. SteamVR headsets may also default to single pass stereo, showing the same issue. However in this case, the OpenVR settings can be changed to multipass which resolves the problem.
-	Demo scenes do not start at the correct height for a seated user. The XR Plugin Management System adjusts the camera height. This means the user has to adjust components in the scene to the correct height - e.g. camera height. Currently our position is to support the legacy XR system height settings.
- Possible hand offset issues on XR2 headsets using SVR plugin
- Hands in Desktop scenes can appear far away from the camera
- Interactions callback scene allows blocks to be moved without doing a grasp pose.
- Interactions object scene platform/stage seems to move a lot
- Dynamic UI objects throwing backwards most of the time.


## [5.4.0] 

### Added
- Basic support for specifying which device a LeapProvider should connect to. Can be specified by device index or serial number. If multiple service providers are in a scene set to use the multiple device mode, they must be set to use the same tracking optimization mode. _(Multiple Device Mode is only supported on the Ultraleap Tracking Service version 5.3.6 and above)_
- Added ability to get / set custom capsule hand colours in code

### Changed
- Updated LeapC.dll client to latest service release. Service supports multiple devices.

### Removed

### Fixed
- Fixed issue with incorrect enum ordering in eLeapEventType (now matches LeapC.h ordering). Inserted eLeapEventType_TrackingMode
- Service Providers not referenced in Hand Post-Process example scene

### Known issues
-	Scenes containing the infrared viewer render incorrectly on systems using single pass stereo with the XR plugin system - e.g. Windows Mixed Reality headsets. SteamVR headsets may also default to single pass stereo, showing the same issue. However in this case, the OpenVR settings can be changed to multipass which resolves the problem.
-	Demo scenes do not start at the correct height for a seated user. The XR Plugin Management System adjusts the camera height. This means the user has to adjust components in the scene to the correct height - e.g. camera height. Currently our position is to support the legacy XR system height settings.
-	Capsule hands appear small compared to size of 'IR hands' of user using HDRP / URP and do not line up. Using standard rendering on Unity 2019.4 LTS  hands are usually not visible (but are being tracked). When they appear they do not line up with the hands in the image.
- Possible hand offset issues on XR2 headsets using SVR plugin
- Hands in Desktop scenes can appear far away from the camera
- Interactions callback scene allows blocks to be moved without doing a grasp pose.
- Interactions object scene platform/stage seems to move a lot
- Dynamic UI objects throwing backwards most of the time.


## [5.3.0] 

### Added

### Changed
- Clear devices list on disconnect of service Connection.cs
- Example scenes now contain a clickable link to take users to https://docs.ultraleap.com/ultralab/
- Removed unused variables from Connection and Controller
- Hand Model Base feature parity with the interaction hand
- LeapXRServiceProvider getter and setter for MainCamera

### Removed

### Fixed
- Outline/Ghost hands sometimes show a shader issue when upgrading to SRP (TOON shader)
- Jittery Sliders and slider problems in moving reference frame
- When using LeapXRServiceProvider with Temporal Warping enabled, the hands fly off in the first few frames.
- Reduced the number of OnContactBegin / OnContactEnd events when a finger is in contact with a slider
- Fixed issues with HDRP and URP example scenes not containing the correct shader when switching graphics pipelines.
- Fixing eye dislocator misalignment
- Unused variables in LeapCSharp Controller and Connection causing warnings [[#1181]](https://github.com/ultraleap/UnityPlugin/issues/1181)

### Known issues
-	Scenes containing the infrared viewer render incorrectly on systems using single pass stereo with the XR plugin system - e.g. Windows Mixed Reality headsets. SteamVR headsets may also default to single pass stereo, showing the same issue. However in this case, the OpenVR settings can be changed to multipass which resolves the problem.
-	Demo scenes do not start at the correct height for a seated user. The XR Plugin Management System adjusts the camera height. This means the user has to adjust components in the scene to the correct height - e.g. camera height. Currently our position is to support the legacy XR system height settings.
-	Capsule hands appear small compared to size of 'IR hands' of user using HDRP / URP and do not line up. Using standard rendering on Unity 2019.4 LTS  hands are usually not visible (but are being tracked). When they appear they do not line up with the hands in the image.
- Possible hand offset issues on XR2 headsets using SVR plugin
- Hands in Desktop scenes can appear far away from the camera
- Interactions callback scene allows blocks to be moved without doing a grasp pose.
- Interactions object scene platform/stage seems to move a lot
- Dynamic UI objects throwing backwards most of the time.
- Service Providers not referenced in Hand Post-Process example scene (to fix: drag 'Intertia Hand Models' into the leap Provider of its children capsule hands)


## [5.2.0]

### Added
- Adding SIR170 leapc/device.
- Adding 3DI leapc/device
- Adding option to grasp interaction objects with a specific hand


### Changed

- Moved SimpleFacingCameraCallbacks.cs to Interaction Engine\Runtime\Scripts\Utility & updated its namespace
- Update main camera provider to enable work on supporting MRTK

### Removed

### Fixed
- https://github.com/ultraleap/UnityPlugin/issues/1177

### Known issues
-	Scenes containing the infrared viewer render incorrectly on systems using single pass stereo with the XR plugin system - e.g. Windows Mixed Reality headsets. SteamVR headsets may also default to single pass stereo, showing the same issue. However in this case, the OpenVR settings can be changed to multipass which resolves the problem.
-	Demo scenes do not start at the correct height for a seated user. The XR Plugin Management System adjusts the camera height. This means the user has to adjust components in the scene to the correct height - e.g. camera height. Currently our position is to support the legacy XR system height settings.
-	Capsule hands appear small compared to size of 'IR hands' of user using HDRP / URP and do not line up. Using standard rendering on Unity 2019.4 LTS  hands are usually not visible (but are being tracked). When they appear they do not line up with the hands in the image.
- Outline/Ghost hands sometimes show a shader issue when upgrading to SRP (TOON shader)
- Issues with slider button movements not being possible or registering false presses in moving reference frames scene when frame is moving (inconsistent). Only affects slider buttons - normal buttons work fine.
- Possible hand offset issues on XR2 headsets using SVR plugin
- Hands in Desktop scenes can appear far away from the camera
- Interactions callback scene allows blocks to be moved without doing a grasp pose.
- Interactions object scene platform/stage seems to move a lot
- Dynamic UI objects throwing backwards most of the time.

## [5.1.0]

### Added
- Adding coloring options to the capsule hands
- New option to initialise only the index finger in the interaction hand

### Changed
- Size of the Skeleton hand assets has been significantly reduced

### Removed

### Fixed
- Generic Hand Model rendering issue with transparency
- Updated XR2 preview documentation ('How to Build a Unity Application that Shows Tracked Hands on an XR2') to account for asset path changes, name changes to preview packages in V5.0.0 (from expermimental) and in response to internal user testing
- Minor changes to anchors example scene

### Known issues
-	Scenes containing the infrared viewer render incorrectly on systems using single pass stereo with the XR plugin system - e.g. Windows Mixed Reality headsets. SteamVR headsets may also default to single pass stereo, showing the same issue. However in this case, the OpenVR settings can be changed to multipass which resolves the problem.
-	Demo scenes do not start at the correct height for a seated user. The XR Plugin Management System adjusts the camera height. This means the user has to adjust components in the scene to the correct height - e.g. camera height. Currently our position is to support the legacy XR system height settings.
-	Capsule hands appear small compared to size of 'IR hands' of user using HDRP / URP and do not line up. Using standard rendering on Unity 2019.4 LTS  hands are usually not visible (but are being tracked). When they appear they do not line up with the hands in the image.
- Outline/Ghost hands sometimes show a shader issue when upgrading to SRP (TOON shader)
- Issues with slider button movements not being possible or registering false presses in moving reference frames scene when frame is moving (inconsistent). Only affects slider buttons - normal buttons work fine.
- Possible hand offset issues on XR2 headsets using SVR plugin


## [5.0.0]
### Added
- Support for Unity HDRP and URP including materials and shaders in all examples
- Hands module shaders for outline, ghost and skeleton hands
- `Service Provider` (XR, Desktop and Screentop) prefabs
- `Image Retriever` prefab
- `HandModels` prefab
- Experimental support for Qualcomm Snapdragon XR2 based headsets within `com.ultraleap.tracking.preview` package.
- MainCameraProvider.cs to get the camera on Android platforms

### Changed
- Reorganized the repository layout to adhere to [UPM Package Structure](https://docs.unity3d.com/Manual/cus-layout.html). Fixes [[#1113]](https://github.com/ultraleap/UnityPlugin/issues/1113)
  - Core, Hands and Interaction Engine modules are in their own sub-folders with Editor/Runtime folders in a `com.ultraleap.tracking` UPM package.
  - Examples for all modules are in hidden `Examples~` folders within their respective package. These can be imported as samples from the package manager window or unhidden by removing the `~` when importing from .unitypackages.
  - UIInput module has is now in a separate preview package "com.ultraleap.tracking.preview".
- The following scripts are no longer required to be put on a `Camera`. Instead, they require a reference to a `Camera`.
  - LeapXRServiceProvider
  - LeapImageRetriever
  - LeapEyeDislocator
  - EnableDepthBuffer
- Reworked how adding hands to a scene works - hands can be added easily. Any type derived from `HandModelBase` can be added directly into the scene and linked with a `LeapProvider` to begin tracking immediately.
- `Frame.Get` renamed to `Frame.GetHandWithChirality`.
- Rebranded Leap Motion Unity Modules Window


### Removed
- `HandModelManager` MonoBehaviour
- `Leap Rig` Prefab
- `Leap Hand Controller` Prefab
- The following example scenes were removed:
  - Rigged Hands (VR - Infrared Viewer)
  - Rigged Hands (VR)
- Experimental modules
  - HierarchyRecording
  - Playback
- Docs - migrated to [Ultraleap Docs][docs-website]
- Internal directory
  - AutoHeader (Moved to CI folder, no longer part of any packages)
  - Generation
  - RealtimeGraph
  - Testing
  - VRVisualizer
- Legacy directory
  - DetectionExamples
  - GraphicRenderer

### Fixed
- Missing rigged hands image (Note that docs moved to [Ultraleap Docs](https://docs.ultraleap.com/unity-api/unity-user-manual/core.html)) [[#1172]](https://github.com/ultraleap/UnityPlugin/issues/1172)
- 'SelectionMode.OnlyUserModifiable' is obsolete [[1167]](https://github.com/ultraleap/UnityPlugin/issues/1167)
- Initializing contact bones of XR controller [[#1085]](https://github.com/ultraleap/UnityPlugin/issues/1085)
- enableContactBoneCollision() called unnecessarily often [[#1062]](https://github.com/ultraleap/UnityPlugin/issues/1062)
- ClearContactTracking() doesn't clear a pooled Hashset before calling Recycle() [[#1061]](https://github.com/ultraleap/UnityPlugin/issues/1061)
- Hand position jumps when using OVRProvider [[#1054]](https://github.com/ultraleap/UnityPlugin/issues/1054) 
- Remove additional audio listeners in example scenes
- Clipping plane in example scenes is not set close enough, Hands models are being clipped
- Images not seen in Core examples - Capsule hands (VR - Infrared Viewer)

### Known issues
-	Scenes containing the infrared viewer render incorrectly on systems using single pass stereo with the XR plugin system - e.g. Windows Mixed Reality headsets. SteamVR headsets may also default to single pass stereo, showing the same issue. However in this case, the OpenVR settings can be changed to multipass which resolves the problem.
-	Demo scenes do not start at the correct height for a seated user. The XR Plugin Management System adjusts the camera height. This means the user has to adjust components in the scene to the correct height - e.g. camera height. Currently our position is to support the legacy XR system height settings.
-	Capsule hands appear small compared to size of 'IR hands' of user using HDRP / URP and do not line up. Using standard rendering on Unity 2019.4 LTS  hands are usually not visible (but are being tracked). When they appear they do not line up with the hands in the image.
- Outline/Ghost hands sometimes show a shader issue when upgrading to SRP (TOON shader)
- Issues with slider button movements not being possible or registering false presses in moving reference frames scene when frame is moving (inconsistent). Only affects slider buttons - normal buttons work fine.
- Possible hand offset issues on XR2 headsets using SVR plugin

## [4.9.1 and older]

[older-releases]: https://github.com/ultraleap/UnityPlugin/releases "UnityPlugin Releases"

Refer to the [release notes page][older-releases] for older releases.<|MERGE_RESOLUTION|>--- conflicted
+++ resolved
@@ -6,7 +6,7 @@
 
 [docs-website]: https://docs.ultraleap.com/unity-api/ "Ultraleap Docs"
 
-## [6.15.1] - 26/06/2024
+## [NEXT] - xx/xx/xxxx
 
 ### Tracking Client versions
 - Windows 	v6.0.0
@@ -14,7 +14,6 @@
 - Android 	v6.0.0
 
 ### Added
-- Support for reading the camera matrix
 - ImageRetriever allows more than 6 reconnections
 - New Pinch and Grab detection utilities
 - Option to fade hands on found/lost in HandEnableDisable component
@@ -30,9 +29,6 @@
 - PhysicalHandsButton can now use primary hover functionality
 
 ### Changed
-- Improved XRHands support for Meta Aim Input Actions
-<<<<<<< HEAD
-=======
 - XRLeapProviderManager renamed LEAP_DIRECT to ULTRALEAP
 - Accessors for Hand.Finger, Hand.Bone and Finger.Bone
 - Renamed BoneType enum entries to remove redundancies
@@ -51,18 +47,30 @@
 - Shaders all come under the Ultraleap folder
 - Deleted Interaction Engine
 - Leap and Leap.Unity namespaces are now Ultraleap
->>>>>>> 881bab4c
+
+### Fixed
+
+
+
+## [6.15.1] - 26/06/2024
+
+### Tracking Client versions
+- Windows 	v6.0.0
+- MacOS 	v6.0.0
+- Android 	v6.0.0
+
+### Added
+- Support for reading the camera matrix
+
+### Changed
+- Improved XRHands support for Meta Aim Input Actions
 
 ### Fixed
 - Issue with the method signature for LeapPixelToRectilinearEx
 - Duplicate meta aim hands when using XRHands Input
-<<<<<<< HEAD
 - Editor stuck in infinite loop when no service running
 - Caching issue with LeapToUnityTransform which causes the hand to be flipped on the Z axis. 
-=======
-- A caching issue with LeapToUnityTransform
-- Editor stuck in unending loop when no service running
->>>>>>> 881bab4c
+
 
 ## [6.15.0] - 19/04/24
 
