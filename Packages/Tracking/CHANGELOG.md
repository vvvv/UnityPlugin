# Changelog
All notable changes to this project will be documented in this file.

The format is based on [Keep a Changelog](https://keepachangelog.com/en/1.0.0/),
and this project adheres to [Semantic Versioning](https://semver.org/spec/v2.0.0.html).

[docs-website]: https://docs.ultraleap.com/ "Ultraleap Docs"

## [5.8.0]

### Added
- A Leap Provider can now be specified for attachment hands

### Fixed
- SIR170 Tracking Volume Visualisation was not appearing
- The automatic option on Tracking Volume Visualisation was not working for SIR170s or 3Dis

## [5.7.0] - 19/04/2022

### Added
- Added a new post process provider to distort tracking data to the 3D visuals
- Added the ability to generate a leap hand from a bound hand (Hand Binder) 
- Can now set different tracking optimization modes on tracking devices when running with multiple devices
- method 'GetFingerStrength' in HandUtils, that returns a value indicating how strongly a finger is curled
- Added option to flip image in the passthrough shaders

### Changed
- Policy flags are now handled on a per device basis / contain information about the device they relate to
- ActiveDevice replaced by ActiveDevices. ActiveDevice marked as obsolete
- Legacy SetPolicy/ClearPolicy/IsPolicySet methods on IController marked as obsolete. Use new methods that also take a Device
- In multiple Device Mode = specific, if the specific serial number is null or an empty string, no device is tracking

### Fixed
- Occasional ThreadAbortException on connection polling thread
- Sometimes Frame objects where being constructed without a device ID, even if known
- Multiple device mode remembers device serial numbers after devices are disconnected
- Service provider in multi-device scene does not track using selected device (by serial number) unless it's been selected in the editor
- clear LeapServiceProvider._currentDevice, if the device is unplugged (DeviceLost)

### Known issues
<<<<<<< HEAD
- Scenes containing the infrared viewer render incorrectly on systems using single pass stereo with the XR plugin system - e.g. Windows Mixed Reality headsets. SteamVR headsets may also default to single pass stereo, showing the same issue. However in this case, the OpenVR settings can be changed to multipass which resolves the problem.
- Scenes containing the infrared viewer render incorrectly on Android build targets and in scriptable render pipelines such as URP and HDRP.
- Demo scenes do not start at the correct height for a seated user. The XR Plugin Management System adjusts the camera height. This means the user has to adjust components in the scene to the correct height - e.g. camera height. Currently our position is to support the legacy XR system height settings.
- Possible hand offset issues on XR2 headsets using SVR plugin
- Hands in Desktop scenes can appear far away from the camera
- Interactions callback scene allows blocks to be moved without doing a grasp pose.
- Interactions object scene platform/stage seems to move a lot
=======


## [5.6.0] - 04/04/2022

### Added
- Added a new post process provider to distort tracking data to the 3D visuals
- Added the ability to generate a leap hand from a bound hand (Hand Binder) 

### Changed

### Removed

### Fixed
- Unit tests break downstream package dependencies [[#1182]](https://github.com/ultraleap/UnityPlugin/issues/1182)

### Known issues
>>>>>>> 10d62c6e


## [5.6.0] - 04/04/2022

### Added
- The LeapServiceProvider provides a list of connected devices (LeapServiceProvider.Devices)
- Example scene for multiple devices
- Generic Hand Model that has an Arm and no metacarpal bones (added to example scene 'Rigged Hands (Desktop) (Standard)')
- Accessor for Service version info in the Controller

### Changed
- In 'Multiple Device Mode' = 'Specific', Serial Numbers can be changed at Runtime via the Inspector or via code (new public property LeapServiceProvider.SpecificSerialNumber)
- Exposed SimpleFacingCameraCallbacks.IsFacingCamera in the Interaction Engine
- Allow mesh hands that use the hand binder to be scaled during editor
- Updated the LeapC.dll client to 5.5.0.22-57dcaafe

### Removed

### Fixed
- Lag and stuttering when using multiple devices
- Scene View opens when connecting / disconnecting devices
- Fixed issues with multi-device interpolation failing

### Known issues
- Multiple device mode remembers device serial numbers after devices are disconnected
- Service provider in multi-device scene does not track using selected device (by serial number) unless it's been selected in the editor
- Scenes containing the infrared viewer render incorrectly on systems using single pass stereo with the XR plugin system - e.g. Windows Mixed Reality headsets. SteamVR headsets may also default to single pass stereo, showing the same issue. However in this case, the OpenVR settings can be changed to multipass which resolves the problem.
- Demo scenes do not start at the correct height for a seated user. The XR Plugin Management System adjusts the camera height. This means the user has to adjust components in the scene to the correct height - e.g. camera height. Currently our position is to support the legacy XR system height settings.
- Possible hand offset issues on XR2 headsets using SVR plugin
- Hands in Desktop scenes can appear far away from the camera
- Interactions callback scene allows blocks to be moved without doing a grasp pose.
- Interactions object scene platform/stage seems to move a lot
- Dynamic UI objects throwing backwards most of the time.


## [5.5.0] - 17/03/2022

### Added
- Hand Binder Scale feature, uniformly scale the 3D model model up or down based on the ratio between the leap data and the 3D model. This will require a rebind to calculate the correct scale.
- tracking service version check for multiple device mode. Warning appears if trying to select the 'specific' multi device mode in a service version < 5.3.6

### Changed
- Serial numbers for 'multiple device mode' = 'Specific' can be chosen from a drop down list in the inspector instead of a text field. Using Device indices is no longer supported.

### Removed
- x86 LeapC.dll

### Fixed
- Dynamic UI scene - blocks sometimes did not expand when undocked
-	Capsule hands appear small compared to size of 'IR hands' of user using HDRP / URP and do not line up. Using standard rendering on Unity 2019.4 LTS  hands are usually not visible (but are being tracked). When they appear they do not line up with the hands in the image.
- A check has been added to ensure a subscription to device events won't happen if the leapProvider is null.

### Known issues
-	Scenes containing the infrared viewer render incorrectly on systems using single pass stereo with the XR plugin system - e.g. Windows Mixed Reality headsets. SteamVR headsets may also default to single pass stereo, showing the same issue. However in this case, the OpenVR settings can be changed to multipass which resolves the problem.
-	Demo scenes do not start at the correct height for a seated user. The XR Plugin Management System adjusts the camera height. This means the user has to adjust components in the scene to the correct height - e.g. camera height. Currently our position is to support the legacy XR system height settings.
- Possible hand offset issues on XR2 headsets using SVR plugin
- Hands in Desktop scenes can appear far away from the camera
- Interactions callback scene allows blocks to be moved without doing a grasp pose.
- Interactions object scene platform/stage seems to move a lot
- Dynamic UI objects throwing backwards most of the time.


## [5.4.0] 

### Added
- Basic support for specifying which device a LeapProvider should connect to. Can be specified by device index or serial number. If multiple service providers are in a scene set to use the multiple device mode, they must be set to use the same tracking optimization mode. _(Multiple Device Mode is only supported on the Ultraleap Tracking Service version 5.3.6 and above)_
- Added ability to get / set custom capsule hand colours in code

### Changed
- Updated LeapC.dll client to latest service release. Service supports multiple devices.

### Removed

### Fixed
- Fixed issue with incorrect enum ordering in eLeapEventType (now matches LeapC.h ordering). Inserted eLeapEventType_TrackingMode
- Service Providers not referenced in Hand Post-Process example scene

### Known issues
-	Scenes containing the infrared viewer render incorrectly on systems using single pass stereo with the XR plugin system - e.g. Windows Mixed Reality headsets. SteamVR headsets may also default to single pass stereo, showing the same issue. However in this case, the OpenVR settings can be changed to multipass which resolves the problem.
-	Demo scenes do not start at the correct height for a seated user. The XR Plugin Management System adjusts the camera height. This means the user has to adjust components in the scene to the correct height - e.g. camera height. Currently our position is to support the legacy XR system height settings.
-	Capsule hands appear small compared to size of 'IR hands' of user using HDRP / URP and do not line up. Using standard rendering on Unity 2019.4 LTS  hands are usually not visible (but are being tracked). When they appear they do not line up with the hands in the image.
- Possible hand offset issues on XR2 headsets using SVR plugin
- Hands in Desktop scenes can appear far away from the camera
- Interactions callback scene allows blocks to be moved without doing a grasp pose.
- Interactions object scene platform/stage seems to move a lot
- Dynamic UI objects throwing backwards most of the time.


## [5.3.0] 

### Added

### Changed
- Clear devices list on disconnect of service Connection.cs
- Example scenes now contain a clickable link to take users to https://docs.ultraleap.com/ultralab/
- Removed unused variables from Connection and Controller
- Hand Model Base feature parity with the interaction hand
- LeapXRServiceProvider getter and setter for MainCamera

### Removed

### Fixed
- Outline/Ghost hands sometimes show a shader issue when upgrading to SRP (TOON shader)
- Jittery Sliders and slider problems in moving reference frame
- When using LeapXRServiceProvider with Temporal Warping enabled, the hands fly off in the first few frames.
- Reduced the number of OnContactBegin / OnContactEnd events when a finger is in contact with a slider
- Fixed issues with HDRP and URP example scenes not containing the correct shader when switching graphics pipelines.
- Fixing eye dislocator misalignment
- Unused variables in LeapCSharp Controller and Connection causing warnings [[#1181]](https://github.com/ultraleap/UnityPlugin/issues/1181)

### Known issues
-	Scenes containing the infrared viewer render incorrectly on systems using single pass stereo with the XR plugin system - e.g. Windows Mixed Reality headsets. SteamVR headsets may also default to single pass stereo, showing the same issue. However in this case, the OpenVR settings can be changed to multipass which resolves the problem.
-	Demo scenes do not start at the correct height for a seated user. The XR Plugin Management System adjusts the camera height. This means the user has to adjust components in the scene to the correct height - e.g. camera height. Currently our position is to support the legacy XR system height settings.
-	Capsule hands appear small compared to size of 'IR hands' of user using HDRP / URP and do not line up. Using standard rendering on Unity 2019.4 LTS  hands are usually not visible (but are being tracked). When they appear they do not line up with the hands in the image.
- Possible hand offset issues on XR2 headsets using SVR plugin
- Hands in Desktop scenes can appear far away from the camera
- Interactions callback scene allows blocks to be moved without doing a grasp pose.
- Interactions object scene platform/stage seems to move a lot
- Dynamic UI objects throwing backwards most of the time.
- Service Providers not referenced in Hand Post-Process example scene (to fix: drag 'Intertia Hand Models' into the leap Provider of its children capsule hands)


## [5.2.0]

### Added
- Adding SIR170 leapc/device.
- Adding 3DI leapc/device
- Adding option to grasp interaction objects with a specific hand


### Changed

- Moved SimpleFacingCameraCallbacks.cs to Interaction Engine\Runtime\Scripts\Utility & updated its namespace
- Update main camera provider to enable work on supporting MRTK

### Removed

### Fixed
- https://github.com/ultraleap/UnityPlugin/issues/1177

### Known issues
-	Scenes containing the infrared viewer render incorrectly on systems using single pass stereo with the XR plugin system - e.g. Windows Mixed Reality headsets. SteamVR headsets may also default to single pass stereo, showing the same issue. However in this case, the OpenVR settings can be changed to multipass which resolves the problem.
-	Demo scenes do not start at the correct height for a seated user. The XR Plugin Management System adjusts the camera height. This means the user has to adjust components in the scene to the correct height - e.g. camera height. Currently our position is to support the legacy XR system height settings.
-	Capsule hands appear small compared to size of 'IR hands' of user using HDRP / URP and do not line up. Using standard rendering on Unity 2019.4 LTS  hands are usually not visible (but are being tracked). When they appear they do not line up with the hands in the image.
- Outline/Ghost hands sometimes show a shader issue when upgrading to SRP (TOON shader)
- Issues with slider button movements not being possible or registering false presses in moving reference frames scene when frame is moving (inconsistent). Only affects slider buttons - normal buttons work fine.
- Possible hand offset issues on XR2 headsets using SVR plugin
- Hands in Desktop scenes can appear far away from the camera
- Interactions callback scene allows blocks to be moved without doing a grasp pose.
- Interactions object scene platform/stage seems to move a lot
- Dynamic UI objects throwing backwards most of the time.

## [5.1.0]

### Added
- Adding coloring options to the capsule hands
- New option to initialise only the index finger in the interaction hand

### Changed
- Size of the Skeleton hand assets has been significantly reduced

### Removed

### Fixed
- Generic Hand Model rendering issue with transparency
- Updated XR2 preview documentation ('How to Build a Unity Application that Shows Tracked Hands on an XR2') to account for asset path changes, name changes to preview packages in V5.0.0 (from expermimental) and in response to internal user testing
- Minor changes to anchors example scene

### Known issues
-	Scenes containing the infrared viewer render incorrectly on systems using single pass stereo with the XR plugin system - e.g. Windows Mixed Reality headsets. SteamVR headsets may also default to single pass stereo, showing the same issue. However in this case, the OpenVR settings can be changed to multipass which resolves the problem.
-	Demo scenes do not start at the correct height for a seated user. The XR Plugin Management System adjusts the camera height. This means the user has to adjust components in the scene to the correct height - e.g. camera height. Currently our position is to support the legacy XR system height settings.
-	Capsule hands appear small compared to size of 'IR hands' of user using HDRP / URP and do not line up. Using standard rendering on Unity 2019.4 LTS  hands are usually not visible (but are being tracked). When they appear they do not line up with the hands in the image.
- Outline/Ghost hands sometimes show a shader issue when upgrading to SRP (TOON shader)
- Issues with slider button movements not being possible or registering false presses in moving reference frames scene when frame is moving (inconsistent). Only affects slider buttons - normal buttons work fine.
- Possible hand offset issues on XR2 headsets using SVR plugin


## [5.0.0]
### Added
- Support for Unity HDRP and URP including materials and shaders in all examples
- Hands module shaders for outline, ghost and skeleton hands
- `Service Provider` (XR, Desktop and Screentop) prefabs
- `Image Retriever` prefab
- `HandModels` prefab
- Experimental support for Qualcomm Snapdragon XR2 based headsets within `com.ultraleap.tracking.preview` package.
- MainCameraProvider.cs to get the camera on Android platforms

### Changed
- Reorganized the repository layout to adhere to [UPM Package Structure](https://docs.unity3d.com/Manual/cus-layout.html). Fixes [[#1113]](https://github.com/ultraleap/UnityPlugin/issues/1113)
  - Core, Hands and Interaction Engine modules are in their own sub-folders with Editor/Runtime folders in a `com.ultraleap.tracking` UPM package.
  - Examples for all modules are in hidden `Examples~` folders within their respective package. These can be imported as samples from the package manager window or unhidden by removing the `~` when importing from .unitypackages.
  - UIInput module has is now in a separate preview package "com.ultraleap.tracking.preview".
- The following scripts are no longer required to be put on a `Camera`. Instead, they require a reference to a `Camera`.
  - LeapXRServiceProvider
  - LeapImageRetriever
  - LeapEyeDislocator
  - EnableDepthBuffer
- Reworked how adding hands to a scene works - hands can be added easily. Any type derived from `HandModelBase` can be added directly into the scene and linked with a `LeapProvider` to begin tracking immediately.
- `Frame.Get` renamed to `Frame.GetHandWithChirality`.
- Rebranded Leap Motion Unity Modules Window


### Removed
- `HandModelManager` MonoBehaviour
- `Leap Rig` Prefab
- `Leap Hand Controller` Prefab
- The following example scenes were removed:
  - Rigged Hands (VR - Infrared Viewer)
  - Rigged Hands (VR)
- Experimental modules
  - HierarchyRecording
  - Playback
- Docs - migrated to [Ultraleap Docs][docs-website]
- Internal directory
  - AutoHeader (Moved to CI folder, no longer part of any packages)
  - Generation
  - RealtimeGraph
  - Testing
  - VRVisualizer
- Legacy directory
  - DetectionExamples
  - GraphicRenderer

### Fixed
- Missing rigged hands image (Note that docs moved to [Ultraleap Docs](https://docs.ultraleap.com/unity-api/unity-user-manual/core.html)) [[#1172]](https://github.com/ultraleap/UnityPlugin/issues/1172)
- 'SelectionMode.OnlyUserModifiable' is obsolete [[1167]](https://github.com/ultraleap/UnityPlugin/issues/1167)
- Initializing contact bones of XR controller [[#1085]](https://github.com/ultraleap/UnityPlugin/issues/1085)
- enableContactBoneCollision() called unnecessarily often [[#1062]](https://github.com/ultraleap/UnityPlugin/issues/1062)
- ClearContactTracking() doesn't clear a pooled Hashset before calling Recycle() [[#1061]](https://github.com/ultraleap/UnityPlugin/issues/1061)
- Hand position jumps when using OVRProvider [[#1054]](https://github.com/ultraleap/UnityPlugin/issues/1054) 
- Remove additional audio listeners in example scenes
- Clipping plane in example scenes is not set close enough, Hands models are being clipped
- Images not seen in Core examples - Capsule hands (VR - Infrared Viewer)

### Known issues
-	Scenes containing the infrared viewer render incorrectly on systems using single pass stereo with the XR plugin system - e.g. Windows Mixed Reality headsets. SteamVR headsets may also default to single pass stereo, showing the same issue. However in this case, the OpenVR settings can be changed to multipass which resolves the problem.
-	Demo scenes do not start at the correct height for a seated user. The XR Plugin Management System adjusts the camera height. This means the user has to adjust components in the scene to the correct height - e.g. camera height. Currently our position is to support the legacy XR system height settings.
-	Capsule hands appear small compared to size of 'IR hands' of user using HDRP / URP and do not line up. Using standard rendering on Unity 2019.4 LTS  hands are usually not visible (but are being tracked). When they appear they do not line up with the hands in the image.
- Outline/Ghost hands sometimes show a shader issue when upgrading to SRP (TOON shader)
- Issues with slider button movements not being possible or registering false presses in moving reference frames scene when frame is moving (inconsistent). Only affects slider buttons - normal buttons work fine.
- Possible hand offset issues on XR2 headsets using SVR plugin

## [4.9.1 and older]

[older-releases]: https://github.com/ultraleap/UnityPlugin/releases "UnityPlugin Releases"

Refer to the [release notes page][older-releases] for older releases.<|MERGE_RESOLUTION|>--- conflicted
+++ resolved
@@ -14,6 +14,7 @@
 ### Fixed
 - SIR170 Tracking Volume Visualisation was not appearing
 - The automatic option on Tracking Volume Visualisation was not working for SIR170s or 3Dis
+- Unit tests break downstream package dependencies [[#1182]](https://github.com/ultraleap/UnityPlugin/issues/1182)
 
 ## [5.7.0] - 19/04/2022
 
@@ -38,7 +39,6 @@
 - clear LeapServiceProvider._currentDevice, if the device is unplugged (DeviceLost)
 
 ### Known issues
-<<<<<<< HEAD
 - Scenes containing the infrared viewer render incorrectly on systems using single pass stereo with the XR plugin system - e.g. Windows Mixed Reality headsets. SteamVR headsets may also default to single pass stereo, showing the same issue. However in this case, the OpenVR settings can be changed to multipass which resolves the problem.
 - Scenes containing the infrared viewer render incorrectly on Android build targets and in scriptable render pipelines such as URP and HDRP.
 - Demo scenes do not start at the correct height for a seated user. The XR Plugin Management System adjusts the camera height. This means the user has to adjust components in the scene to the correct height - e.g. camera height. Currently our position is to support the legacy XR system height settings.
@@ -46,24 +46,6 @@
 - Hands in Desktop scenes can appear far away from the camera
 - Interactions callback scene allows blocks to be moved without doing a grasp pose.
 - Interactions object scene platform/stage seems to move a lot
-=======
-
-
-## [5.6.0] - 04/04/2022
-
-### Added
-- Added a new post process provider to distort tracking data to the 3D visuals
-- Added the ability to generate a leap hand from a bound hand (Hand Binder) 
-
-### Changed
-
-### Removed
-
-### Fixed
-- Unit tests break downstream package dependencies [[#1182]](https://github.com/ultraleap/UnityPlugin/issues/1182)
-
-### Known issues
->>>>>>> 10d62c6e
 
 
 ## [5.6.0] - 04/04/2022
