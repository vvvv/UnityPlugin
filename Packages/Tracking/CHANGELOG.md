--- conflicted
+++ resolved
@@ -19,12 +19,9 @@
 
 ### Changed
 - Improved XRHands support for Meta Aim Input Actions
-<<<<<<< HEAD
+- XRLeapProviderManager renamed LEAP_DIRECT to ULTRALEAP
 - Accessors for Hand.Finger, Hand.Bone and Finger.Bone
 - Renamed BoneType enum entries to remove redundancies
-=======
-- XRLeapProviderManager renamed LEAP_DIRECT to ULTRALEAP
->>>>>>> 93f9580e
 
 ### Fixed
 - Issue with the method signature for LeapPixelToRectilinearEx
