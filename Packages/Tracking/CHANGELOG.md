# Changelog
All notable changes to this project will be documented in this file.

The format is based on [Keep a Changelog](https://keepachangelog.com/en/1.0.0/),
and this project adheres to [Semantic Versioning](https://semver.org/spec/v2.0.0.html).

[docs-website]: https://docs.ultraleap.com/unity-api/ "Ultraleap Docs"

## [6.0.0] - 17/08/2022

### Added
- Added a low poly hand model with an arm
- Added create menu options for LeapServiceProviders via GameObject/Ultrealeap/Service Provider (X)
- Added TrackedPoseDriver to all XR example scenes
- Added ability to create LeapServiceProviders from the GameObject/Create menu in editor
- Added Hand Rays to Preview package

### Changed
- Cleaned up the image retriever and LeapServiceProvider Execution order, reducing unnecessary service and log messages
- ImageRetriever prefab and LeapEyeDislocator.cs (formerly used for passthrough) removed and replaced by 'VR Infrared Camera' prefab in the Tracking Examples package
- Example scenes URL
- Hand rigs bones have their  'L and R' prefixes removed
- Removed Hotkey functionality
- Removed use of obsolete methods
- Removed obsolete methods
- Removed pre-2020LTS specific support
- Removed use of SVR
- Changed use of Vector and LeapQuaternion in favour of Vector3 and Quaternion
- Removed Legacy XR support
- Removed MainCaneraProvider in favour of Camera.Main
- All units to be in M rather than MM when getting hand data

### Fixed

- HandBinder scales hands in edit mode when there is no LeapServiceProvider in the scene
- Leap.Controller.InternalFrameReady, LeapInternalFrame is never dispatched
- HandUI example scene panel exists after hand lost
- ChangeTrackingMode and GetTrackingMode on LeapServiceProvider fail when in disabled multi-device mode
- FOV Gizmos are not visible when opening an example scene containing a Service Provider in multiDeviceMode = disabled.
- FOV Gizmos are not visible when changing render pipelines
<<<<<<< HEAD

- AttachmentHands untick bone in inspector UI causes looping error when deleting gameobject in edit mode or when resetting 
	the attachmentHands script
- AttachmentHands causes errors in edit mode when there is no Service Provider in the scene
=======
- AttachmentHands untick bone in inspector UI causes looping error when deleting gameobject in edit mode
- SpatialTracking dependency errors

### Known issues 
- Scenes containing the infrared viewer render incorrectly on Android build targets and in scriptable render pipelines such as URP and HDRP. 
- Interactions callback scene allows blocks to be moved without doing a grasp pose. 
- Capsule hands don't have a joint colour in HDRP 
- Use of the LeapCSharp Config class is unavailable with v5.X tracking service
- Repeatedly opening scenes can cause memory use increase

## [5.13.1] - 26/08/2022

### Announcements

In line with Unity's end of support of Unity 2019 LTS, we will no longer be actively supporting Unity 2019.

We will also be deprecating some functionality and moving core utilities into a separate package.

If you are using classes and methods that are marked as obsolete and will be moved to the new legacy package without a replacement, you may wish to use "#pragma warning disable 0618" at the start and "#pragma warning restore 0618" at the end of your method that makes use of it to suppress the warnings.

If you have any concerns about this, please contact us on [Github Discussions](https://github.com/ultraleap/UnityPlugin/discussions)

### Fixed
- Tracking Binding is lost when reloading scenes on Android

### Known issues 
- Scenes containing the infrared viewer render incorrectly on Android build targets and in scriptable render pipelines such as URP and HDRP. 
- Demo scenes do not start at the correct height for a seated user. The XR Plugin Management System adjusts the camera height. This means the user has to adjust components in the scene to the correct height - e.g. camera height. Currently our position is to support the legacy XR system height settings. 
- Hands in Desktop scenes can appear far away from the camera 
- Interactions callback scene allows blocks to be moved without doing a grasp pose. 
- Capsule hands don't have a joint colour in HDRP 
- Hand UI can become detached from hand when hand is removed from view
- Multi-device (desktop) Scene camera position can become offset
- FOV visualization does not display after changing render pipelines
>>>>>>> 118fe343

## [5.13.0] - 21/07/2022

### Announcements

In line with Unity's end of support of Unity 2019 LTS, we will no longer be actively supporting Unity 2019.

We will also be deprecating some functionality and moving core utilities into a separate package.

If you are using classes and methods that are marked as obsolete and will be moved to the new legacy package without a replacement, you may wish to use "#pragma warning disable 0618" at the start and "#pragma warning restore 0618" at the end of your method that makes use of it to suppress the warnings.

If you have any concerns about this, please contact us on [Github Discussions](https://github.com/ultraleap/UnityPlugin/discussions)

### Added
- Added HandModelManager to the Hands Module - an easy way to enable/disable hand models
- Added option to freeze hand state on HandEnableDisable

### Changed
- Changed Rigged Hand Example scenes to use HandModelManager

### Fixed
- Inertia Hands are very jittery and `hand.TimeVisible` is not accurate
- Compile errors in the Infrared Viewer example scene when using Single Pass Stereo rendering mode

### Known issues 
- Scenes containing the infrared viewer render incorrectly on Android build targets and in scriptable render pipelines such as URP and HDRP. 
- Demo scenes do not start at the correct height for a seated user. The XR Plugin Management System adjusts the camera height. This means the user has to adjust components in the scene to the correct height - e.g. camera height. Currently our position is to support the legacy XR system height settings. 
- Hands in Desktop scenes can appear far away from the camera 
- Interactions callback scene allows blocks to be moved without doing a grasp pose. 
- Capsule hands don't have a joint colour in HDRP 
- Hand UI can become detached from hand when hand is removed from view
- Multi-device (desktop) Scene camera position can become offset
- FOV visualization does not display after changing render pipelines
- Use of the LeapCSharp Config class is unavailable with v5.X tracking service

## [5.12.1] - 06/07/2022

### Announcements

In line with Unity's end of support of Unity 2019 LTS, we will no longer be actively supporting Unity 2019.

We will also be deprecating some functionality and moving core utilities into a separate package.

If you are using classes and methods that are marked as obsolete and will be moved to the new legacy package without a replacement, you may wish to use "#pragma warning disable 0618" at the start and "#pragma warning restore 0618" at the end of your method that makes use of it to suppress the warnings.

If you have any concerns about this, please contact us on [Github Discussions](https://github.com/ultraleap/UnityPlugin/discussions)

This release is a hotfix for the 5.12.0 release. It fixes the XRI package dependency issue which affects the tracking preview package,
 
### Fixed 
- XRI package dependency is resolved when using the Tracking Preview package.

### Known issues 
- Scenes containing the infrared viewer render incorrectly on systems using single pass stereo with the XR plugin system - e.g. Windows Mixed Reality headsets. SteamVR headsets may also default to single pass stereo, showing the same issue. However in this case, the OpenVR settings can be changed to multipass which resolves the problem. 
- Scenes containing the infrared viewer render incorrectly on Android build targets and in scriptable render pipelines such as URP and HDRP. 
- Demo scenes do not start at the correct height for a seated user. The XR Plugin Management System adjusts the camera height. This means the user has to adjust components in the scene to the correct height - e.g. camera height. Currently our position is to support the legacy XR system height settings. 
- Hands in Desktop scenes can appear far away from the camera 
- Interactions callback scene allows blocks to be moved without doing a grasp pose. 
- Capsule hands don't have a joint colour in HDRP 
- Hand UI can become detached from hand when hand is removed from view
- Multi-device (desktop) Scene camera position can become offset
- FOV visualization does not display after changing render pipelines


## [5.12.0] - 04/07/2022

### Announcements

In line with Unity's end of support of Unity 2019 LTS, we will no longer be actively supporting Unity 2019.

We will also be deprecating some functionality and moving core utilities into a separate package.

If you are using classes and methods that are marked as obsolete and will be moved to the new legacy package without a replacement, you may wish to use "#pragma warning disable 0618" at the start and "#pragma warning restore 0618" at the end of your method that makes use of it to suppress the warnings.

If you have any concerns about this, please contact us on [Github Discussions](https://github.com/ultraleap/UnityPlugin/discussions)
 
### Changed
- Various classes and methods have been marked as obsolete in preparation for a major version change in the near future
 
### Fixed 
- VertexOffsetShader displays errors in Unity 2021 due to invalid path
- ThreadAbortException in editor when connecting, most commonly found when using milti-device

### Known issues 
- Scenes containing the infrared viewer render incorrectly on systems using single pass stereo with the XR plugin system - e.g. Windows Mixed Reality headsets. SteamVR headsets may also default to single pass stereo, showing the same issue. However in this case, the OpenVR settings can be changed to multipass which resolves the problem. 
- Scenes containing the infrared viewer render incorrectly on Android build targets and in scriptable render pipelines such as URP and HDRP. 
- Demo scenes do not start at the correct height for a seated user. The XR Plugin Management System adjusts the camera height. This means the user has to adjust components in the scene to the correct height - e.g. camera height. Currently our position is to support the legacy XR system height settings. 
- Possible hand offset issues on XR2 headsets using SVR plugin 
- Hands in Desktop scenes can appear far away from the camera 
- Interactions callback scene allows blocks to be moved without doing a grasp pose. 
- Capsule hands don't have a joint colour in HDRP 
- Hand UI can become detached from hand when hand is removed from view
- Multi-device (desktop) Scene camera position can become offset
- FOV visualization does not display after changing render pipelines


## [5.11.0] - 23/06/2022

### Announcements

In line with Unity's end of support of Unity 2019 LTS, we will no longer be actively supporting Unity 2019.

We will also be deprecating some functionality and moving core utilities into a separate package.

If you have any concerns about this, please contact us on [Github Discussions](https://github.com/ultraleap/UnityPlugin/discussions)
 
### Added 
- Added a hand enable and disable script to the GenericHand_Arm prefab

### Changed
- Changed scale calculations on the Auto-Scale function of the Handbinder, to make it more consistent across different tracking models and more stable when using a hand without metacarpal bones. The scales of all hand prefabs have been slightly changed because of that.
- Disable FOV visualization gizmos by default
- Update minimum Unity version to 2020.3 for UPM packages
 
### Fixed 
- Turning on and off multiple image retrievers referencing the same service provider or the same device results in a very low framerate
- When having two image retrievers that both reference the same device and turning one of them off, then the other one shows a grey image
- Initialising contact for an interaction hand while the hand is not tracked does not work and doesn't attempt again once the hand is tracked
- Attachment Hands Example scene has errors when using a project with InputSystem

### Known issues 
- Scenes containing the infrared viewer render incorrectly on systems using single pass stereo with the XR plugin system - e.g. Windows Mixed Reality headsets. SteamVR headsets may also default to single pass stereo, showing the same issue. However in this case, the OpenVR settings can be changed to multipass which resolves the problem. 
- Scenes containing the infrared viewer render incorrectly on Android build targets and in scriptable render pipelines such as URP and HDRP. 
- Demo scenes do not start at the correct height for a seated user. The XR Plugin Management System adjusts the camera height. This means the user has to adjust components in the scene to the correct height - e.g. camera height. Currently our position is to support the legacy XR system height settings. 
- Possible hand offset issues on XR2 headsets using SVR plugin 
- Hands in Desktop scenes can appear far away from the camera 
- Interactions callback scene allows blocks to be moved without doing a grasp pose. 
- Capsule hands don't have a joint colour in HDRP 
- Hand UI can become detached from hand when hand is removed from view


## [5.10.0] - 10/06/2022

### Announcements

In line with Unity's end of support of Unity 2019 LTS, we will no longer be actively supporting Unity 2019.

We will also be deprecating some functionality and moving core utilities into a separate package.

If you have any concerns about this, please contact us on [Github Discussions](https://github.com/ultraleap/UnityPlugin/discussions)
 
### Added 

- Inform user with a popup error dialog when trying to build for Android without ARM64 set as the only target architecture. User can choose to continue the build if this is intended.

### Changed

- The leapProvider on a handModelBase (eg Capsule Hand) cannot be changed anymore at runtime in the inspector
 
### Fixed 

- Tracking Examples Capsule Hands (VR - Infrared Viewer) scene: hands are aligned with passthrough hands
- After removing XR Service Providers from Transforms, the transform is uneditable

### Known issues 
- Scenes containing the infrared viewer render incorrectly on systems using single pass stereo with the XR plugin system - e.g. Windows Mixed Reality headsets. SteamVR headsets may also default to single pass stereo, showing the same issue. However in this case, the OpenVR settings can be changed to multipass which resolves the problem. 
- Scenes containing the infrared viewer render incorrectly on Android build targets and in scriptable render pipelines such as URP and HDRP. 
- Demo scenes do not start at the correct height for a seated user. The XR Plugin Management System adjusts the camera height. This means the user has to adjust components in the scene to the correct height - e.g. camera height. Currently our position is to support the legacy XR system height settings. 
- Possible hand offset issues on XR2 headsets using SVR plugin 
- Hands in Desktop scenes can appear far away from the camera 
- Interactions callback scene allows blocks to be moved without doing a grasp pose. 
- Capsule hands don't have a joint colour in HDRP 
- Hand UI can become detached from hand when hand is removed from view


## [5.9.0] - 27/05/2022

### Announcements

In line with Unity's end of support of Unity 2019 LTS, we will no longer be actively supporting Unity 2019 following this release.

We will also start deprecating some functionality and moving core utilities into a separate package.

If you have any concerns about this, please contact us on [Github Discussions](https://github.com/ultraleap/UnityPlugin/discussions)
 
### Added 

- Add option to prevent initializing tracking mode for XR service provider 
- Added an option in LeapImageRetriever to hide Rigel device's debug information 
- Enable the use of multiple image retrievers in a scene that correspond to different devices 
- Better visualization for a tracking device’s position and rotation and its FOV as gizmos 

 
### Fixed 

- Automatic Volume visualization does not work in multi device mode 
- Switching between HMD and Screentop using ChangeTrackingMode() briefly switches to Desktop 
- when rendering a passthrough image with OpenGL, the hand visualization is flipped in the undistorted view 
- Changing tracking mode on the same frame as enabling a service provider has no effect 
- Capsule Hands "Cylinder Radius" only updates after hitting play 
- LeapEyeDislocator updates distortion values whenever a new device is plugged in, even if that device is not used for retrieving an image 

### Known issues 
- Scenes containing the infrared viewer render incorrectly on systems using single pass stereo with the XR plugin system - e.g. Windows Mixed Reality headsets. SteamVR headsets may also default to single pass stereo, showing the same issue. However in this case, the OpenVR settings can be changed to multipass which resolves the problem. 
- Scenes containing the infrared viewer render incorrectly on Android build targets and in scriptable render pipelines such as URP and HDRP. 
- Demo scenes do not start at the correct height for a seated user. The XR Plugin Management System adjusts the camera height. This means the user has to adjust components in the scene to the correct height - e.g. camera height. Currently our position is to support the legacy XR system height settings. 
- Possible hand offset issues on XR2 headsets using SVR plugin 
- Hands in Desktop scenes can appear far away from the camera 
- Interactions callback scene allows blocks to be moved without doing a grasp pose. 
- Capsule hands don't have a joint colour in HDRP 
- Hand UI can become detached from hand when hand is removed from view
 

## [5.8.0] - 28/04/2022

### Added
- A Leap Provider can now be specified for attachment hands

### Fixed
- SIR170 Tracking Volume Visualisation was not appearing
- The automatic option on Tracking Volume Visualisation was not working for SIR170s or 3Dis in single device usage
- Unit tests break downstream package dependencies [[#1182]](https://github.com/ultraleap/UnityPlugin/issues/1182)
- reassigned Low Poly Hand material to prefab
- An image from the image Retriever would freeze when switching devices on the relevant Service Provider

### Known issues
- Scenes containing the infrared viewer render incorrectly on systems using single pass stereo with the XR plugin system - e.g. Windows Mixed Reality headsets. SteamVR headsets may also default to single pass stereo, showing the same issue. However in this case, the OpenVR settings can be changed to multipass which resolves the problem.
- Scenes containing the infrared viewer render incorrectly on Android build targets and in scriptable render pipelines such as URP and HDRP.
- Demo scenes do not start at the correct height for a seated user. The XR Plugin Management System adjusts the camera height. This means the user has to adjust components in the scene to the correct height - e.g. camera height. Currently our position is to support the legacy XR system height settings.
- Possible hand offset issues on XR2 headsets using SVR plugin
- Hands in Desktop scenes can appear far away from the camera
- Interactions callback scene allows blocks to be moved without doing a grasp pose.
- Automatic Volume visualization does not work in multi device mode
- Capsule hands don't have a joint colour in HDRP

## [5.7.0] - 19/04/2022

### Added
- Added a new post process provider to distort tracking data to the 3D visuals
- Added the ability to generate a leap hand from a bound hand (Hand Binder) 
- Can now set different tracking optimization modes on tracking devices when running with multiple devices
- method 'GetFingerStrength' in HandUtils, that returns a value indicating how strongly a finger is curled
- Added option to flip image in the passthrough shaders

### Changed
- Policy flags are now handled on a per device basis / contain information about the device they relate to
- ActiveDevice replaced by ActiveDevices. ActiveDevice marked as obsolete
- Legacy SetPolicy/ClearPolicy/IsPolicySet methods on IController marked as obsolete. Use new methods that also take a Device
- In multiple Device Mode = specific, if the specific serial number is null or an empty string, no device is tracking

### Fixed
- Occasional ThreadAbortException on connection polling thread
- Sometimes Frame objects where being constructed without a device ID, even if known
- Multiple device mode remembers device serial numbers after devices are disconnected
- Service provider in multi-device scene does not track using selected device (by serial number) unless it's been selected in the editor
- clear LeapServiceProvider._currentDevice, if the device is unplugged (DeviceLost)

### Known issues
- Scenes containing the infrared viewer render incorrectly on systems using single pass stereo with the XR plugin system - e.g. Windows Mixed Reality headsets. SteamVR headsets may also default to single pass stereo, showing the same issue. However in this case, the OpenVR settings can be changed to multipass which resolves the problem.
- Scenes containing the infrared viewer render incorrectly on Android build targets and in scriptable render pipelines such as URP and HDRP.
- Demo scenes do not start at the correct height for a seated user. The XR Plugin Management System adjusts the camera height. This means the user has to adjust components in the scene to the correct height - e.g. camera height. Currently our position is to support the legacy XR system height settings.
- Possible hand offset issues on XR2 headsets using SVR plugin
- Hands in Desktop scenes can appear far away from the camera
- Interactions callback scene allows blocks to be moved without doing a grasp pose.
- Interactions object scene platform/stage seems to move a lot


## [5.6.0] - 04/04/2022

### Added
- The LeapServiceProvider provides a list of connected devices (LeapServiceProvider.Devices)
- Example scene for multiple devices
- Generic Hand Model that has an Arm and no metacarpal bones (added to example scene 'Rigged Hands (Desktop) (Standard)')
- Accessor for Service version info in the Controller

### Changed
- In 'Multiple Device Mode' = 'Specific', Serial Numbers can be changed at Runtime via the Inspector or via code (new public property LeapServiceProvider.SpecificSerialNumber)
- Exposed SimpleFacingCameraCallbacks.IsFacingCamera in the Interaction Engine
- Allow mesh hands that use the hand binder to be scaled during editor
- Updated the LeapC.dll client to 5.5.0.22-57dcaafe

### Removed

### Fixed
- Lag and stuttering when using multiple devices
- Scene View opens when connecting / disconnecting devices
- Fixed issues with multi-device interpolation failing

### Known issues
- Multiple device mode remembers device serial numbers after devices are disconnected
- Service provider in multi-device scene does not track using selected device (by serial number) unless it's been selected in the editor
- Scenes containing the infrared viewer render incorrectly on systems using single pass stereo with the XR plugin system - e.g. Windows Mixed Reality headsets. SteamVR headsets may also default to single pass stereo, showing the same issue. However in this case, the OpenVR settings can be changed to multipass which resolves the problem.
- Demo scenes do not start at the correct height for a seated user. The XR Plugin Management System adjusts the camera height. This means the user has to adjust components in the scene to the correct height - e.g. camera height. Currently our position is to support the legacy XR system height settings.
- Possible hand offset issues on XR2 headsets using SVR plugin
- Hands in Desktop scenes can appear far away from the camera
- Interactions callback scene allows blocks to be moved without doing a grasp pose.
- Interactions object scene platform/stage seems to move a lot
- Dynamic UI objects throwing backwards most of the time.


## [5.5.0] - 17/03/2022

### Added
- Hand Binder Scale feature, uniformly scale the 3D model model up or down based on the ratio between the leap data and the 3D model. This will require a rebind to calculate the correct scale.
- tracking service version check for multiple device mode. Warning appears if trying to select the 'specific' multi device mode in a service version < 5.3.6

### Changed
- Serial numbers for 'multiple device mode' = 'Specific' can be chosen from a drop down list in the inspector instead of a text field. Using Device indices is no longer supported.

### Removed
- x86 LeapC.dll

### Fixed
- Dynamic UI scene - blocks sometimes did not expand when undocked
-	Capsule hands appear small compared to size of 'IR hands' of user using HDRP / URP and do not line up. Using standard rendering on Unity 2019.4 LTS  hands are usually not visible (but are being tracked). When they appear they do not line up with the hands in the image.
- A check has been added to ensure a subscription to device events won't happen if the leapProvider is null.

### Known issues
-	Scenes containing the infrared viewer render incorrectly on systems using single pass stereo with the XR plugin system - e.g. Windows Mixed Reality headsets. SteamVR headsets may also default to single pass stereo, showing the same issue. However in this case, the OpenVR settings can be changed to multipass which resolves the problem.
-	Demo scenes do not start at the correct height for a seated user. The XR Plugin Management System adjusts the camera height. This means the user has to adjust components in the scene to the correct height - e.g. camera height. Currently our position is to support the legacy XR system height settings.
- Possible hand offset issues on XR2 headsets using SVR plugin
- Hands in Desktop scenes can appear far away from the camera
- Interactions callback scene allows blocks to be moved without doing a grasp pose.
- Interactions object scene platform/stage seems to move a lot
- Dynamic UI objects throwing backwards most of the time.


## [5.4.0] 

### Added
- Basic support for specifying which device a LeapProvider should connect to. Can be specified by device index or serial number. If multiple service providers are in a scene set to use the multiple device mode, they must be set to use the same tracking optimization mode. _(Multiple Device Mode is only supported on the Ultraleap Tracking Service version 5.3.6 and above)_
- Added ability to get / set custom capsule hand colours in code

### Changed
- Updated LeapC.dll client to latest service release. Service supports multiple devices.

### Removed

### Fixed
- Fixed issue with incorrect enum ordering in eLeapEventType (now matches LeapC.h ordering). Inserted eLeapEventType_TrackingMode
- Service Providers not referenced in Hand Post-Process example scene

### Known issues
-	Scenes containing the infrared viewer render incorrectly on systems using single pass stereo with the XR plugin system - e.g. Windows Mixed Reality headsets. SteamVR headsets may also default to single pass stereo, showing the same issue. However in this case, the OpenVR settings can be changed to multipass which resolves the problem.
-	Demo scenes do not start at the correct height for a seated user. The XR Plugin Management System adjusts the camera height. This means the user has to adjust components in the scene to the correct height - e.g. camera height. Currently our position is to support the legacy XR system height settings.
-	Capsule hands appear small compared to size of 'IR hands' of user using HDRP / URP and do not line up. Using standard rendering on Unity 2019.4 LTS  hands are usually not visible (but are being tracked). When they appear they do not line up with the hands in the image.
- Possible hand offset issues on XR2 headsets using SVR plugin
- Hands in Desktop scenes can appear far away from the camera
- Interactions callback scene allows blocks to be moved without doing a grasp pose.
- Interactions object scene platform/stage seems to move a lot
- Dynamic UI objects throwing backwards most of the time.


## [5.3.0] 

### Added

### Changed
- Clear devices list on disconnect of service Connection.cs
- Example scenes now contain a clickable link to take users to https://docs.ultraleap.com/ultralab/
- Removed unused variables from Connection and Controller
- Hand Model Base feature parity with the interaction hand
- LeapXRServiceProvider getter and setter for MainCamera

### Removed

### Fixed
- Outline/Ghost hands sometimes show a shader issue when upgrading to SRP (TOON shader)
- Jittery Sliders and slider problems in moving reference frame
- When using LeapXRServiceProvider with Temporal Warping enabled, the hands fly off in the first few frames.
- Reduced the number of OnContactBegin / OnContactEnd events when a finger is in contact with a slider
- Fixed issues with HDRP and URP example scenes not containing the correct shader when switching graphics pipelines.
- Fixing eye dislocator misalignment
- Unused variables in LeapCSharp Controller and Connection causing warnings [[#1181]](https://github.com/ultraleap/UnityPlugin/issues/1181)

### Known issues
-	Scenes containing the infrared viewer render incorrectly on systems using single pass stereo with the XR plugin system - e.g. Windows Mixed Reality headsets. SteamVR headsets may also default to single pass stereo, showing the same issue. However in this case, the OpenVR settings can be changed to multipass which resolves the problem.
-	Demo scenes do not start at the correct height for a seated user. The XR Plugin Management System adjusts the camera height. This means the user has to adjust components in the scene to the correct height - e.g. camera height. Currently our position is to support the legacy XR system height settings.
-	Capsule hands appear small compared to size of 'IR hands' of user using HDRP / URP and do not line up. Using standard rendering on Unity 2019.4 LTS  hands are usually not visible (but are being tracked). When they appear they do not line up with the hands in the image.
- Possible hand offset issues on XR2 headsets using SVR plugin
- Hands in Desktop scenes can appear far away from the camera
- Interactions callback scene allows blocks to be moved without doing a grasp pose.
- Interactions object scene platform/stage seems to move a lot
- Dynamic UI objects throwing backwards most of the time.
- Service Providers not referenced in Hand Post-Process example scene (to fix: drag 'Intertia Hand Models' into the leap Provider of its children capsule hands)


## [5.2.0]

### Added
- Adding SIR170 leapc/device.
- Adding 3DI leapc/device
- Adding option to grasp interaction objects with a specific hand


### Changed

- Moved SimpleFacingCameraCallbacks.cs to Interaction Engine\Runtime\Scripts\Utility & updated its namespace
- Update main camera provider to enable work on supporting MRTK

### Removed

### Fixed
- https://github.com/ultraleap/UnityPlugin/issues/1177

### Known issues
-	Scenes containing the infrared viewer render incorrectly on systems using single pass stereo with the XR plugin system - e.g. Windows Mixed Reality headsets. SteamVR headsets may also default to single pass stereo, showing the same issue. However in this case, the OpenVR settings can be changed to multipass which resolves the problem.
-	Demo scenes do not start at the correct height for a seated user. The XR Plugin Management System adjusts the camera height. This means the user has to adjust components in the scene to the correct height - e.g. camera height. Currently our position is to support the legacy XR system height settings.
-	Capsule hands appear small compared to size of 'IR hands' of user using HDRP / URP and do not line up. Using standard rendering on Unity 2019.4 LTS  hands are usually not visible (but are being tracked). When they appear they do not line up with the hands in the image.
- Outline/Ghost hands sometimes show a shader issue when upgrading to SRP (TOON shader)
- Issues with slider button movements not being possible or registering false presses in moving reference frames scene when frame is moving (inconsistent). Only affects slider buttons - normal buttons work fine.
- Possible hand offset issues on XR2 headsets using SVR plugin
- Hands in Desktop scenes can appear far away from the camera
- Interactions callback scene allows blocks to be moved without doing a grasp pose.
- Interactions object scene platform/stage seems to move a lot
- Dynamic UI objects throwing backwards most of the time.

## [5.1.0]

### Added
- Adding coloring options to the capsule hands
- New option to initialise only the index finger in the interaction hand

### Changed
- Size of the Skeleton hand assets has been significantly reduced

### Removed

### Fixed
- Generic Hand Model rendering issue with transparency
- Updated XR2 preview documentation ('How to Build a Unity Application that Shows Tracked Hands on an XR2') to account for asset path changes, name changes to preview packages in V5.0.0 (from expermimental) and in response to internal user testing
- Minor changes to anchors example scene

### Known issues
-	Scenes containing the infrared viewer render incorrectly on systems using single pass stereo with the XR plugin system - e.g. Windows Mixed Reality headsets. SteamVR headsets may also default to single pass stereo, showing the same issue. However in this case, the OpenVR settings can be changed to multipass which resolves the problem.
-	Demo scenes do not start at the correct height for a seated user. The XR Plugin Management System adjusts the camera height. This means the user has to adjust components in the scene to the correct height - e.g. camera height. Currently our position is to support the legacy XR system height settings.
-	Capsule hands appear small compared to size of 'IR hands' of user using HDRP / URP and do not line up. Using standard rendering on Unity 2019.4 LTS  hands are usually not visible (but are being tracked). When they appear they do not line up with the hands in the image.
- Outline/Ghost hands sometimes show a shader issue when upgrading to SRP (TOON shader)
- Issues with slider button movements not being possible or registering false presses in moving reference frames scene when frame is moving (inconsistent). Only affects slider buttons - normal buttons work fine.
- Possible hand offset issues on XR2 headsets using SVR plugin


## [5.0.0]
### Added
- Support for Unity HDRP and URP including materials and shaders in all examples
- Hands module shaders for outline, ghost and skeleton hands
- `Service Provider` (XR, Desktop and Screentop) prefabs
- `Image Retriever` prefab
- `HandModels` prefab
- Experimental support for Qualcomm Snapdragon XR2 based headsets within `com.ultraleap.tracking.preview` package.
- MainCameraProvider.cs to get the camera on Android platforms

### Changed
- Reorganized the repository layout to adhere to [UPM Package Structure](https://docs.unity3d.com/Manual/cus-layout.html). Fixes [[#1113]](https://github.com/ultraleap/UnityPlugin/issues/1113)
  - Core, Hands and Interaction Engine modules are in their own sub-folders with Editor/Runtime folders in a `com.ultraleap.tracking` UPM package.
  - Examples for all modules are in hidden `Examples~` folders within their respective package. These can be imported as samples from the package manager window or unhidden by removing the `~` when importing from .unitypackages.
  - UIInput module has is now in a separate preview package "com.ultraleap.tracking.preview".
- The following scripts are no longer required to be put on a `Camera`. Instead, they require a reference to a `Camera`.
  - LeapXRServiceProvider
  - LeapImageRetriever
  - LeapEyeDislocator
  - EnableDepthBuffer
- Reworked how adding hands to a scene works - hands can be added easily. Any type derived from `HandModelBase` can be added directly into the scene and linked with a `LeapProvider` to begin tracking immediately.
- `Frame.Get` renamed to `Frame.GetHandWithChirality`.
- Rebranded Leap Motion Unity Modules Window


### Removed
- `HandModelManager` MonoBehaviour
- `Leap Rig` Prefab
- `Leap Hand Controller` Prefab
- The following example scenes were removed:
  - Rigged Hands (VR - Infrared Viewer)
  - Rigged Hands (VR)
- Experimental modules
  - HierarchyRecording
  - Playback
- Docs - migrated to [Ultraleap Docs][docs-website]
- Internal directory
  - AutoHeader (Moved to CI folder, no longer part of any packages)
  - Generation
  - RealtimeGraph
  - Testing
  - VRVisualizer
- Legacy directory
  - DetectionExamples
  - GraphicRenderer

### Fixed
- Missing rigged hands image (Note that docs moved to [Ultraleap Docs](https://docs.ultraleap.com/unity-api/unity-user-manual/core.html)) [[#1172]](https://github.com/ultraleap/UnityPlugin/issues/1172)
- 'SelectionMode.OnlyUserModifiable' is obsolete [[1167]](https://github.com/ultraleap/UnityPlugin/issues/1167)
- Initializing contact bones of XR controller [[#1085]](https://github.com/ultraleap/UnityPlugin/issues/1085)
- enableContactBoneCollision() called unnecessarily often [[#1062]](https://github.com/ultraleap/UnityPlugin/issues/1062)
- ClearContactTracking() doesn't clear a pooled Hashset before calling Recycle() [[#1061]](https://github.com/ultraleap/UnityPlugin/issues/1061)
- Hand position jumps when using OVRProvider [[#1054]](https://github.com/ultraleap/UnityPlugin/issues/1054) 
- Remove additional audio listeners in example scenes
- Clipping plane in example scenes is not set close enough, Hands models are being clipped
- Images not seen in Core examples - Capsule hands (VR - Infrared Viewer)

### Known issues
-	Scenes containing the infrared viewer render incorrectly on systems using single pass stereo with the XR plugin system - e.g. Windows Mixed Reality headsets. SteamVR headsets may also default to single pass stereo, showing the same issue. However in this case, the OpenVR settings can be changed to multipass which resolves the problem.
-	Demo scenes do not start at the correct height for a seated user. The XR Plugin Management System adjusts the camera height. This means the user has to adjust components in the scene to the correct height - e.g. camera height. Currently our position is to support the legacy XR system height settings.
-	Capsule hands appear small compared to size of 'IR hands' of user using HDRP / URP and do not line up. Using standard rendering on Unity 2019.4 LTS  hands are usually not visible (but are being tracked). When they appear they do not line up with the hands in the image.
- Outline/Ghost hands sometimes show a shader issue when upgrading to SRP (TOON shader)
- Issues with slider button movements not being possible or registering false presses in moving reference frames scene when frame is moving (inconsistent). Only affects slider buttons - normal buttons work fine.
- Possible hand offset issues on XR2 headsets using SVR plugin

## [4.9.1 and older]

[older-releases]: https://github.com/ultraleap/UnityPlugin/releases "UnityPlugin Releases"

Refer to the [release notes page][older-releases] for older releases.<|MERGE_RESOLUTION|>--- conflicted
+++ resolved
@@ -38,12 +38,6 @@
 - ChangeTrackingMode and GetTrackingMode on LeapServiceProvider fail when in disabled multi-device mode
 - FOV Gizmos are not visible when opening an example scene containing a Service Provider in multiDeviceMode = disabled.
 - FOV Gizmos are not visible when changing render pipelines
-<<<<<<< HEAD
-
-- AttachmentHands untick bone in inspector UI causes looping error when deleting gameobject in edit mode or when resetting 
-	the attachmentHands script
-- AttachmentHands causes errors in edit mode when there is no Service Provider in the scene
-=======
 - AttachmentHands untick bone in inspector UI causes looping error when deleting gameobject in edit mode
 - SpatialTracking dependency errors
 
@@ -78,7 +72,6 @@
 - Hand UI can become detached from hand when hand is removed from view
 - Multi-device (desktop) Scene camera position can become offset
 - FOV visualization does not display after changing render pipelines
->>>>>>> 118fe343
 
 ## [5.13.0] - 21/07/2022
 
