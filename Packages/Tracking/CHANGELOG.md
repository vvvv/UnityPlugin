# Changelog
All notable changes to this project will be documented in this file.

The format is based on [Keep a Changelog](https://keepachangelog.com/en/1.0.0/),
and this project adheres to [Semantic Versioning](https://semver.org/spec/v2.0.0.html).

[docs-website]: https://docs.ultraleap.com/unity-api/ "Ultraleap Docs"

## [NEXT] - xx/xx/xx

### Tracking Client versions
- Windows 	v5.16.0
- MacOS 	v5.16.0
- Android 	v5.16.0

### Added
- (Pose Detector) Add a new rule type to match rotation of a joint to a target
- Help Menu that links out to docs, a place to report bugs & places to get support
<<<<<<< HEAD
- (Hands Recorder Preview) A new Hand Recorder to record animation clips of hands and additional objects to produce re-playable actions (e.g for tutorials)
=======
- (XR Hands) Added XRHandsLeapProvider to convert the current XRHandsSubsystem data to a LeapProvider for use with the Ultraleap Unity Plugin features
- Added the ability to suppress the Android build warnings
>>>>>>> a90a9f5a

### Changed
- Changed from using obsolete FindObjectOfType to using newer implementations
- (Preview Teleportation) Lightweight Pinch Detector's finger detection can be configured
- Ultraleap settings are now in the project settings window, under "Ultraleap"
- (Obsolete) Some old unused LeapC APIs have been marked as Obsolete (config, IsSmudged, IsLightingBad)

### Fixed
- LeapXRServiceProvider ensures default device offset mode is set to new defaults when enabled
- Attachment Hand Menu is incorrectly rotated
- (Hand Binder) Hands begin at large/small scale and slowly scale to normal size
- (Pinch to Paint Example) Painting sound does not play if pinch began out of tracking range

### Known issues
- Repeatedly opening scenes can cause memory use increase
- The OpenXR Leap Provider does not currently support the `Confidence` hand property (and will return fixed values)
- After using Ultraleap OpenXR in Unity Editor, the tracking mode of device 0 will be set to HMD until the Unity Editor session ends. This can stop the testing of non-XR scenes until the Unity Editor is re-opened

## [6.12.1] - 28/09/23

### Tracking Client versions
- Windows 	v5.16.0
- MacOS 	v5.16.0
- Android 	v5.16.0

### Fixed
- (leapXRServiceProvider) Hands offset incorrectly on Windows when using Leap 2

### Known issues 
- Use of the LeapCSharp Config class is unavailable with v5.X tracking service
- Repeatedly opening scenes can cause memory use increase
- Currently the Ultraleap Hand Tracking feature for OpenXR requires the New and Legacy input systems to be enabled, to simultaneously use OpenXR and the Ultraleap Unity Plugin's features.
- The OpenXR Leap Provider does not currently support the `Confidence` hand property (and will return fixed values)
- After using Ultraleap OpenXR in Unity Editor, the tracking mode of device 0 will be set to HMD until the Unity Editor session ends. This can stop the testing of non-XR scenes until the Unity Editor is re-opened
- Running both the Ultraleap XRHands Subsystem and another XRHands Subsystem at the same time causes unstable results. Only enable one at a time.


## [6.12.0] - 12/09/23

### Added
- (MRTK Support) Added an MRTK3 subsystem for using Leap tracking directly (non-OpenXR)

### Changed
- (XRHands) XRHands subsystem will now use existing LeapXRServiceProviders found in the scene before considering generating new ones

### Fixed
- (XRHands) XRHands double-translates tracking data causing XRI InputActions to be wrongly positioned when the XROrigin is moved

### Known issues 
- Use of the LeapCSharp Config class is unavailable with v5.X tracking service
- Repeatedly opening scenes can cause memory use increase
- Currently the Ultraleap Hand Tracking feature for OpenXR requires the New and Legacy input systems to be enabled, to simultaneously use OpenXR and the Ultraleap Unity Plugin's features.
- The OpenXR Leap Provider does not currently support the `Confidence` hand property (and will return fixed values)
- After using Ultraleap OpenXR in Unity Editor, the tracking mode of device 0 will be set to HMD until the Unity Editor session ends. This can stop the testing of non-XR scenes until the Unity Editor is re-opened
- The OpenXR Leap Provider palm can be in unexpected position when using pre-1.4.3 OpenXR Layer. A workaround is to ensure you use 1.4.3 or newer - installed by the 5.12.0 or newer Tracking Service Installer
- Running both the Ultraleap XRHands Subsystem and another XRHands Subsystem at the same time causes unstable results. Only enable one at a time.


## [6.12.0] - 12/09/23

### Added
- (MRTK Support) Added an MRTK3 subsystem for using Leap tracking directly (non-OpenXR)

### Changed
- (XRHands) XRHands subsystem will now use existing LeapXRServiceProviders found in the scene before considering generating new ones

### Fixed
- (XRHands) XRHands double-translates tracking data causing XRI InputActions to be wrongly positioned when the XROrigin is moved

### Known issues 
- Use of the LeapCSharp Config class is unavailable with v5.X tracking service
- Repeatedly opening scenes can cause memory use increase
- Currently the Ultraleap Hand Tracking feature for OpenXR requires the New and Legacy input systems to be enabled, to simultaneously use OpenXR and the Ultraleap Unity Plugin's features.
- The OpenXR Leap Provider does not currently support the `Confidence` hand property (and will return fixed values)
- After using Ultraleap OpenXR in Unity Editor, the tracking mode of device 0 will be set to HMD until the Unity Editor session ends. This can stop the testing of non-XR scenes until the Unity Editor is re-opened
- The OpenXR Leap Provider palm can be in unexpected position when using pre-1.4.3 OpenXR Layer. A workaround is to ensure you use 1.4.3 or newer - installed by the 5.12.0 or newer Tracking Service Installer
- Running both the Ultraleap XRHands Subsystem and another XRHands Subsystem at the same time causes unstable results. Only enable one at a time.


## [6.11.0] - 14/08/23

### Added
- (Physics Hands) Finger displacement values to each finger
- (Physics Hands) Interface based events for easier development
    - Please see the updated scripts in the Physics Hands example scene for more information
- (HandRays) Add methods to invoke handray Frame & State Change in inherited classes
- (LeapXRServiceProvider) Use of device transforms from the service when using Default device offset mode. This does not include tilt/rotation

### Changed
- (Physics Hands) Burst compute is now used to improve certain physics calculation performance
    - In Unity 2020+ this is used for "hand is colliding" functions only
	- In Unity 2022+ all collision functions are handled by Burst
- (Physics Hands) Parameters of the hand (e.g. contact distance) are now controlled at the provider level and have adjusted defaults for better interactions
- (Physics Hands) OnObjectStateChange event has been replaced with SubscribeToStateChanges
    - This is tailored to handle specific Rigidbodies and will only fire when your subscribed Rigidbody is affected
- (Physics Hands) Hand and bone states have been improved and are more consistent with expectations
- (Physics Hands) Updated example scene with new events and better visuals
- (Physics Hands) Updated PhysicsBone IsObjectGrabbable calculations to use the closest point on the bone to the hovered object
- (Physics Hands) Improved Physics Hands grasp helpers to take into account grabs where bones are facing each other
- (Locomotion) Expose teleport anchor list & last teleported anchor
- (Locomotion) Moved Jump Gems further away from the arm, to account for sleeves
- (Locomotion) Added functionality to update the initial position and rotations of the TP anchor after the first Awake

### Fixed
- (Physics Hands) Hand forces are reduced when pushing into objects with fingers
- (Physics Hands) Stopped physics buttons from rotating incorrectly
- (Locomotion) Jump Gems look for audio sources in their children, even if the audio source was set
- (Locomotion) If pinched gem was null, jump gem teleport could still be in a selected state
- (Locomotion) Teleport ray did not change to an invalid colour when no colliders were hit
- (Core) Fixed hands juddering in XR when interpolation is turned off on the LeapXRServiceProvider. Turning off interpolation now turns off head pose interpolation
- (PoseViewer) Pose viewer rotation does not match the targets rotation

### Known issues 
- Use of the LeapCSharp Config class is unavailable with v5.X tracking service
- Repeatedly opening scenes can cause memory use increase
- Currently the Ultraleap Hand Tracking feature for OpenXR requires the New and Legacy input systems to be enabled, to simultaneously use OpenXR and the Ultraleap Unity Plugin's features.
- The OpenXR Leap Provider does not currently support the `Confidence` hand property (and will return fixed values)
- After using Ultraleap OpenXR in Unity Editor, the tracking mode of device 0 will be set to HMD until the Unity Editor session ends. This can stop the testing of non-XR scenes until the Unity Editor is re-opened
- The OpenXR Leap Provider palm can be in unexpected position when using pre-1.4.3 OpenXR Layer. A workaround is to ensure you use 1.4.3 or newer - installed by the 5.12.0 or newer Tracking Service Installer
- Running both the Ultraleap XRHands Subsystem and another XRHands Subsystem at the same time causes unstable results. Only enable one at a time.

## [6.10.0] - 05/07/23

This release was tested against Unity 2021.3 LTS and 2022.3 LTS

### Added
- (XRHands) Direct Leap XRHands Subsystem
- (UltraleapSettings) Ultraleap Settings ScriptableObject to toggle features
- (InputSystem) A XRHands to Leap InputActions and Meta Aim InputActions converter

### Changed
- (Hand Pose) Removed unnecessary Hand Pose scriptable context menu option
- (Multi device aggregation) Added wrist and arm to ConfidenceInterpolation aggregator
- (Preview XRI) Removed XRI content from Preview Package in favour of XRHands+XRI content in Tracking Package. Follow the Ultraleap [XR Docs](https://docs.ultraleap.com/unity-api/The-Examples/XR/index.html) for XRI and XRHands to get started

### Fixed
- (Preview) CPU performance issues on PICO when re-connecting tracking device
- (Locomotion) Jump gems could occasionally break and not show their ray
- VectorHand bone directions and thumb rotations

### Known issues 
- Use of the LeapCSharp Config class is unavailable with v5.X tracking service
- Repeatedly opening scenes can cause memory use increase
- Currently the Ultraleap Hand Tracking feature for OpenXR requires the New and Legacy input systems to be enabled, to simultaneously use OpenXR and the Ultraleap Unity Plugin's features.
- The OpenXR Leap Provider does not currently support the `Confidence` hand property (and will return fixed values)
- If using OpenXR when using Unity 2020 and Ultraleap Tracking Plugin via .unitypackage, an error will appear on import relating to HandTrackingFeature. This has been fixed by Unity on Unity 2021
	- A workaround is to right click on \ThirdParty\Ultraleap\Tracking\OpenXR\Runtime\Scripts\HandTrackingFeature.cs and select 'Reimport'
- After using Ultraleap OpenXR in Unity Editor, the tracking mode of device 0 will be set to HMD until the Unity Editor session ends. This can stop the testing of non-XR scenes until the Unity Editor is re-opened
- The OpenXR Leap Provider palm can be in unexpected position when using pre-1.4.3 OpenXR Layer. A workaround is to ensure you use 1.4.3 or newer - installed by the 5.12.0 or newer Tracking Service Installer
- Running both the Ultraleap XRHands Subsystem and another XRHands Subsystem at the same time causes unstable results. Only enable one at a time.

## [6.9.0] - 08/06/23

### Added
- (Physics Hands) In-editor readme for example scene
- (Attachment Hands) Predicted pinch position
- (LeapServiceProvider) Ability to change the number of Service connection attempts and interval


### Changed
- (HandUtils) Only cache static Provider and CameraRig references when they are requested
- (HandUtils) Mark Provider-dependant methods as obsolete and point to suitable replacements
- (UIInput) Cursors are disabled by default and enabled when required
- (LeapXRServiceProvider) When using Default offset, updated values will be used automatically
- (Utils) All references to Utils in the Plugin specify Leap.Unity.Utils to avoid clashes with other Utils classes

### Fixed
- (OpenXRProvider) Hand `Rotation`, `Direction`, `PalmPosition`, `PalmNormal` and `StabilisedPalmPosition` do not match LeapC when using OpenXR layer 1.4.4
- (OpenXRProvider) Elbow length incorrectly calculated.
- (OpenXRProvider) Finger `Direction` is incorrectly set to the tip bone direction rather than the intermediate
- (OpenXRProvider) Hand `GrabStrength` is computed before all required information is available
- (UIInput) When hand lost or leaves canvas near hovered button, button stays hovered


### Known issues 
- Use of the LeapCSharp Config class is unavailable with v5.X tracking service
- Repeatedly opening scenes can cause memory use increase
- Currently the Ultraleap Hand Tracking feature for OpenXR requires the New and Legacy input systems to be enabled, to simultaneously use OpenXR and the Ultraleap Unity Plugin's features.
- The OpenXR Leap Provider does not currently support the `Confidence` hand property (and will return fixed values)
- If using OpenXR when using Unity 2020 and Ultraleap Tracking Plugin via .unitypackage, an error will appear on import relating to HandTrackingFeature. This has been fixed by Unity on Unity 2021
	- A workaround is to right click on \ThirdParty\Ultraleap\Tracking\OpenXR\Runtime\Scripts\HandTrackingFeature.cs and select 'Reimport'
- After using Ultraleap OpenXR in Unity Editor, the tracking mode of device 0 will be set to HMD until the Unity Editor session ends. This can stop the testing of non-XR scenes until the Unity Editor is re-opened
- The OpenXR Leap Provider palm can be in unexpected position when using pre-1.4.3 OpenXR Layer. A workaround is to ensure you use 1.4.3 or newer - installed by the 5.12.0 or newer Tracking Service Installer

## [6.8.1] - 19/05/23

### Added
- Runtime unit tests for pose detection

### Changed
- Changed OpenXRLeapProvider to calculate a LeapC-style palm width and pinch strength

### Fixed
- Preview package version dependency mismatch for XRI when using InputSystem 1.4.4
- (Passthrough) change the handling of the distortion matrix for vertical alignment across device types

### Known issues 
- Scenes containing the infrared viewer render incorrectly on Android build targets and in scriptable render pipelines such as URP and HDRP. 
- Use of the LeapCSharp Config class is unavailable with v5.X tracking service
- Repeatedly opening scenes can cause memory use increase
- Currently the Ultraleap Hand Tracking feature for OpenXR requires the New and Legacy input systems to be enabled, to simultaneously use OpenXR and the Ultraleap Unity Plugin's features.
- The OpenXR Leap Provider does not currently support the `Confidence` hand property (and will return fixed values)
- If using OpenXR when using Unity 2020 and Ultraleap Tracking Plugin via .unitypackage, an error will appear on import relating to HandTrackingFeature. This has been fixed by Unity on Unity 2021
	- A workaround is to right click on \ThirdParty\Ultraleap\Tracking\OpenXR\Runtime\Scripts\HandTrackingFeature.cs and select 'Reimport'
- DrawMeshInstanced error log on certain Unity versions when using Capsule Hands. [Unity Issue Tracker](https://issuetracker.unity3d.com/issues/drawmeshinstanced-does-not-support-dot-dot-dot-error-in-the-console-pops-up-when-the-shader-does-support-instanced-rendering)
- After using Ultraleap OpenXR in Unity Editor, the tracking mode of device 0 will be set to HMD until the Unity Editor session ends. This can stop the testing of non-XR scenes until the Unity Editor is re-opened

## [6.8.0] - 12/05/23

### Added
- (Anchorable Behaviour) Code to automatically create a basic curve for attraction reach distance on new instance of the script
- (Interaction Engine) New options to the create menu under "Interaction", can now create:
	- Interaction Cube, 3D Button, 3D UI panel, Anchor, Anchorable Object, Attachment Hand Menu, Interaction Manager
- (Physics Hands) Added function to check if a grasped object has been pinched
- Presets to Capsule Hands to be able to change the way they look easily
- Options for Capsule Hands to change disable particular joints
- Option to show Upper Arm for Capsule Hands. (Works best in XR)
- (Preview) XRI implementation now supports more Input Actions similar to that of OpenXRs Interaction Profiles

### Changed
- (Anchorable Behaviour) Ability to change the speed at which an object is attracted to the hand
- (Physics Hands) Significantly improved palm latency
- (Physics Hands) Reduced overall forces of hands and fingers
- (Physics Hands) Improved object weight movement (less wobbly, overall faster and more predictable)
- (Physics Hands) Improved contact information of helpers
- (Physics Hands) Removed grasp distance
- (Physics Hands) Removed "strength" from the provider and replaced with per hand velocity limits
- (Physics Hands) Grasp helpers now modify object mass on grasp and restore it on release
- (Hand Rays) TransformWristShoulderRay interpolates direction, rather than aim position
- LeapXRServiceProvider Default offset mode now uses known device transforms or falls back to a default value
- (Interaction) Grab ball now has an option to Continuously restrict the grab balls distance from the player. This allows grab balls to follow the player
- Leap provider can now be set manually in leap provider manager
- Removed Infrared Viewer example scene and prefab

### Fixed
- (Physics Hands) Fixed joints exploding when teleporting the hand for one frame
- (Physics Hands) Fixed wrist position becoming misaligned over time

### Known issues 
- Scenes containing the infrared viewer render incorrectly on Android build targets and in scriptable render pipelines such as URP and HDRP. 
- Use of the LeapCSharp Config class is unavailable with v5.X tracking service
- Repeatedly opening scenes can cause memory use increase
- Currently the Ultraleap Hand Tracking feature for OpenXR requires the New and Legacy input systems to be enabled, to simultaneously use OpenXR and the Ultraleap Unity Plugin's features.
- The OpenXR Leap Provider does not currently support the `Confidence` hand property (and will return fixed values)
- If using OpenXR when using Unity 2020 and Ultraleap Tracking Plugin via .unitypackage, an error will appear on import relating to HandTrackingFeature. This has been fixed by Unity on Unity 2021
	- A workaround is to right click on \ThirdParty\Ultraleap\Tracking\OpenXR\Runtime\Scripts\HandTrackingFeature.cs and select 'Reimport'
- DrawMeshInstanced error log on certain Unity versions when using Capsule Hands. [Unity Issue Tracker](https://issuetracker.unity3d.com/issues/drawmeshinstanced-does-not-support-dot-dot-dot-error-in-the-console-pops-up-when-the-shader-does-support-instanced-rendering)
- After using Ultraleap OpenXR in Unity Editor, the tracking mode of device 0 will be set to HMD until the Unity Editor session ends. This can stop the testing of non-XR scenes until the Unity Editor is re-opened

## [6.7.0] - 3/4/23

### Added
- Brand new pose detection feature!
	- Pose Detector (Invokes events when the chosen pose is made)
	- Pose Detection Library (A library of pre-defined poses)
		- Thumbs up, OK, Point, Open palm, Fist, Horns
	- Pose Recorder (To record poses of your own)
	- New Example Scenes
		- Pose Recorder (A scene set up for you to record poses of your own)
		- Pose Detection (A barebones scene to show how you can use the detector in your own scenes)
		- Pose Showcase (To view and try out our new library of poses)
			- Thumbs up, Thumbs down, OK, Point, Open palm up, Open palm down, Fist, Horns
- (Physics Hands) Warnings for gravity and timestep settings
- (Physics Hands) Exposed interaction mask
- (Physics Hands) Dynamically adjusting fingers when grabbing objects
- (Physics Hands) Distance calculations and values for each bone
- Per finger pinch distances in HandUtils
- Ability for AnchorableBehaviours to attach on demand
- Added advanced option to LeapXRServiceProvider to avoid adding TrackedPoseDrivers to MainCamera
- Ability to clear all attachments on AttachmentHands component
- (UIInput) Added an option to hide the pointer cursor when hands are interacting with UI elements in direct/tactile mode

### Changed
- (Physics Hands) Reduced hand to object collision radius when throwing and testing overlaps
- (Physics Hands) Thumb joints reverted to revolute for non-0th thumb joints
- (Physics Hands) Default physics hands solver iterations & presets
- (Physics Hands) Heuristic calculations moved to WaitForFixedUpdate
- (Physics Hands) Non-0th joints are now only revolute once again
- Reordered example assets to make it easier to traverse


### Fixed
- (Physics Hands) Bone directions when converting back to Leap Hands
- (Physics Hands) Incorrect setup and positioning of physics buttons
- 0th thumb bone rotation values when using OpenXR
- "Pullcord" jitters when being interacted with
- Hand Binder finger tip scale disproportionately when LeapProvider Transform is scaled
- Creating objects from GameObject/Ultraleap/ menu makes more than just prefabs - Ghost Hands (with Arms)
- (UIInput) several interaction events not firing when both direct and indirect interaction is enabled 
- Incorrect warning of duplicate InteractionHands in InteractionManager

### Known issues 
- Scenes containing the infrared viewer render incorrectly on Android build targets and in scriptable render pipelines such as URP and HDRP. 
- Use of the LeapCSharp Config class is unavailable with v5.X tracking service
- Repeatedly opening scenes can cause memory use increase
- Currently the Ultraleap Hand Tracking feature for OpenXR requires the New and Legacy input systems to be enabled, to simultaneously use OpenXR and the Ultraleap Unity Plugin's features.
- The OpenXR Leap Provider does not currently support the `Confidence` hand property (and will return fixed values)
- If using OpenXR when using Unity 2020 and Ultraleap Tracking Plugin via .unitypackage, an error will appear on import relating to HandTrackingFeature. This has been fixed by Unity on Unity 2021
	- A workaround is to right click on \ThirdParty\Ultraleap\Tracking\OpenXR\Runtime\Scripts\HandTrackingFeature.cs and select 'Reimport'
- DrawMeshInstanced error log on certain Unity versions when using Capsule Hands. [Unity Issue Tracker](https://issuetracker.unity3d.com/issues/drawmeshinstanced-does-not-support-dot-dot-dot-error-in-the-console-pops-up-when-the-shader-does-support-instanced-rendering)
- After using Ultraleap OpenXR in Unity Editor, the tracking mode of device 0 will be set to HMD until the Unity Editor session ends. This can stop the testing of non-XR scenes until the Unity Editor is re-opened

## [6.6.0] - 17/02/23

### Added
- Interaction Grab Ball for 3D UI

### Changed
- Capsule Hands pinky metacarpal position to better represent the actual joint position
- Reduced performance overhead of OpenXRLeapProvider
- Reduced performance overhead when accessing Hands via Hands.Right, Hands.Left and Hands.GetHand
- Reduced performance overhead when transforming Leap.Frames, Leap.Hands and Leap.Bones using Basis
- Reduced performance overhead when accessing scale in Capsule Hands
- Reduced performance overhead when using Preview UI Input Cursor

### Fixed
- Preview package example scene referencing a prefab in the non-preview package

### Known issues 
- Scenes containing the infrared viewer render incorrectly on Android build targets and in scriptable render pipelines such as URP and HDRP. 
- Use of the LeapCSharp Config class is unavailable with v5.X tracking service
- Repeatedly opening scenes can cause memory use increase
- Currently the Ultraleap Hand Tracking feature for OpenXR requires the New and Legacy input systems to be enabled, to simultaneously use OpenXR and the Ultraleap Unity Plugin's features.
- The OpenXR Leap Provider does not currently support the `Confidence` hand property (and will return fixed values)
- If using OpenXR when using Unity 2020 and Ultraleap Tracking Plugin via .unitypackage, an error will appear on import relating to HandTrackingFeature. This has been fixed by Unity on Unity 2021
	- A workaround is to right click on \ThirdParty\Ultraleap\Tracking\OpenXR\Runtime\Scripts\HandTrackingFeature.cs and select 'Reimport'
- DrawMeshInstanced error log on certain Unity versions when using Capsule Hands. [Unity Issue Tracker](https://issuetracker.unity3d.com/issues/drawmeshinstanced-does-not-support-dot-dot-dot-error-in-the-console-pops-up-when-the-shader-does-support-instanced-rendering)
- After using Ultraleap OpenXR in Unity Editor, the tracking mode of device 0 will be set to HMD until the Unity Editor session ends. This can stop the testing of non-XR scenes until the Unity Editor is re-opened

## [6.5.0] - 26/01/23

### Added
- Public toggle for interpolation on LeapServiceProviders
- Hands prefabs added to GameObject/Ultraleap/Hands create menu
- Action-based XRI implementation with Example scene in Preview package
- Added const S_TO_US as replacement for incorrectly named S_TO_NS in LeapServiceProvider
- Check box in Hand Binder under fine tuning options to enable or disable moving the elbow based on forearm scale

### Changed
- "Hands.Provider" static function now searches for subjectively the best LeapProvider available in the scene. Will use PostProcessProvider first rather than LeapServiceProvider
- Removed the OVRProvider from the Preview Package. This is now achievable via the OpenXR Provider in the main Tracking Package

### Fixed
- Offset between skeleton hand wrist and forearm in sample scenes
- OpenXRLeapProvider CheckOpenXRAvailable has a nullref when XRGeneralSettings activeloader is not set up
- XrLeapProviderManager initialising when there is no active XR Loader - [Github Issue 1360](https://github.com/ultraleap/UnityPlugin/issues/1360)
- OnAnchorDisabled not being called when an Anchor gameobject is disabled
- Documentation for Finger.Direction says it is tip direction but should say intermediate direction
- OpenXR thumb joint rotation offsets do not align with LeapC expectations

### Known issues 
- Scenes containing the infrared viewer render incorrectly on Android build targets and in scriptable render pipelines such as URP and HDRP. 
- Use of the LeapCSharp Config class is unavailable with v5.X tracking service
- Repeatedly opening scenes can cause memory use increase
- Currently the Ultraleap Hand Tracking feature for OpenXR requires the New and Legacy input systems to be enabled, to simultaneously use OpenXR and the Ultraleap Unity Plugin's features.
- The OpenXR Leap Provider does not currently support the `Confidence` hand property (and will return fixed values)
- If using OpenXR when using Unity 2020 and Ultraleap Tracking Plugin via .unitypackage, an error will appear on import relating to HandTrackingFeature. This has been fixed by Unity on Unity 2021
	- A workaround is to right click on \ThirdParty\Ultraleap\Tracking\OpenXR\Runtime\Scripts\HandTrackingFeature.cs and select 'Reimport'
- DrawMeshInstanced error log on certain Unity versions when using Capsule Hands. [Unity Issue Tracker](https://issuetracker.unity3d.com/issues/drawmeshinstanced-does-not-support-dot-dot-dot-error-in-the-console-pops-up-when-the-shader-does-support-instanced-rendering)
- After using Ultraleap OpenXR in Unity Editor, the tracking mode of device 0 will be set to HMD until the Unity Editor session ends. This can stop the testing of non-XR scenes until the Unity Editor is re-opened

## [6.4.0] - 05/01/23

### Added
- Pinch To Paint example scene
- Explanation text to all XR example scenes
- Turntable and Pullcord example scene
- Locomotion teleportation system and example scenes in Preview Package

### Fixed
- Android Manifest auto-population when building for OpenXR always adds permissions
- OpenXR finger lengths wrongly include metacarpal lengths
- On contact start and end being called every 20 frames when only 1 bone is colliding

### Known issues 
- Offset between skeleton hand wrist and forearm in sample scenes
- Outline hands aren't displaying
- Scenes containing the infrared viewer render incorrectly on Android build targets and in scriptable render pipelines such as URP and HDRP. 
- Interactions callback scene allows blocks to be moved without doing a grasp pose. 
- Capsule hands don't have a joint colour in HDRP 
- Use of the LeapCSharp Config class is unavailable with v5.X tracking service
- Repeatedly opening scenes can cause memory use increase
- Currently the Ultraleap Hand Tracking feature for OpenXR requires the New and Legacy input systems to be enabled, to simultaneously use OpenXR and the Ultraleap Unity Plugin's features.
- The OpenXR Leap Provider does not currently support the `Confidence` hand property (and will return fixed values)
- If using OpenXR with OpenXR package imported, when using Unity 2020 and Ultraleap Tracking Plugin via .unitypackage, an error will appear on import relating to HandTrackingFeature. This has been fixed by Unity on Unity 2021
	- A workaround is to right click on \ThirdParty\Ultraleap\Tracking\OpenXR\Runtime\Scripts\HandTrackingFeature.cs and select 'Reimport'
- DrawMeshInstanced error log on certain Unity versions when using Capsule Hands. [Unity Issue Tracker](https://issuetracker.unity3d.com/issues/drawmeshinstanced-does-not-support-dot-dot-dot-error-in-the-console-pops-up-when-the-shader-does-support-instanced-rendering)
- After using Ultraleap OpenXR in Unity Editor, the tracking mode of device 0 will be set to HMD until the Unity Editor session ends. This can stop the testing of non-XR scenes until the Unity Editor is re-opened

## [6.3.0] - 02/12/22

### Added
- Added XRLeapProviderManager script and Prefab which auto-selects a LeapXRServiceProvider or OpenXRLeapProvider depending on the availability of OpenXR
- Added GetChirality extension method to hand which returns the Chirality enum of the hand
- Added ability to change HandBinder scaling speed

### Changed
- Reduced the contact offset for Interaction Hands colliders so contact is closer

### Fixed
- Check for main camera being null in (get) EditTimeFrame in OpenXRLeapProvider
- Detector null reference error when creating a detector at runtime
- InteractionSlider now raises event for value changes when setting values via the Horizontal and Vertical Percent properties
- XRServiceProvider and OpenXRLeapProvider do not scale when the player scales
- `timeVisible` was not populated on the OpenXR Provider for `Finger`s
- Fix issue with generic hand-shader giving compile errors in some circumstances

### Known issues 
- Offset between skeleton hand wrist and forearm in sample scenes
- Outline hands aren't displaying
- Scenes containing the infrared viewer render incorrectly on Android build targets and in scriptable render pipelines such as URP and HDRP. 
- Interactions callback scene allows blocks to be moved without doing a grasp pose. 
- Capsule hands don't have a joint colour in HDRP 
- Use of the LeapCSharp Config class is unavailable with v5.X tracking service
- Repeatedly opening scenes can cause memory use increase
- Currently the Ultraleap Hand Tracking feature for OpenXR requires the New and Legacy input systems to be enabled, to simultaneously use OpenXR and the Ultraleap Unity Plugin's features.
- The OpenXR Leap Provider does not currently support the `Confidence` hand property (and will return fixed values)
- If using OpenXR with OpenXR package imported, when using Unity 2020 and Ultraleap Tracking Plugin via .unitypackage, an error will appear on import relating to HandTrackingFeature. This has been fixed by Unity on Unity 2021
	- A workaround is to right click on \ThirdParty\Ultraleap\Tracking\OpenXR\Runtime\Scripts\HandTrackingFeature.cs and select 'Reimport'
- DrawMeshInstanced error log on certain Unity versions when using Capsule Hands. [Unity Issue Tracker](https://issuetracker.unity3d.com/issues/drawmeshinstanced-does-not-support-dot-dot-dot-error-in-the-console-pops-up-when-the-shader-does-support-instanced-rendering)
- After using Ultraleap OpenXR in Unity Editor, the tracking mode of device 0 will be set to HMD until the Unity Editor session ends. This can stop the testing of non-XR scenes until the Unity Editor is re-opened

## [6.2.1] - 07/10/2022

### Fixed
- Fixed `DeviceID`, `Timestamp` and `CurrentFramesPerSecond` for `Frames` from the OpenXR Provider

### Known issues 
- Offset between skeleton hand wrist and forearm in sample scenes
- Outline hands aren't displaying
- Scenes containing the infrared viewer render incorrectly on Android build targets and in scriptable render pipelines such as URP and HDRP. 
- Interactions callback scene allows blocks to be moved without doing a grasp pose. 
- Capsule hands don't have a joint colour in HDRP 
- Use of the LeapCSharp Config class is unavailable with v5.X tracking service
- Repeatedly opening scenes can cause memory use increase
- Currently the Ultraleap Hand Tracking feature for OpenXR requires the New and Legacy input systems to be enabled, to simultaneously use OpenXR and the Ultraleap Unity Plugin's features.
- The OpenXR Leap Provider does not currently support the `Confidence` hand property (and will return fixed values)
- If using OpenXR with OpenXR package imported, when using Unity 2020 and Ultraleap Tracking Plugin via .unitypackage, an error will appear on import relating to HandTrackingFeature. This has been fixed by Unity on Unity 2021
	- A workaround is to right click on \ThirdParty\Ultraleap\Tracking\OpenXR\Runtime\Scripts\HandTrackingFeature.cs and select 'Reimport'

## [6.2.0] - 23/09/2022

### Added
- Getting Started example scene
- Mesh Hands example scenes for XR

### Changed
- Reorganised example scenes for more clarity
- Removed HDRP hands example scenes

### Fixed
- Fixed compile error with GenericHandShader's use of TRANSFER_SHADOW

### Known issues 
- Offset between skeleton hand wrist and forearm in sample scenes
- Outline hands aren't displaying
- Scenes containing the infrared viewer render incorrectly on Android build targets and in scriptable render pipelines such as URP and HDRP. 
- Interactions callback scene allows blocks to be moved without doing a grasp pose. 
- Capsule hands don't have a joint colour in HDRP 
- Use of the LeapCSharp Config class is unavailable with v5.X tracking service
- Repeatedly opening scenes can cause memory use increase
- Currently the Ultraleap Hand Tracking feature for OpenXR requires the New and Legacy input systems to be enabled, to simultaneously use OpenXR and the Ultraleap Unity Plugin's features.
- The OpenXR Leap Provider does not currently support the `Confidence` hand property (and will return fixed values)
- If using OpenXR with OpenXR package imported, when using Unity 2020 and Ultraleap Tracking Plugin via .unitypackage, an error will appear on import relating to HandTrackingFeature. This has been fixed by Unity on Unity 2021
	- A workarond is to right click on \ThirdParty\Ultraleap\Tracking\OpenXR\Runtime\Scripts\HandTrackingFeature.cs and select 'Reimport'

## [6.1.0] - 09/09/2022

### Added
- Device-Specific RectilinearToPixelEx method
- OpenXR into a conditionally included asmdef taht automatically removes OpenXR Package if necessary

### Fixed
- Tracking Binding is lost when reloading scenes on Android
- AttachmentHands can get in a popup loop when resetting the component
- RectilinearToPixel returns NaN

### Known issues 
- Scenes containing the infrared viewer render incorrectly on Android build targets and in scriptable render pipelines such as URP and HDRP. 
- Interactions callback scene allows blocks to be moved without doing a grasp pose. 
- Capsule hands don't have a joint colour in HDRP 
- Use of the LeapCSharp Config class is unavailable with v5.X tracking service
- Repeatedly opening scenes can cause memory use increase
- Currently the Ultraleap Hand Tracking feature for OpenXR requires the New and Legacy input systems to be enabled, to simultaneously use OpenXR and the Ultraleap Unity Plugin's features.
- The OpenXR Leap Provider does not currently support the `Confidence` hand property (and will return fixed values)
- If using OpenXR with OpenXR package imported, when using Unity 2020 and Ultraleap Tracking Plugin via .unitypackage, an error will appear on import relating to HandTrackingFeature. This has been fixed by Unity on Unity 2021
	- A workarond is to right click on \ThirdParty\Ultraleap\Tracking\OpenXR\Runtime\Scripts\HandTrackingFeature.cs and select 'Reimport'

## [6.0.0] - 17/08/2022

### Added
- Added a low poly hand model with an arm
- Added create menu options for LeapServiceProviders via GameObject/Ultrealeap/Service Provider (X)
- Added TrackedPoseDriver to all XR example scenes
- Added ability to create LeapServiceProviders from the GameObject/Create menu in editor
- Added Hand Rays to Preview package

### Changed
- Cleaned up the image retriever and LeapServiceProvider Execution order, reducing unnecessary service and log messages
- ImageRetriever prefab and LeapEyeDislocator.cs (formerly used for passthrough) removed and replaced by 'VR Infrared Camera' prefab in the Tracking Examples package
- Example scenes URL
- Hand rigs bones have their  'L and R' prefixes removed
- Removed Hotkey functionality
- Removed use of obsolete methods
- Removed obsolete methods
- Removed pre-2020LTS specific support
- Removed use of SVR
- Changed use of Vector and LeapQuaternion in favour of Vector3 and Quaternion
- Removed Legacy XR support
- Removed MainCaneraProvider in favour of Camera.Main
- All units to be in M rather than MM when getting hand data

### Fixed

- HandBinder scales hands in edit mode when there is no LeapServiceProvider in the scene
- Leap.Controller.InternalFrameReady, LeapInternalFrame is never dispatched
- HandUI example scene panel exists after hand lost
- ChangeTrackingMode and GetTrackingMode on LeapServiceProvider fail when in disabled multi-device mode
- FOV Gizmos are not visible when opening an example scene containing a Service Provider in multiDeviceMode = disabled.
- FOV Gizmos are not visible when changing render pipelines
- AttachmentHands untick bone in inspector UI causes looping error when deleting gameobject in edit mode
- SpatialTracking dependency errors

### Known issues 
- Scenes containing the infrared viewer render incorrectly on Android build targets and in scriptable render pipelines such as URP and HDRP. 
- Interactions callback scene allows blocks to be moved without doing a grasp pose. 
- Capsule hands don't have a joint colour in HDRP 
- Use of the LeapCSharp Config class is unavailable with v5.X tracking service
- Repeatedly opening scenes can cause memory use increase

## [5.13.1] - 26/08/2022

### Announcements

In line with Unity's end of support of Unity 2019 LTS, we will no longer be actively supporting Unity 2019.

We will also be deprecating some functionality and moving core utilities into a separate package.

If you are using classes and methods that are marked as obsolete and will be moved to the new legacy package without a replacement, you may wish to use "#pragma warning disable 0618" at the start and "#pragma warning restore 0618" at the end of your method that makes use of it to suppress the warnings.

If you have any concerns about this, please contact us on [Github Discussions](https://github.com/ultraleap/UnityPlugin/discussions)

### Fixed
- Tracking Binding is lost when reloading scenes on Android

### Known issues 
- Scenes containing the infrared viewer render incorrectly on Android build targets and in scriptable render pipelines such as URP and HDRP. 
- Demo scenes do not start at the correct height for a seated user. The XR Plugin Management System adjusts the camera height. This means the user has to adjust components in the scene to the correct height - e.g. camera height. Currently our position is to support the legacy XR system height settings. 
- Hands in Desktop scenes can appear far away from the camera 
- Interactions callback scene allows blocks to be moved without doing a grasp pose. 
- Capsule hands don't have a joint colour in HDRP 
- Hand UI can become detached from hand when hand is removed from view
- Multi-device (desktop) Scene camera position can become offset
- FOV visualization does not display after changing render pipelines

## [5.13.0] - 21/07/2022

### Announcements

In line with Unity's end of support of Unity 2019 LTS, we will no longer be actively supporting Unity 2019.

We will also be deprecating some functionality and moving core utilities into a separate package.

If you are using classes and methods that are marked as obsolete and will be moved to the new legacy package without a replacement, you may wish to use "#pragma warning disable 0618" at the start and "#pragma warning restore 0618" at the end of your method that makes use of it to suppress the warnings.

If you have any concerns about this, please contact us on [Github Discussions](https://github.com/ultraleap/UnityPlugin/discussions)

### Added
- Added HandModelManager to the Hands Module - an easy way to enable/disable hand models
- Added option to freeze hand state on HandEnableDisable

### Changed
- Changed Rigged Hand Example scenes to use HandModelManager

### Fixed
- Inertia Hands are very jittery and `hand.TimeVisible` is not accurate
- Compile errors in the Infrared Viewer example scene when using Single Pass Stereo rendering mode

### Known issues 
- Scenes containing the infrared viewer render incorrectly on Android build targets and in scriptable render pipelines such as URP and HDRP. 
- Demo scenes do not start at the correct height for a seated user. The XR Plugin Management System adjusts the camera height. This means the user has to adjust components in the scene to the correct height - e.g. camera height. Currently our position is to support the legacy XR system height settings. 
- Hands in Desktop scenes can appear far away from the camera 
- Interactions callback scene allows blocks to be moved without doing a grasp pose. 
- Capsule hands don't have a joint colour in HDRP 
- Hand UI can become detached from hand when hand is removed from view
- Multi-device (desktop) Scene camera position can become offset
- FOV visualization does not display after changing render pipelines
- Use of the LeapCSharp Config class is unavailable with v5.X tracking service

## [5.12.1] - 06/07/2022

### Announcements

In line with Unity's end of support of Unity 2019 LTS, we will no longer be actively supporting Unity 2019.

We will also be deprecating some functionality and moving core utilities into a separate package.

If you are using classes and methods that are marked as obsolete and will be moved to the new legacy package without a replacement, you may wish to use "#pragma warning disable 0618" at the start and "#pragma warning restore 0618" at the end of your method that makes use of it to suppress the warnings.

If you have any concerns about this, please contact us on [Github Discussions](https://github.com/ultraleap/UnityPlugin/discussions)

This release is a hotfix for the 5.12.0 release. It fixes the XRI package dependency issue which affects the tracking preview package,
 
### Fixed 
- XRI package dependency is resolved when using the Tracking Preview package.

### Known issues 
- Scenes containing the infrared viewer render incorrectly on systems using single pass stereo with the XR plugin system - e.g. Windows Mixed Reality headsets. SteamVR headsets may also default to single pass stereo, showing the same issue. However in this case, the OpenVR settings can be changed to multipass which resolves the problem. 
- Scenes containing the infrared viewer render incorrectly on Android build targets and in scriptable render pipelines such as URP and HDRP. 
- Demo scenes do not start at the correct height for a seated user. The XR Plugin Management System adjusts the camera height. This means the user has to adjust components in the scene to the correct height - e.g. camera height. Currently our position is to support the legacy XR system height settings. 
- Hands in Desktop scenes can appear far away from the camera 
- Interactions callback scene allows blocks to be moved without doing a grasp pose. 
- Capsule hands don't have a joint colour in HDRP 
- Hand UI can become detached from hand when hand is removed from view
- Multi-device (desktop) Scene camera position can become offset
- FOV visualization does not display after changing render pipelines


## [5.12.0] - 04/07/2022

### Announcements

In line with Unity's end of support of Unity 2019 LTS, we will no longer be actively supporting Unity 2019.

We will also be deprecating some functionality and moving core utilities into a separate package.

If you are using classes and methods that are marked as obsolete and will be moved to the new legacy package without a replacement, you may wish to use "#pragma warning disable 0618" at the start and "#pragma warning restore 0618" at the end of your method that makes use of it to suppress the warnings.

If you have any concerns about this, please contact us on [Github Discussions](https://github.com/ultraleap/UnityPlugin/discussions)
 
### Changed
- Various classes and methods have been marked as obsolete in preparation for a major version change in the near future
 
### Fixed 
- VertexOffsetShader displays errors in Unity 2021 due to invalid path
- ThreadAbortException in editor when connecting, most commonly found when using milti-device

### Known issues 
- Scenes containing the infrared viewer render incorrectly on systems using single pass stereo with the XR plugin system - e.g. Windows Mixed Reality headsets. SteamVR headsets may also default to single pass stereo, showing the same issue. However in this case, the OpenVR settings can be changed to multipass which resolves the problem. 
- Scenes containing the infrared viewer render incorrectly on Android build targets and in scriptable render pipelines such as URP and HDRP. 
- Demo scenes do not start at the correct height for a seated user. The XR Plugin Management System adjusts the camera height. This means the user has to adjust components in the scene to the correct height - e.g. camera height. Currently our position is to support the legacy XR system height settings. 
- Possible hand offset issues on XR2 headsets using SVR plugin 
- Hands in Desktop scenes can appear far away from the camera 
- Interactions callback scene allows blocks to be moved without doing a grasp pose. 
- Capsule hands don't have a joint colour in HDRP 
- Hand UI can become detached from hand when hand is removed from view
- Multi-device (desktop) Scene camera position can become offset
- FOV visualization does not display after changing render pipelines


## [5.11.0] - 23/06/2022

### Announcements

In line with Unity's end of support of Unity 2019 LTS, we will no longer be actively supporting Unity 2019.

We will also be deprecating some functionality and moving core utilities into a separate package.

If you have any concerns about this, please contact us on [Github Discussions](https://github.com/ultraleap/UnityPlugin/discussions)
 
### Added 
- Added a hand enable and disable script to the GenericHand_Arm prefab

### Changed
- Changed scale calculations on the Auto-Scale function of the Handbinder, to make it more consistent across different tracking models and more stable when using a hand without metacarpal bones. The scales of all hand prefabs have been slightly changed because of that.
- Disable FOV visualization gizmos by default
- Update minimum Unity version to 2020.3 for UPM packages
 
### Fixed 
- Turning on and off multiple image retrievers referencing the same service provider or the same device results in a very low framerate
- When having two image retrievers that both reference the same device and turning one of them off, then the other one shows a grey image
- Initialising contact for an interaction hand while the hand is not tracked does not work and doesn't attempt again once the hand is tracked
- Attachment Hands Example scene has errors when using a project with InputSystem

### Known issues 
- Scenes containing the infrared viewer render incorrectly on systems using single pass stereo with the XR plugin system - e.g. Windows Mixed Reality headsets. SteamVR headsets may also default to single pass stereo, showing the same issue. However in this case, the OpenVR settings can be changed to multipass which resolves the problem. 
- Scenes containing the infrared viewer render incorrectly on Android build targets and in scriptable render pipelines such as URP and HDRP. 
- Demo scenes do not start at the correct height for a seated user. The XR Plugin Management System adjusts the camera height. This means the user has to adjust components in the scene to the correct height - e.g. camera height. Currently our position is to support the legacy XR system height settings. 
- Possible hand offset issues on XR2 headsets using SVR plugin 
- Hands in Desktop scenes can appear far away from the camera 
- Interactions callback scene allows blocks to be moved without doing a grasp pose. 
- Capsule hands don't have a joint colour in HDRP 
- Hand UI can become detached from hand when hand is removed from view


## [5.10.0] - 10/06/2022

### Announcements

In line with Unity's end of support of Unity 2019 LTS, we will no longer be actively supporting Unity 2019.

We will also be deprecating some functionality and moving core utilities into a separate package.

If you have any concerns about this, please contact us on [Github Discussions](https://github.com/ultraleap/UnityPlugin/discussions)
 
### Added 

- Inform user with a popup error dialog when trying to build for Android without ARM64 set as the only target architecture. User can choose to continue the build if this is intended.

### Changed

- The leapProvider on a handModelBase (eg Capsule Hand) cannot be changed anymore at runtime in the inspector
 
### Fixed 

- Tracking Examples Capsule Hands (VR - Infrared Viewer) scene: hands are aligned with passthrough hands
- After removing XR Service Providers from Transforms, the transform is uneditable

### Known issues 
- Scenes containing the infrared viewer render incorrectly on systems using single pass stereo with the XR plugin system - e.g. Windows Mixed Reality headsets. SteamVR headsets may also default to single pass stereo, showing the same issue. However in this case, the OpenVR settings can be changed to multipass which resolves the problem. 
- Scenes containing the infrared viewer render incorrectly on Android build targets and in scriptable render pipelines such as URP and HDRP. 
- Demo scenes do not start at the correct height for a seated user. The XR Plugin Management System adjusts the camera height. This means the user has to adjust components in the scene to the correct height - e.g. camera height. Currently our position is to support the legacy XR system height settings. 
- Possible hand offset issues on XR2 headsets using SVR plugin 
- Hands in Desktop scenes can appear far away from the camera 
- Interactions callback scene allows blocks to be moved without doing a grasp pose. 
- Capsule hands don't have a joint colour in HDRP 
- Hand UI can become detached from hand when hand is removed from view


## [5.9.0] - 27/05/2022

### Announcements

In line with Unity's end of support of Unity 2019 LTS, we will no longer be actively supporting Unity 2019 following this release.

We will also start deprecating some functionality and moving core utilities into a separate package.

If you have any concerns about this, please contact us on [Github Discussions](https://github.com/ultraleap/UnityPlugin/discussions)
 
### Added 

- Add option to prevent initializing tracking mode for XR service provider 
- Added an option in LeapImageRetriever to hide Rigel device's debug information 
- Enable the use of multiple image retrievers in a scene that correspond to different devices 
- Better visualization for a tracking device’s position and rotation and its FOV as gizmos 

 
### Fixed 

- Automatic Volume visualization does not work in multi device mode 
- Switching between HMD and Screentop using ChangeTrackingMode() briefly switches to Desktop 
- when rendering a passthrough image with OpenGL, the hand visualization is flipped in the undistorted view 
- Changing tracking mode on the same frame as enabling a service provider has no effect 
- Capsule Hands "Cylinder Radius" only updates after hitting play 
- LeapEyeDislocator updates distortion values whenever a new device is plugged in, even if that device is not used for retrieving an image 

### Known issues 
- Scenes containing the infrared viewer render incorrectly on systems using single pass stereo with the XR plugin system - e.g. Windows Mixed Reality headsets. SteamVR headsets may also default to single pass stereo, showing the same issue. However in this case, the OpenVR settings can be changed to multipass which resolves the problem. 
- Scenes containing the infrared viewer render incorrectly on Android build targets and in scriptable render pipelines such as URP and HDRP. 
- Demo scenes do not start at the correct height for a seated user. The XR Plugin Management System adjusts the camera height. This means the user has to adjust components in the scene to the correct height - e.g. camera height. Currently our position is to support the legacy XR system height settings. 
- Possible hand offset issues on XR2 headsets using SVR plugin 
- Hands in Desktop scenes can appear far away from the camera 
- Interactions callback scene allows blocks to be moved without doing a grasp pose. 
- Capsule hands don't have a joint colour in HDRP 
- Hand UI can become detached from hand when hand is removed from view
 

## [5.8.0] - 28/04/2022

### Added
- A Leap Provider can now be specified for attachment hands

### Fixed
- SIR170 Tracking Volume Visualisation was not appearing
- The automatic option on Tracking Volume Visualisation was not working for SIR170s or 3Dis in single device usage
- Unit tests break downstream package dependencies [[#1182]](https://github.com/ultraleap/UnityPlugin/issues/1182)
- reassigned Low Poly Hand material to prefab
- An image from the image Retriever would freeze when switching devices on the relevant Service Provider

### Known issues
- Scenes containing the infrared viewer render incorrectly on systems using single pass stereo with the XR plugin system - e.g. Windows Mixed Reality headsets. SteamVR headsets may also default to single pass stereo, showing the same issue. However in this case, the OpenVR settings can be changed to multipass which resolves the problem.
- Scenes containing the infrared viewer render incorrectly on Android build targets and in scriptable render pipelines such as URP and HDRP.
- Demo scenes do not start at the correct height for a seated user. The XR Plugin Management System adjusts the camera height. This means the user has to adjust components in the scene to the correct height - e.g. camera height. Currently our position is to support the legacy XR system height settings.
- Possible hand offset issues on XR2 headsets using SVR plugin
- Hands in Desktop scenes can appear far away from the camera
- Interactions callback scene allows blocks to be moved without doing a grasp pose.
- Automatic Volume visualization does not work in multi device mode
- Capsule hands don't have a joint colour in HDRP

## [5.7.0] - 19/04/2022

### Added
- Added a new post process provider to distort tracking data to the 3D visuals
- Added the ability to generate a leap hand from a bound hand (Hand Binder) 
- Can now set different tracking optimization modes on tracking devices when running with multiple devices
- method 'GetFingerStrength' in HandUtils, that returns a value indicating how strongly a finger is curled
- Added option to flip image in the passthrough shaders

### Changed
- Policy flags are now handled on a per device basis / contain information about the device they relate to
- ActiveDevice replaced by ActiveDevices. ActiveDevice marked as obsolete
- Legacy SetPolicy/ClearPolicy/IsPolicySet methods on IController marked as obsolete. Use new methods that also take a Device
- In multiple Device Mode = specific, if the specific serial number is null or an empty string, no device is tracking

### Fixed
- Occasional ThreadAbortException on connection polling thread
- Sometimes Frame objects where being constructed without a device ID, even if known
- Multiple device mode remembers device serial numbers after devices are disconnected
- Service provider in multi-device scene does not track using selected device (by serial number) unless it's been selected in the editor
- clear LeapServiceProvider._currentDevice, if the device is unplugged (DeviceLost)

### Known issues
- Scenes containing the infrared viewer render incorrectly on systems using single pass stereo with the XR plugin system - e.g. Windows Mixed Reality headsets. SteamVR headsets may also default to single pass stereo, showing the same issue. However in this case, the OpenVR settings can be changed to multipass which resolves the problem.
- Scenes containing the infrared viewer render incorrectly on Android build targets and in scriptable render pipelines such as URP and HDRP.
- Demo scenes do not start at the correct height for a seated user. The XR Plugin Management System adjusts the camera height. This means the user has to adjust components in the scene to the correct height - e.g. camera height. Currently our position is to support the legacy XR system height settings.
- Possible hand offset issues on XR2 headsets using SVR plugin
- Hands in Desktop scenes can appear far away from the camera
- Interactions callback scene allows blocks to be moved without doing a grasp pose.
- Interactions object scene platform/stage seems to move a lot


## [5.6.0] - 04/04/2022

### Added
- The LeapServiceProvider provides a list of connected devices (LeapServiceProvider.Devices)
- Example scene for multiple devices
- Generic Hand Model that has an Arm and no metacarpal bones (added to example scene 'Rigged Hands (Desktop) (Standard)')
- Accessor for Service version info in the Controller

### Changed
- In 'Multiple Device Mode' = 'Specific', Serial Numbers can be changed at Runtime via the Inspector or via code (new public property LeapServiceProvider.SpecificSerialNumber)
- Exposed SimpleFacingCameraCallbacks.IsFacingCamera in the Interaction Engine
- Allow mesh hands that use the hand binder to be scaled during editor
- Updated the LeapC.dll client to 5.5.0.22-57dcaafe

### Removed

### Fixed
- Lag and stuttering when using multiple devices
- Scene View opens when connecting / disconnecting devices
- Fixed issues with multi-device interpolation failing

### Known issues
- Multiple device mode remembers device serial numbers after devices are disconnected
- Service provider in multi-device scene does not track using selected device (by serial number) unless it's been selected in the editor
- Scenes containing the infrared viewer render incorrectly on systems using single pass stereo with the XR plugin system - e.g. Windows Mixed Reality headsets. SteamVR headsets may also default to single pass stereo, showing the same issue. However in this case, the OpenVR settings can be changed to multipass which resolves the problem.
- Demo scenes do not start at the correct height for a seated user. The XR Plugin Management System adjusts the camera height. This means the user has to adjust components in the scene to the correct height - e.g. camera height. Currently our position is to support the legacy XR system height settings.
- Possible hand offset issues on XR2 headsets using SVR plugin
- Hands in Desktop scenes can appear far away from the camera
- Interactions callback scene allows blocks to be moved without doing a grasp pose.
- Interactions object scene platform/stage seems to move a lot
- Dynamic UI objects throwing backwards most of the time.


## [5.5.0] - 17/03/2022

### Added
- Hand Binder Scale feature, uniformly scale the 3D model model up or down based on the ratio between the leap data and the 3D model. This will require a rebind to calculate the correct scale.
- tracking service version check for multiple device mode. Warning appears if trying to select the 'specific' multi device mode in a service version < 5.3.6

### Changed
- Serial numbers for 'multiple device mode' = 'Specific' can be chosen from a drop down list in the inspector instead of a text field. Using Device indices is no longer supported.

### Removed
- x86 LeapC.dll

### Fixed
- Dynamic UI scene - blocks sometimes did not expand when undocked
-	Capsule hands appear small compared to size of 'IR hands' of user using HDRP / URP and do not line up. Using standard rendering on Unity 2019.4 LTS  hands are usually not visible (but are being tracked). When they appear they do not line up with the hands in the image.
- A check has been added to ensure a subscription to device events won't happen if the leapProvider is null.

### Known issues
-	Scenes containing the infrared viewer render incorrectly on systems using single pass stereo with the XR plugin system - e.g. Windows Mixed Reality headsets. SteamVR headsets may also default to single pass stereo, showing the same issue. However in this case, the OpenVR settings can be changed to multipass which resolves the problem.
-	Demo scenes do not start at the correct height for a seated user. The XR Plugin Management System adjusts the camera height. This means the user has to adjust components in the scene to the correct height - e.g. camera height. Currently our position is to support the legacy XR system height settings.
- Possible hand offset issues on XR2 headsets using SVR plugin
- Hands in Desktop scenes can appear far away from the camera
- Interactions callback scene allows blocks to be moved without doing a grasp pose.
- Interactions object scene platform/stage seems to move a lot
- Dynamic UI objects throwing backwards most of the time.


## [5.4.0] 

### Added
- Basic support for specifying which device a LeapProvider should connect to. Can be specified by device index or serial number. If multiple service providers are in a scene set to use the multiple device mode, they must be set to use the same tracking optimization mode. _(Multiple Device Mode is only supported on the Ultraleap Tracking Service version 5.3.6 and above)_
- Added ability to get / set custom capsule hand colours in code

### Changed
- Updated LeapC.dll client to latest service release. Service supports multiple devices.

### Removed

### Fixed
- Fixed issue with incorrect enum ordering in eLeapEventType (now matches LeapC.h ordering). Inserted eLeapEventType_TrackingMode
- Service Providers not referenced in Hand Post-Process example scene

### Known issues
-	Scenes containing the infrared viewer render incorrectly on systems using single pass stereo with the XR plugin system - e.g. Windows Mixed Reality headsets. SteamVR headsets may also default to single pass stereo, showing the same issue. However in this case, the OpenVR settings can be changed to multipass which resolves the problem.
-	Demo scenes do not start at the correct height for a seated user. The XR Plugin Management System adjusts the camera height. This means the user has to adjust components in the scene to the correct height - e.g. camera height. Currently our position is to support the legacy XR system height settings.
-	Capsule hands appear small compared to size of 'IR hands' of user using HDRP / URP and do not line up. Using standard rendering on Unity 2019.4 LTS  hands are usually not visible (but are being tracked). When they appear they do not line up with the hands in the image.
- Possible hand offset issues on XR2 headsets using SVR plugin
- Hands in Desktop scenes can appear far away from the camera
- Interactions callback scene allows blocks to be moved without doing a grasp pose.
- Interactions object scene platform/stage seems to move a lot
- Dynamic UI objects throwing backwards most of the time.


## [5.3.0] 

### Added

### Changed
- Clear devices list on disconnect of service Connection.cs
- Example scenes now contain a clickable link to take users to https://docs.ultraleap.com/ultralab/
- Removed unused variables from Connection and Controller
- Hand Model Base feature parity with the interaction hand
- LeapXRServiceProvider getter and setter for MainCamera

### Removed

### Fixed
- Outline/Ghost hands sometimes show a shader issue when upgrading to SRP (TOON shader)
- Jittery Sliders and slider problems in moving reference frame
- When using LeapXRServiceProvider with Temporal Warping enabled, the hands fly off in the first few frames.
- Reduced the number of OnContactBegin / OnContactEnd events when a finger is in contact with a slider
- Fixed issues with HDRP and URP example scenes not containing the correct shader when switching graphics pipelines.
- Fixing eye dislocator misalignment
- Unused variables in LeapCSharp Controller and Connection causing warnings [[#1181]](https://github.com/ultraleap/UnityPlugin/issues/1181)

### Known issues
-	Scenes containing the infrared viewer render incorrectly on systems using single pass stereo with the XR plugin system - e.g. Windows Mixed Reality headsets. SteamVR headsets may also default to single pass stereo, showing the same issue. However in this case, the OpenVR settings can be changed to multipass which resolves the problem.
-	Demo scenes do not start at the correct height for a seated user. The XR Plugin Management System adjusts the camera height. This means the user has to adjust components in the scene to the correct height - e.g. camera height. Currently our position is to support the legacy XR system height settings.
-	Capsule hands appear small compared to size of 'IR hands' of user using HDRP / URP and do not line up. Using standard rendering on Unity 2019.4 LTS  hands are usually not visible (but are being tracked). When they appear they do not line up with the hands in the image.
- Possible hand offset issues on XR2 headsets using SVR plugin
- Hands in Desktop scenes can appear far away from the camera
- Interactions callback scene allows blocks to be moved without doing a grasp pose.
- Interactions object scene platform/stage seems to move a lot
- Dynamic UI objects throwing backwards most of the time.
- Service Providers not referenced in Hand Post-Process example scene (to fix: drag 'Intertia Hand Models' into the leap Provider of its children capsule hands)


## [5.2.0]

### Added
- Adding SIR170 leapc/device.
- Adding 3DI leapc/device
- Adding option to grasp interaction objects with a specific hand


### Changed

- Moved SimpleFacingCameraCallbacks.cs to Interaction Engine\Runtime\Scripts\Utility & updated its namespace
- Update main camera provider to enable work on supporting MRTK

### Removed

### Fixed
- https://github.com/ultraleap/UnityPlugin/issues/1177

### Known issues
-	Scenes containing the infrared viewer render incorrectly on systems using single pass stereo with the XR plugin system - e.g. Windows Mixed Reality headsets. SteamVR headsets may also default to single pass stereo, showing the same issue. However in this case, the OpenVR settings can be changed to multipass which resolves the problem.
-	Demo scenes do not start at the correct height for a seated user. The XR Plugin Management System adjusts the camera height. This means the user has to adjust components in the scene to the correct height - e.g. camera height. Currently our position is to support the legacy XR system height settings.
-	Capsule hands appear small compared to size of 'IR hands' of user using HDRP / URP and do not line up. Using standard rendering on Unity 2019.4 LTS  hands are usually not visible (but are being tracked). When they appear they do not line up with the hands in the image.
- Outline/Ghost hands sometimes show a shader issue when upgrading to SRP (TOON shader)
- Issues with slider button movements not being possible or registering false presses in moving reference frames scene when frame is moving (inconsistent). Only affects slider buttons - normal buttons work fine.
- Possible hand offset issues on XR2 headsets using SVR plugin
- Hands in Desktop scenes can appear far away from the camera
- Interactions callback scene allows blocks to be moved without doing a grasp pose.
- Interactions object scene platform/stage seems to move a lot
- Dynamic UI objects throwing backwards most of the time.

## [5.1.0]

### Added
- Adding coloring options to the capsule hands
- New option to initialise only the index finger in the interaction hand

### Changed
- Size of the Skeleton hand assets has been significantly reduced

### Removed

### Fixed
- Generic Hand Model rendering issue with transparency
- Updated XR2 preview documentation ('How to Build a Unity Application that Shows Tracked Hands on an XR2') to account for asset path changes, name changes to preview packages in V5.0.0 (from expermimental) and in response to internal user testing
- Minor changes to anchors example scene

### Known issues
-	Scenes containing the infrared viewer render incorrectly on systems using single pass stereo with the XR plugin system - e.g. Windows Mixed Reality headsets. SteamVR headsets may also default to single pass stereo, showing the same issue. However in this case, the OpenVR settings can be changed to multipass which resolves the problem.
-	Demo scenes do not start at the correct height for a seated user. The XR Plugin Management System adjusts the camera height. This means the user has to adjust components in the scene to the correct height - e.g. camera height. Currently our position is to support the legacy XR system height settings.
-	Capsule hands appear small compared to size of 'IR hands' of user using HDRP / URP and do not line up. Using standard rendering on Unity 2019.4 LTS  hands are usually not visible (but are being tracked). When they appear they do not line up with the hands in the image.
- Outline/Ghost hands sometimes show a shader issue when upgrading to SRP (TOON shader)
- Issues with slider button movements not being possible or registering false presses in moving reference frames scene when frame is moving (inconsistent). Only affects slider buttons - normal buttons work fine.
- Possible hand offset issues on XR2 headsets using SVR plugin


## [5.0.0]
### Added
- Support for Unity HDRP and URP including materials and shaders in all examples
- Hands module shaders for outline, ghost and skeleton hands
- `Service Provider` (XR, Desktop and Screentop) prefabs
- `Image Retriever` prefab
- `HandModels` prefab
- Experimental support for Qualcomm Snapdragon XR2 based headsets within `com.ultraleap.tracking.preview` package.
- MainCameraProvider.cs to get the camera on Android platforms

### Changed
- Reorganized the repository layout to adhere to [UPM Package Structure](https://docs.unity3d.com/Manual/cus-layout.html). Fixes [[#1113]](https://github.com/ultraleap/UnityPlugin/issues/1113)
  - Core, Hands and Interaction Engine modules are in their own sub-folders with Editor/Runtime folders in a `com.ultraleap.tracking` UPM package.
  - Examples for all modules are in hidden `Examples~` folders within their respective package. These can be imported as samples from the package manager window or unhidden by removing the `~` when importing from .unitypackages.
  - UIInput module has is now in a separate preview package "com.ultraleap.tracking.preview".
- The following scripts are no longer required to be put on a `Camera`. Instead, they require a reference to a `Camera`.
  - LeapXRServiceProvider
  - LeapImageRetriever
  - LeapEyeDislocator
  - EnableDepthBuffer
- Reworked how adding hands to a scene works - hands can be added easily. Any type derived from `HandModelBase` can be added directly into the scene and linked with a `LeapProvider` to begin tracking immediately.
- `Frame.Get` renamed to `Frame.GetHandWithChirality`.
- Rebranded Leap Motion Unity Modules Window


### Removed
- `HandModelManager` MonoBehaviour
- `Leap Rig` Prefab
- `Leap Hand Controller` Prefab
- The following example scenes were removed:
  - Rigged Hands (VR - Infrared Viewer)
  - Rigged Hands (VR)
- Experimental modules
  - HierarchyRecording
  - Playback
- Docs - migrated to [Ultraleap Docs][docs-website]
- Internal directory
  - AutoHeader (Moved to CI folder, no longer part of any packages)
  - Generation
  - RealtimeGraph
  - Testing
  - VRVisualizer
- Legacy directory
  - DetectionExamples
  - GraphicRenderer

### Fixed
- Missing rigged hands image (Note that docs moved to [Ultraleap Docs](https://docs.ultraleap.com/unity-api/unity-user-manual/core.html)) [[#1172]](https://github.com/ultraleap/UnityPlugin/issues/1172)
- 'SelectionMode.OnlyUserModifiable' is obsolete [[1167]](https://github.com/ultraleap/UnityPlugin/issues/1167)
- Initializing contact bones of XR controller [[#1085]](https://github.com/ultraleap/UnityPlugin/issues/1085)
- enableContactBoneCollision() called unnecessarily often [[#1062]](https://github.com/ultraleap/UnityPlugin/issues/1062)
- ClearContactTracking() doesn't clear a pooled Hashset before calling Recycle() [[#1061]](https://github.com/ultraleap/UnityPlugin/issues/1061)
- Hand position jumps when using OVRProvider [[#1054]](https://github.com/ultraleap/UnityPlugin/issues/1054) 
- Remove additional audio listeners in example scenes
- Clipping plane in example scenes is not set close enough, Hands models are being clipped
- Images not seen in Core examples - Capsule hands (VR - Infrared Viewer)

### Known issues
-	Scenes containing the infrared viewer render incorrectly on systems using single pass stereo with the XR plugin system - e.g. Windows Mixed Reality headsets. SteamVR headsets may also default to single pass stereo, showing the same issue. However in this case, the OpenVR settings can be changed to multipass which resolves the problem.
-	Demo scenes do not start at the correct height for a seated user. The XR Plugin Management System adjusts the camera height. This means the user has to adjust components in the scene to the correct height - e.g. camera height. Currently our position is to support the legacy XR system height settings.
-	Capsule hands appear small compared to size of 'IR hands' of user using HDRP / URP and do not line up. Using standard rendering on Unity 2019.4 LTS  hands are usually not visible (but are being tracked). When they appear they do not line up with the hands in the image.
- Outline/Ghost hands sometimes show a shader issue when upgrading to SRP (TOON shader)
- Issues with slider button movements not being possible or registering false presses in moving reference frames scene when frame is moving (inconsistent). Only affects slider buttons - normal buttons work fine.
- Possible hand offset issues on XR2 headsets using SVR plugin

## [4.9.1 and older]

[older-releases]: https://github.com/ultraleap/UnityPlugin/releases "UnityPlugin Releases"

Refer to the [release notes page][older-releases] for older releases.<|MERGE_RESOLUTION|>--- conflicted
+++ resolved
@@ -16,12 +16,9 @@
 ### Added
 - (Pose Detector) Add a new rule type to match rotation of a joint to a target
 - Help Menu that links out to docs, a place to report bugs & places to get support
-<<<<<<< HEAD
-- (Hands Recorder Preview) A new Hand Recorder to record animation clips of hands and additional objects to produce re-playable actions (e.g for tutorials)
-=======
 - (XR Hands) Added XRHandsLeapProvider to convert the current XRHandsSubsystem data to a LeapProvider for use with the Ultraleap Unity Plugin features
 - Added the ability to suppress the Android build warnings
->>>>>>> a90a9f5a
+- (Hands Recorder Preview) A new Hand Recorder to record animation clips of hands and additional objects to produce re-playable actions (e.g for tutorials)
 
 ### Changed
 - Changed from using obsolete FindObjectOfType to using newer implementations
