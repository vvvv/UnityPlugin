# Changelog
All notable changes to this project will be documented in this file.

The format is based on [Keep a Changelog](https://keepachangelog.com/en/1.0.0/),
and this project adheres to [Semantic Versioning](https://semver.org/spec/v2.0.0.html).

[docs-website]: https://docs.ultraleap.com/unity-api/ "Ultraleap Docs"

## [NEXT] - xx/xx/xx

### Tracking Client versions
- Windows 	v6.0.0
- MacOS 	v6.0.0
- Android 	v6.0.0

### Added
- Support for reading the camera matrix
- ImageRetriever allows more than 6 reconnections
<<<<<<< HEAD
- Option to fade hands on found/lost in HandEnableDisable component
- OnHandFound and OnHandLost events to LeapProviders
- LeftHandTracked and RightHandTracked access booleans to LeapProviders
=======
- PhysicalHandsButton with automatic setup
- PhysicalHandsButtonToggle
- PhysicalHandsAnchorable, including anchoring and un-anchoring based on grabs
- PhysicalHandsSlider
- TwoDimensionalPhysicalHandsSlider example
- Ability to ignore collisions per hand separately from grabs
- Primary hover functionality to physical hands
- PhysicalHandsButton can now use primary hover functionality
>>>>>>> cc5f14a0

### Changed
- Improved XRHands support for Meta Aim Input Actions
- XRLeapProviderManager renamed LEAP_DIRECT to ULTRALEAP
- Accessors for Hand.Finger, Hand.Bone and Finger.Bone
- Renamed BoneType enum entries to remove redundancies
- Replaced use of PinchStrength for IsPinching with PinchDistance
- PinchDistance is now measured in Metres not Millimetres
- Removed old PhysicalHandsButton
- Anchors no longer require Interaction Engine
- Turntable and Pullcord example scene now uses Physical Hands
- Physical Hands Playground uses new PhysicalHandsButtons and Toggles
- Grab Ball uses Physical Hands rather than Interaction Engine
- Physical Hands events are sent to all event interfaces attached to the interacted rigidbody
- Hard Contact Parent settings access levels to public
- Prefab Create Menu uses Physical Hands prefabs as opposed to Interaction Engine
- Prefab Create Menu chooses URP hands where available
- Shaders use _Color as the default color property name
- Shaders all come under the Ultraleap folder

### Fixed
- Issue with the method signature for LeapPixelToRectilinearEx
- Duplicate meta aim hands when using XRHands Input
- A caching issue with LeapToUnityTransform
- Editor stuck in unending loop when no service running

## [6.15.0] - 19/04/24

### Tracking Client versions
- Windows 	v6.0.0
- MacOS 	v6.0.0
- Android 	v6.0.0

### Added
- LeapServiceProvider accessor for world space position of the Tracking Camera
- LeapXRServiceProvider accessor for world space position of the Tracking Camera
- LeapServiceProvider accessor for world space position of the Tracking Camera
- LeapXRServiceProvider accessor for world space position of the Tracking Camera
- (Physical Hands) Ability to ignore collisions on single object or all children
- (Physical Hands) Added toggle to GrabHelper to allow kinematic object movement
- (Physical Hands) Ignore Physical hands component can now choose which hand(s) it should be applied to
- (Physical Hands) Edit time representation of hands via Physical Hands Manager
- (Attachment Hands) Do not show warning again this session when deleting attachment points
- (Optional) Metadata capture to help improve the Plugin
- (Physical Hands) Ability to create IgnorePhysicalHands at runtime
- (Fiducial Marker Tracking) Fiducial Marker Tracking support using AprilTag

### Changed
- (Config) Additional uses of Config marked as Obsolete
- Any LeapServiceProvider can be used with MRTK subsystem
- Example content to be split by XR, Tabletop and URP Examples
- Combined example content to be part of the main Ultraleap Tracking .unitypackage when importing via .unitypackage
- Added fog and gradient sky for all XR example scenes
- (Hand Rays) Exposed dot product used to test if the hand is facing camera
- (Hinting) Added support for startup setting of Hand Tracking Hints via the Ultraleap Settings window
- (Hinting) Added support for runtime changing of Hand Tracking Hints via static HandTrackingHintManager
- (Hinting) Added support for setting OpenXR Hand Tracking Hints via the OpenXR HandTrackingFeature
- Access of Physical Hands extensions
- Added public accessors to various Physical Hands utilities
- Unified use of TrackedPoseDrivers across XR LeapProviders

### Fixed
- Errors in Editor when using pre-2023.3.18 LTS due to FindObjectByType issue
- (Physical Hands) Objects are sticky when they ignore collision with hard contact hands
- (Physical Hands) Ability to toggle ignore Physical hands options from the inspector at runtime.
- (Locomotion) IsPinching wouldn't fire when between Activate and Deactivate values in LightweightPinchDetector
- (Physical Hands) Soft contact button difficult to press in physical hands playground scene when not using UI layer
- (Physical Hands) Disabled Ignore Physical hands components still affecting grab and collision at runtime
- (Physical Hands) Button Prefab uses mesh from example assets
- (Physical Hands) Button gets stuck down if disabled after pressing
- (UI Input Preview) Null UIInput events cause unnecessary error logs
- Memory increase when repeatedly opening scenes with LeapServiceProviders
- ThreadAbort when changing scenes in editor that use multidevice or display the tracking device gizmo
- (LeapServiceProvider) OnDeviceChanged event is not raised when multidevice mode is disabled
- (LeapXRServiceProvider) LeapXRServiceProvider wrongly uses transform relative to camera when offset mode set to transform
- (Hand Binder) incorrect upperArm name definition for elbow joint
- (Physical Hands) Soft Contact NAN collider error when using OpenXR tracking on Android devices
- (Physical Hands) Hand stuck in pose, unable to grab if object is disabled while grabbing
- (Physical Hands) Errors when destroying objects that are grabbed
- (Physical Hands) Errors when adding Physical Hands Manager prefab for the first time
- Use of Device Transforms does not apply rotations
- OpenXR API Layer Service query intent was missing sometimes, preventing API layers functioning correctly
- OpenXR checks minSdkVersion rather than targetSdkVersion for query intents
- (Physical Hands) PhysHands Settings are not localized when using decimals

## [6.14.0] - 24/01/24

### Tracking Client versions
- Windows 	v5.17.1
- MacOS 	v5.17.1
- Android 	v5.17.1

### Added
- Physical Hands. This introduces a new way of interacting with object in the virtual world using your hands and unitys physics engine.

### Changed
- Removed Physics Hands from the preview package as Physical Hands has replaced it.

### Known issues
- Repeatedly opening scenes can cause memory use increase
- The OpenXR Leap Provider does not currently support the `Confidence` hand property (and will return fixed values)
- After using Ultraleap OpenXR in Unity Editor, the tracking mode of device 0 will be set to HMD until the Unity Editor session ends. This can stop the testing of non-XR scenes until the Unity Editor is re-opened

## [6.13.0] - 24/11/23

### Tracking Client versions
- Windows 	v5.17.1
- MacOS 	v5.17.1
- Android 	v5.17.1

### Added
- (Hands Recorder Preview) A new Hand Recorder to record animation clips of hands and additional objects to produce re-playable actions (e.g for tutorials)
- (Pose Detector) Add a new rule type to match rotation of a joint to a target
- (XR Hands) Added XRHandsLeapProvider to convert the current XRHandsSubsystem data to a LeapProvider for use with the Ultraleap Unity Plugin features
- Added the ability to suppress the Android build warnings
- Help Menu that links out to docs, a place to report bugs & places to get support

### Changed
- (Preview Teleportation) Lightweight Pinch Detector's finger detection can be configured
- (Obsolete) Some old unused LeapC APIs have been marked as Obsolete (config, IsSmudged, IsLightingBad)
- Changed from using obsolete FindObjectOfType to using newer implementations
- Ultraleap settings are now in the project settings window, under "Ultraleap"

### Fixed
- (Hand Binder) Hands begin at large/small scale and slowly scale to normal size
- (Pinch to Paint Example) Painting sound does not play if pinch began out of tracking range
- LeapXRServiceProvider ensures default device offset mode is set to new defaults when enabled
- Attachment Hand Menu is incorrectly rotated

### Known issues
- Repeatedly opening scenes can cause memory use increase
- The OpenXR Leap Provider does not currently support the `Confidence` hand property (and will return fixed values)
- After using Ultraleap OpenXR in Unity Editor, the tracking mode of device 0 will be set to HMD until the Unity Editor session ends. This can stop the testing of non-XR scenes until the Unity Editor is re-opened

## [6.12.1] - 28/09/23

### Tracking Client versions
- Windows 	v5.16.0
- MacOS 	v5.16.0
- Android 	v5.16.0

### Fixed
- (leapXRServiceProvider) Hands offset incorrectly on Windows when using Leap 2

### Known issues 
- Use of the LeapCSharp Config class is unavailable with v5.X tracking service
- Repeatedly opening scenes can cause memory use increase
- Currently the Ultraleap Hand Tracking feature for OpenXR requires the New and Legacy input systems to be enabled, to simultaneously use OpenXR and the Ultraleap Unity Plugin's features.
- The OpenXR Leap Provider does not currently support the `Confidence` hand property (and will return fixed values)
- After using Ultraleap OpenXR in Unity Editor, the tracking mode of device 0 will be set to HMD until the Unity Editor session ends. This can stop the testing of non-XR scenes until the Unity Editor is re-opened
- Running both the Ultraleap XRHands Subsystem and another XRHands Subsystem at the same time causes unstable results. Only enable one at a time.


## [6.12.0] - 12/09/23

### Added
- (MRTK Support) Added an MRTK3 subsystem for using Leap tracking directly (non-OpenXR)

### Changed
- (XRHands) XRHands subsystem will now use existing LeapXRServiceProviders found in the scene before considering generating new ones

### Fixed
- (XRHands) XRHands double-translates tracking data causing XRI InputActions to be wrongly positioned when the XROrigin is moved

### Known issues 
- Use of the LeapCSharp Config class is unavailable with v5.X tracking service
- Repeatedly opening scenes can cause memory use increase
- Currently the Ultraleap Hand Tracking feature for OpenXR requires the New and Legacy input systems to be enabled, to simultaneously use OpenXR and the Ultraleap Unity Plugin's features.
- The OpenXR Leap Provider does not currently support the `Confidence` hand property (and will return fixed values)
- After using Ultraleap OpenXR in Unity Editor, the tracking mode of device 0 will be set to HMD until the Unity Editor session ends. This can stop the testing of non-XR scenes until the Unity Editor is re-opened
- The OpenXR Leap Provider palm can be in unexpected position when using pre-1.4.3 OpenXR Layer. A workaround is to ensure you use 1.4.3 or newer - installed by the 5.12.0 or newer Tracking Service Installer
- Running both the Ultraleap XRHands Subsystem and another XRHands Subsystem at the same time causes unstable results. Only enable one at a time.


## [6.12.0] - 12/09/23

### Added
- (MRTK Support) Added an MRTK3 subsystem for using Leap tracking directly (non-OpenXR)

### Changed
- (XRHands) XRHands subsystem will now use existing LeapXRServiceProviders found in the scene before considering generating new ones

### Fixed
- (XRHands) XRHands double-translates tracking data causing XRI InputActions to be wrongly positioned when the XROrigin is moved

### Known issues 
- Use of the LeapCSharp Config class is unavailable with v5.X tracking service
- Repeatedly opening scenes can cause memory use increase
- Currently the Ultraleap Hand Tracking feature for OpenXR requires the New and Legacy input systems to be enabled, to simultaneously use OpenXR and the Ultraleap Unity Plugin's features.
- The OpenXR Leap Provider does not currently support the `Confidence` hand property (and will return fixed values)
- After using Ultraleap OpenXR in Unity Editor, the tracking mode of device 0 will be set to HMD until the Unity Editor session ends. This can stop the testing of non-XR scenes until the Unity Editor is re-opened
- The OpenXR Leap Provider palm can be in unexpected position when using pre-1.4.3 OpenXR Layer. A workaround is to ensure you use 1.4.3 or newer - installed by the 5.12.0 or newer Tracking Service Installer
- Running both the Ultraleap XRHands Subsystem and another XRHands Subsystem at the same time causes unstable results. Only enable one at a time.


## [6.11.0] - 14/08/23

### Added
- (Physics Hands) Finger displacement values to each finger
- (Physics Hands) Interface based events for easier development
    - Please see the updated scripts in the Physics Hands example scene for more information
- (HandRays) Add methods to invoke handray Frame & State Change in inherited classes
- (LeapXRServiceProvider) Use of device transforms from the service when using Default device offset mode. This does not include tilt/rotation

### Changed
- (Physics Hands) Burst compute is now used to improve certain physics calculation performance
    - In Unity 2020+ this is used for "hand is colliding" functions only
	- In Unity 2022+ all collision functions are handled by Burst
- (Physics Hands) Parameters of the hand (e.g. contact distance) are now controlled at the provider level and have adjusted defaults for better interactions
- (Physics Hands) OnObjectStateChange event has been replaced with SubscribeToStateChanges
    - This is tailored to handle specific Rigidbodies and will only fire when your subscribed Rigidbody is affected
- (Physics Hands) Hand and bone states have been improved and are more consistent with expectations
- (Physics Hands) Updated example scene with new events and better visuals
- (Physics Hands) Updated PhysicsBone IsObjectGrabbable calculations to use the closest point on the bone to the hovered object
- (Physics Hands) Improved Physics Hands grasp helpers to take into account grabs where bones are facing each other
- (Locomotion) Expose teleport anchor list & last teleported anchor
- (Locomotion) Moved Jump Gems further away from the arm, to account for sleeves
- (Locomotion) Added functionality to update the initial position and rotations of the TP anchor after the first Awake

### Fixed
- (Physics Hands) Hand forces are reduced when pushing into objects with fingers
- (Physics Hands) Stopped physics buttons from rotating incorrectly
- (Locomotion) Jump Gems look for audio sources in their children, even if the audio source was set
- (Locomotion) If pinched gem was null, jump gem teleport could still be in a selected state
- (Locomotion) Teleport ray did not change to an invalid colour when no colliders were hit
- (Core) Fixed hands juddering in XR when interpolation is turned off on the LeapXRServiceProvider. Turning off interpolation now turns off head pose interpolation
- (PoseViewer) Pose viewer rotation does not match the targets rotation

### Known issues 
- Use of the LeapCSharp Config class is unavailable with v5.X tracking service
- Repeatedly opening scenes can cause memory use increase
- Currently the Ultraleap Hand Tracking feature for OpenXR requires the New and Legacy input systems to be enabled, to simultaneously use OpenXR and the Ultraleap Unity Plugin's features.
- The OpenXR Leap Provider does not currently support the `Confidence` hand property (and will return fixed values)
- After using Ultraleap OpenXR in Unity Editor, the tracking mode of device 0 will be set to HMD until the Unity Editor session ends. This can stop the testing of non-XR scenes until the Unity Editor is re-opened
- The OpenXR Leap Provider palm can be in unexpected position when using pre-1.4.3 OpenXR Layer. A workaround is to ensure you use 1.4.3 or newer - installed by the 5.12.0 or newer Tracking Service Installer
- Running both the Ultraleap XRHands Subsystem and another XRHands Subsystem at the same time causes unstable results. Only enable one at a time.

## [6.10.0] - 05/07/23

This release was tested against Unity 2021.3 LTS and 2022.3 LTS

### Added
- (XRHands) Direct Leap XRHands Subsystem
- (UltraleapSettings) Ultraleap Settings ScriptableObject to toggle features
- (InputSystem) A XRHands to Leap InputActions and Meta Aim InputActions converter

### Changed
- (Hand Pose) Removed unnecessary Hand Pose scriptable context menu option
- (Multi device aggregation) Added wrist and arm to ConfidenceInterpolation aggregator
- (Preview XRI) Removed XRI content from Preview Package in favour of XRHands+XRI content in Tracking Package. Follow the Ultraleap [XR Docs](https://docs.ultraleap.com/unity-api/The-Examples/XR/index.html) for XRI and XRHands to get started

### Fixed
- (Preview) CPU performance issues on PICO when re-connecting tracking device
- (Locomotion) Jump gems could occasionally break and not show their ray
- VectorHand bone directions and thumb rotations

### Known issues 
- Use of the LeapCSharp Config class is unavailable with v5.X tracking service
- Repeatedly opening scenes can cause memory use increase
- Currently the Ultraleap Hand Tracking feature for OpenXR requires the New and Legacy input systems to be enabled, to simultaneously use OpenXR and the Ultraleap Unity Plugin's features.
- The OpenXR Leap Provider does not currently support the `Confidence` hand property (and will return fixed values)
- If using OpenXR when using Unity 2020 and Ultraleap Tracking Plugin via .unitypackage, an error will appear on import relating to HandTrackingFeature. This has been fixed by Unity on Unity 2021
	- A workaround is to right click on \ThirdParty\Ultraleap\Tracking\OpenXR\Runtime\Scripts\HandTrackingFeature.cs and select 'Reimport'
- After using Ultraleap OpenXR in Unity Editor, the tracking mode of device 0 will be set to HMD until the Unity Editor session ends. This can stop the testing of non-XR scenes until the Unity Editor is re-opened
- The OpenXR Leap Provider palm can be in unexpected position when using pre-1.4.3 OpenXR Layer. A workaround is to ensure you use 1.4.3 or newer - installed by the 5.12.0 or newer Tracking Service Installer
- Running both the Ultraleap XRHands Subsystem and another XRHands Subsystem at the same time causes unstable results. Only enable one at a time.

## [6.9.0] - 08/06/23

### Added
- (Physics Hands) In-editor readme for example scene
- (Attachment Hands) Predicted pinch position
- (LeapServiceProvider) Ability to change the number of Service connection attempts and interval


### Changed
- (HandUtils) Only cache static Provider and CameraRig references when they are requested
- (HandUtils) Mark Provider-dependant methods as obsolete and point to suitable replacements
- (UIInput) Cursors are disabled by default and enabled when required
- (LeapXRServiceProvider) When using Default offset, updated values will be used automatically
- (Utils) All references to Utils in the Plugin specify Leap.Unity.Utils to avoid clashes with other Utils classes

### Fixed
- (OpenXRProvider) Hand `Rotation`, `Direction`, `PalmPosition`, `PalmNormal` and `StabilisedPalmPosition` do not match LeapC when using OpenXR layer 1.4.4
- (OpenXRProvider) Elbow length incorrectly calculated.
- (OpenXRProvider) Finger `Direction` is incorrectly set to the tip bone direction rather than the intermediate
- (OpenXRProvider) Hand `GrabStrength` is computed before all required information is available
- (UIInput) When hand lost or leaves canvas near hovered button, button stays hovered


### Known issues 
- Use of the LeapCSharp Config class is unavailable with v5.X tracking service
- Repeatedly opening scenes can cause memory use increase
- Currently the Ultraleap Hand Tracking feature for OpenXR requires the New and Legacy input systems to be enabled, to simultaneously use OpenXR and the Ultraleap Unity Plugin's features.
- The OpenXR Leap Provider does not currently support the `Confidence` hand property (and will return fixed values)
- If using OpenXR when using Unity 2020 and Ultraleap Tracking Plugin via .unitypackage, an error will appear on import relating to HandTrackingFeature. This has been fixed by Unity on Unity 2021
	- A workaround is to right click on \ThirdParty\Ultraleap\Tracking\OpenXR\Runtime\Scripts\HandTrackingFeature.cs and select 'Reimport'
- After using Ultraleap OpenXR in Unity Editor, the tracking mode of device 0 will be set to HMD until the Unity Editor session ends. This can stop the testing of non-XR scenes until the Unity Editor is re-opened
- The OpenXR Leap Provider palm can be in unexpected position when using pre-1.4.3 OpenXR Layer. A workaround is to ensure you use 1.4.3 or newer - installed by the 5.12.0 or newer Tracking Service Installer

## [6.8.1] - 19/05/23

### Added
- Runtime unit tests for pose detection

### Changed
- Changed OpenXRLeapProvider to calculate a LeapC-style palm width and pinch strength

### Fixed
- Preview package version dependency mismatch for XRI when using InputSystem 1.4.4
- (Passthrough) change the handling of the distortion matrix for vertical alignment across device types

### Known issues 
- Scenes containing the infrared viewer render incorrectly on Android build targets and in scriptable render pipelines such as URP and HDRP. 
- Use of the LeapCSharp Config class is unavailable with v5.X tracking service
- Repeatedly opening scenes can cause memory use increase
- Currently the Ultraleap Hand Tracking feature for OpenXR requires the New and Legacy input systems to be enabled, to simultaneously use OpenXR and the Ultraleap Unity Plugin's features.
- The OpenXR Leap Provider does not currently support the `Confidence` hand property (and will return fixed values)
- If using OpenXR when using Unity 2020 and Ultraleap Tracking Plugin via .unitypackage, an error will appear on import relating to HandTrackingFeature. This has been fixed by Unity on Unity 2021
	- A workaround is to right click on \ThirdParty\Ultraleap\Tracking\OpenXR\Runtime\Scripts\HandTrackingFeature.cs and select 'Reimport'
- DrawMeshInstanced error log on certain Unity versions when using Capsule Hands. [Unity Issue Tracker](https://issuetracker.unity3d.com/issues/drawmeshinstanced-does-not-support-dot-dot-dot-error-in-the-console-pops-up-when-the-shader-does-support-instanced-rendering)
- After using Ultraleap OpenXR in Unity Editor, the tracking mode of device 0 will be set to HMD until the Unity Editor session ends. This can stop the testing of non-XR scenes until the Unity Editor is re-opened

## [6.8.0] - 12/05/23

### Added
- (Anchorable Behaviour) Code to automatically create a basic curve for attraction reach distance on new instance of the script
- (Interaction Engine) New options to the create menu under "Interaction", can now create:
	- Interaction Cube, 3D Button, 3D UI panel, Anchor, Anchorable Object, Attachment Hand Menu, Interaction Manager
- (Physics Hands) Added function to check if a grasped object has been pinched
- Presets to Capsule Hands to be able to change the way they look easily
- Options for Capsule Hands to change disable particular joints
- Option to show Upper Arm for Capsule Hands. (Works best in XR)
- (Preview) XRI implementation now supports more Input Actions similar to that of OpenXRs Interaction Profiles

### Changed
- (Anchorable Behaviour) Ability to change the speed at which an object is attracted to the hand
- (Physics Hands) Significantly improved palm latency
- (Physics Hands) Reduced overall forces of hands and fingers
- (Physics Hands) Improved object weight movement (less wobbly, overall faster and more predictable)
- (Physics Hands) Improved contact information of helpers
- (Physics Hands) Removed grasp distance
- (Physics Hands) Removed "strength" from the provider and replaced with per hand velocity limits
- (Physics Hands) Grasp helpers now modify object mass on grasp and restore it on release
- (Hand Rays) TransformWristShoulderRay interpolates direction, rather than aim position
- LeapXRServiceProvider Default offset mode now uses known device transforms or falls back to a default value
- (Interaction) Grab ball now has an option to Continuously restrict the grab balls distance from the player. This allows grab balls to follow the player
- Leap provider can now be set manually in leap provider manager
- Removed Infrared Viewer example scene and prefab

### Fixed
- (Physics Hands) Fixed joints exploding when teleporting the hand for one frame
- (Physics Hands) Fixed wrist position becoming misaligned over time

### Known issues 
- Scenes containing the infrared viewer render incorrectly on Android build targets and in scriptable render pipelines such as URP and HDRP. 
- Use of the LeapCSharp Config class is unavailable with v5.X tracking service
- Repeatedly opening scenes can cause memory use increase
- Currently the Ultraleap Hand Tracking feature for OpenXR requires the New and Legacy input systems to be enabled, to simultaneously use OpenXR and the Ultraleap Unity Plugin's features.
- The OpenXR Leap Provider does not currently support the `Confidence` hand property (and will return fixed values)
- If using OpenXR when using Unity 2020 and Ultraleap Tracking Plugin via .unitypackage, an error will appear on import relating to HandTrackingFeature. This has been fixed by Unity on Unity 2021
	- A workaround is to right click on \ThirdParty\Ultraleap\Tracking\OpenXR\Runtime\Scripts\HandTrackingFeature.cs and select 'Reimport'
- DrawMeshInstanced error log on certain Unity versions when using Capsule Hands. [Unity Issue Tracker](https://issuetracker.unity3d.com/issues/drawmeshinstanced-does-not-support-dot-dot-dot-error-in-the-console-pops-up-when-the-shader-does-support-instanced-rendering)
- After using Ultraleap OpenXR in Unity Editor, the tracking mode of device 0 will be set to HMD until the Unity Editor session ends. This can stop the testing of non-XR scenes until the Unity Editor is re-opened

## [6.7.0] - 3/4/23

### Added
- Brand new pose detection feature!
	- Pose Detector (Invokes events when the chosen pose is made)
	- Pose Detection Library (A library of pre-defined poses)
		- Thumbs up, OK, Point, Open palm, Fist, Horns
	- Pose Recorder (To record poses of your own)
	- New Example Scenes
		- Pose Recorder (A scene set up for you to record poses of your own)
		- Pose Detection (A barebones scene to show how you can use the detector in your own scenes)
		- Pose Showcase (To view and try out our new library of poses)
			- Thumbs up, Thumbs down, OK, Point, Open palm up, Open palm down, Fist, Horns
- (Physics Hands) Warnings for gravity and timestep settings
- (Physics Hands) Exposed interaction mask
- (Physics Hands) Dynamically adjusting fingers when grabbing objects
- (Physics Hands) Distance calculations and values for each bone
- Per finger pinch distances in HandUtils
- Ability for AnchorableBehaviours to attach on demand
- Added advanced option to LeapXRServiceProvider to avoid adding TrackedPoseDrivers to MainCamera
- Ability to clear all attachments on AttachmentHands component
- (UIInput) Added an option to hide the pointer cursor when hands are interacting with UI elements in direct/tactile mode

### Changed
- (Physics Hands) Reduced hand to object collision radius when throwing and testing overlaps
- (Physics Hands) Thumb joints reverted to revolute for non-0th thumb joints
- (Physics Hands) Default physics hands solver iterations & presets
- (Physics Hands) Heuristic calculations moved to WaitForFixedUpdate
- (Physics Hands) Non-0th joints are now only revolute once again
- Reordered example assets to make it easier to traverse


### Fixed
- (Physics Hands) Bone directions when converting back to Leap Hands
- (Physics Hands) Incorrect setup and positioning of physics buttons
- 0th thumb bone rotation values when using OpenXR
- "Pullcord" jitters when being interacted with
- Hand Binder finger tip scale disproportionately when LeapProvider Transform is scaled
- Creating objects from GameObject/Ultraleap/ menu makes more than just prefabs - Ghost Hands (with Arms)
- (UIInput) several interaction events not firing when both direct and indirect interaction is enabled 
- Incorrect warning of duplicate InteractionHands in InteractionManager

### Known issues 
- Scenes containing the infrared viewer render incorrectly on Android build targets and in scriptable render pipelines such as URP and HDRP. 
- Use of the LeapCSharp Config class is unavailable with v5.X tracking service
- Repeatedly opening scenes can cause memory use increase
- Currently the Ultraleap Hand Tracking feature for OpenXR requires the New and Legacy input systems to be enabled, to simultaneously use OpenXR and the Ultraleap Unity Plugin's features.
- The OpenXR Leap Provider does not currently support the `Confidence` hand property (and will return fixed values)
- If using OpenXR when using Unity 2020 and Ultraleap Tracking Plugin via .unitypackage, an error will appear on import relating to HandTrackingFeature. This has been fixed by Unity on Unity 2021
	- A workaround is to right click on \ThirdParty\Ultraleap\Tracking\OpenXR\Runtime\Scripts\HandTrackingFeature.cs and select 'Reimport'
- DrawMeshInstanced error log on certain Unity versions when using Capsule Hands. [Unity Issue Tracker](https://issuetracker.unity3d.com/issues/drawmeshinstanced-does-not-support-dot-dot-dot-error-in-the-console-pops-up-when-the-shader-does-support-instanced-rendering)
- After using Ultraleap OpenXR in Unity Editor, the tracking mode of device 0 will be set to HMD until the Unity Editor session ends. This can stop the testing of non-XR scenes until the Unity Editor is re-opened

## [6.6.0] - 17/02/23

### Added
- Interaction Grab Ball for 3D UI

### Changed
- Capsule Hands pinky metacarpal position to better represent the actual joint position
- Reduced performance overhead of OpenXRLeapProvider
- Reduced performance overhead when accessing Hands via Hands.Right, Hands.Left and Hands.GetHand
- Reduced performance overhead when transforming Leap.Frames, Leap.Hands and Leap.Bones using Basis
- Reduced performance overhead when accessing scale in Capsule Hands
- Reduced performance overhead when using Preview UI Input Cursor

### Fixed
- Preview package example scene referencing a prefab in the non-preview package

### Known issues 
- Scenes containing the infrared viewer render incorrectly on Android build targets and in scriptable render pipelines such as URP and HDRP. 
- Use of the LeapCSharp Config class is unavailable with v5.X tracking service
- Repeatedly opening scenes can cause memory use increase
- Currently the Ultraleap Hand Tracking feature for OpenXR requires the New and Legacy input systems to be enabled, to simultaneously use OpenXR and the Ultraleap Unity Plugin's features.
- The OpenXR Leap Provider does not currently support the `Confidence` hand property (and will return fixed values)
- If using OpenXR when using Unity 2020 and Ultraleap Tracking Plugin via .unitypackage, an error will appear on import relating to HandTrackingFeature. This has been fixed by Unity on Unity 2021
	- A workaround is to right click on \ThirdParty\Ultraleap\Tracking\OpenXR\Runtime\Scripts\HandTrackingFeature.cs and select 'Reimport'
- DrawMeshInstanced error log on certain Unity versions when using Capsule Hands. [Unity Issue Tracker](https://issuetracker.unity3d.com/issues/drawmeshinstanced-does-not-support-dot-dot-dot-error-in-the-console-pops-up-when-the-shader-does-support-instanced-rendering)
- After using Ultraleap OpenXR in Unity Editor, the tracking mode of device 0 will be set to HMD until the Unity Editor session ends. This can stop the testing of non-XR scenes until the Unity Editor is re-opened

## [6.5.0] - 26/01/23

### Added
- Public toggle for interpolation on LeapServiceProviders
- Hands prefabs added to GameObject/Ultraleap/Hands create menu
- Action-based XRI implementation with Example scene in Preview package
- Added const S_TO_US as replacement for incorrectly named S_TO_NS in LeapServiceProvider
- Check box in Hand Binder under fine tuning options to enable or disable moving the elbow based on forearm scale

### Changed
- "Hands.Provider" static function now searches for subjectively the best LeapProvider available in the scene. Will use PostProcessProvider first rather than LeapServiceProvider
- Removed the OVRProvider from the Preview Package. This is now achievable via the OpenXR Provider in the main Tracking Package

### Fixed
- Offset between skeleton hand wrist and forearm in sample scenes
- OpenXRLeapProvider CheckOpenXRAvailable has a nullref when XRGeneralSettings activeloader is not set up
- XrLeapProviderManager initialising when there is no active XR Loader - [Github Issue 1360](https://github.com/ultraleap/UnityPlugin/issues/1360)
- OnAnchorDisabled not being called when an Anchor gameobject is disabled
- Documentation for Finger.Direction says it is tip direction but should say intermediate direction
- OpenXR thumb joint rotation offsets do not align with LeapC expectations

### Known issues 
- Scenes containing the infrared viewer render incorrectly on Android build targets and in scriptable render pipelines such as URP and HDRP. 
- Use of the LeapCSharp Config class is unavailable with v5.X tracking service
- Repeatedly opening scenes can cause memory use increase
- Currently the Ultraleap Hand Tracking feature for OpenXR requires the New and Legacy input systems to be enabled, to simultaneously use OpenXR and the Ultraleap Unity Plugin's features.
- The OpenXR Leap Provider does not currently support the `Confidence` hand property (and will return fixed values)
- If using OpenXR when using Unity 2020 and Ultraleap Tracking Plugin via .unitypackage, an error will appear on import relating to HandTrackingFeature. This has been fixed by Unity on Unity 2021
	- A workaround is to right click on \ThirdParty\Ultraleap\Tracking\OpenXR\Runtime\Scripts\HandTrackingFeature.cs and select 'Reimport'
- DrawMeshInstanced error log on certain Unity versions when using Capsule Hands. [Unity Issue Tracker](https://issuetracker.unity3d.com/issues/drawmeshinstanced-does-not-support-dot-dot-dot-error-in-the-console-pops-up-when-the-shader-does-support-instanced-rendering)
- After using Ultraleap OpenXR in Unity Editor, the tracking mode of device 0 will be set to HMD until the Unity Editor session ends. This can stop the testing of non-XR scenes until the Unity Editor is re-opened

## [6.4.0] - 05/01/23

### Added
- Pinch To Paint example scene
- Explanation text to all XR example scenes
- Turntable and Pullcord example scene
- Locomotion teleportation system and example scenes in Preview Package

### Fixed
- Android Manifest auto-population when building for OpenXR always adds permissions
- OpenXR finger lengths wrongly include metacarpal lengths
- On contact start and end being called every 20 frames when only 1 bone is colliding

### Known issues 
- Offset between skeleton hand wrist and forearm in sample scenes
- Outline hands aren't displaying
- Scenes containing the infrared viewer render incorrectly on Android build targets and in scriptable render pipelines such as URP and HDRP. 
- Interactions callback scene allows blocks to be moved without doing a grasp pose. 
- Capsule hands don't have a joint colour in HDRP 
- Use of the LeapCSharp Config class is unavailable with v5.X tracking service
- Repeatedly opening scenes can cause memory use increase
- Currently the Ultraleap Hand Tracking feature for OpenXR requires the New and Legacy input systems to be enabled, to simultaneously use OpenXR and the Ultraleap Unity Plugin's features.
- The OpenXR Leap Provider does not currently support the `Confidence` hand property (and will return fixed values)
- If using OpenXR with OpenXR package imported, when using Unity 2020 and Ultraleap Tracking Plugin via .unitypackage, an error will appear on import relating to HandTrackingFeature. This has been fixed by Unity on Unity 2021
	- A workaround is to right click on \ThirdParty\Ultraleap\Tracking\OpenXR\Runtime\Scripts\HandTrackingFeature.cs and select 'Reimport'
- DrawMeshInstanced error log on certain Unity versions when using Capsule Hands. [Unity Issue Tracker](https://issuetracker.unity3d.com/issues/drawmeshinstanced-does-not-support-dot-dot-dot-error-in-the-console-pops-up-when-the-shader-does-support-instanced-rendering)
- After using Ultraleap OpenXR in Unity Editor, the tracking mode of device 0 will be set to HMD until the Unity Editor session ends. This can stop the testing of non-XR scenes until the Unity Editor is re-opened

## [6.3.0] - 02/12/22

### Added
- Added XRLeapProviderManager script and Prefab which auto-selects a LeapXRServiceProvider or OpenXRLeapProvider depending on the availability of OpenXR
- Added GetChirality extension method to hand which returns the Chirality enum of the hand
- Added ability to change HandBinder scaling speed

### Changed
- Reduced the contact offset for Interaction Hands colliders so contact is closer

### Fixed
- Check for main camera being null in (get) EditTimeFrame in OpenXRLeapProvider
- Detector null reference error when creating a detector at runtime
- InteractionSlider now raises event for value changes when setting values via the Horizontal and Vertical Percent properties
- XRServiceProvider and OpenXRLeapProvider do not scale when the player scales
- `timeVisible` was not populated on the OpenXR Provider for `Finger`s
- Fix issue with generic hand-shader giving compile errors in some circumstances

### Known issues 
- Offset between skeleton hand wrist and forearm in sample scenes
- Outline hands aren't displaying
- Scenes containing the infrared viewer render incorrectly on Android build targets and in scriptable render pipelines such as URP and HDRP. 
- Interactions callback scene allows blocks to be moved without doing a grasp pose. 
- Capsule hands don't have a joint colour in HDRP 
- Use of the LeapCSharp Config class is unavailable with v5.X tracking service
- Repeatedly opening scenes can cause memory use increase
- Currently the Ultraleap Hand Tracking feature for OpenXR requires the New and Legacy input systems to be enabled, to simultaneously use OpenXR and the Ultraleap Unity Plugin's features.
- The OpenXR Leap Provider does not currently support the `Confidence` hand property (and will return fixed values)
- If using OpenXR with OpenXR package imported, when using Unity 2020 and Ultraleap Tracking Plugin via .unitypackage, an error will appear on import relating to HandTrackingFeature. This has been fixed by Unity on Unity 2021
	- A workaround is to right click on \ThirdParty\Ultraleap\Tracking\OpenXR\Runtime\Scripts\HandTrackingFeature.cs and select 'Reimport'
- DrawMeshInstanced error log on certain Unity versions when using Capsule Hands. [Unity Issue Tracker](https://issuetracker.unity3d.com/issues/drawmeshinstanced-does-not-support-dot-dot-dot-error-in-the-console-pops-up-when-the-shader-does-support-instanced-rendering)
- After using Ultraleap OpenXR in Unity Editor, the tracking mode of device 0 will be set to HMD until the Unity Editor session ends. This can stop the testing of non-XR scenes until the Unity Editor is re-opened

## [6.2.1] - 07/10/2022

### Fixed
- Fixed `DeviceID`, `Timestamp` and `CurrentFramesPerSecond` for `Frames` from the OpenXR Provider

### Known issues 
- Offset between skeleton hand wrist and forearm in sample scenes
- Outline hands aren't displaying
- Scenes containing the infrared viewer render incorrectly on Android build targets and in scriptable render pipelines such as URP and HDRP. 
- Interactions callback scene allows blocks to be moved without doing a grasp pose. 
- Capsule hands don't have a joint colour in HDRP 
- Use of the LeapCSharp Config class is unavailable with v5.X tracking service
- Repeatedly opening scenes can cause memory use increase
- Currently the Ultraleap Hand Tracking feature for OpenXR requires the New and Legacy input systems to be enabled, to simultaneously use OpenXR and the Ultraleap Unity Plugin's features.
- The OpenXR Leap Provider does not currently support the `Confidence` hand property (and will return fixed values)
- If using OpenXR with OpenXR package imported, when using Unity 2020 and Ultraleap Tracking Plugin via .unitypackage, an error will appear on import relating to HandTrackingFeature. This has been fixed by Unity on Unity 2021
	- A workaround is to right click on \ThirdParty\Ultraleap\Tracking\OpenXR\Runtime\Scripts\HandTrackingFeature.cs and select 'Reimport'

## [6.2.0] - 23/09/2022

### Added
- Getting Started example scene
- Mesh Hands example scenes for XR

### Changed
- Reorganised example scenes for more clarity
- Removed HDRP hands example scenes

### Fixed
- Fixed compile error with GenericHandShader's use of TRANSFER_SHADOW

### Known issues 
- Offset between skeleton hand wrist and forearm in sample scenes
- Outline hands aren't displaying
- Scenes containing the infrared viewer render incorrectly on Android build targets and in scriptable render pipelines such as URP and HDRP. 
- Interactions callback scene allows blocks to be moved without doing a grasp pose. 
- Capsule hands don't have a joint colour in HDRP 
- Use of the LeapCSharp Config class is unavailable with v5.X tracking service
- Repeatedly opening scenes can cause memory use increase
- Currently the Ultraleap Hand Tracking feature for OpenXR requires the New and Legacy input systems to be enabled, to simultaneously use OpenXR and the Ultraleap Unity Plugin's features.
- The OpenXR Leap Provider does not currently support the `Confidence` hand property (and will return fixed values)
- If using OpenXR with OpenXR package imported, when using Unity 2020 and Ultraleap Tracking Plugin via .unitypackage, an error will appear on import relating to HandTrackingFeature. This has been fixed by Unity on Unity 2021
	- A workarond is to right click on \ThirdParty\Ultraleap\Tracking\OpenXR\Runtime\Scripts\HandTrackingFeature.cs and select 'Reimport'

## [6.1.0] - 09/09/2022

### Added
- Device-Specific RectilinearToPixelEx method
- OpenXR into a conditionally included asmdef taht automatically removes OpenXR Package if necessary

### Fixed
- Tracking Binding is lost when reloading scenes on Android
- AttachmentHands can get in a popup loop when resetting the component
- RectilinearToPixel returns NaN

### Known issues 
- Scenes containing the infrared viewer render incorrectly on Android build targets and in scriptable render pipelines such as URP and HDRP. 
- Interactions callback scene allows blocks to be moved without doing a grasp pose. 
- Capsule hands don't have a joint colour in HDRP 
- Use of the LeapCSharp Config class is unavailable with v5.X tracking service
- Repeatedly opening scenes can cause memory use increase
- Currently the Ultraleap Hand Tracking feature for OpenXR requires the New and Legacy input systems to be enabled, to simultaneously use OpenXR and the Ultraleap Unity Plugin's features.
- The OpenXR Leap Provider does not currently support the `Confidence` hand property (and will return fixed values)
- If using OpenXR with OpenXR package imported, when using Unity 2020 and Ultraleap Tracking Plugin via .unitypackage, an error will appear on import relating to HandTrackingFeature. This has been fixed by Unity on Unity 2021
	- A workarond is to right click on \ThirdParty\Ultraleap\Tracking\OpenXR\Runtime\Scripts\HandTrackingFeature.cs and select 'Reimport'

## [6.0.0] - 17/08/2022

### Added
- Added a low poly hand model with an arm
- Added create menu options for LeapServiceProviders via GameObject/Ultrealeap/Service Provider (X)
- Added TrackedPoseDriver to all XR example scenes
- Added ability to create LeapServiceProviders from the GameObject/Create menu in editor
- Added Hand Rays to Preview package

### Changed
- Cleaned up the image retriever and LeapServiceProvider Execution order, reducing unnecessary service and log messages
- ImageRetriever prefab and LeapEyeDislocator.cs (formerly used for passthrough) removed and replaced by 'VR Infrared Camera' prefab in the Tracking Examples package
- Example scenes URL
- Hand rigs bones have their  'L and R' prefixes removed
- Removed Hotkey functionality
- Removed use of obsolete methods
- Removed obsolete methods
- Removed pre-2020LTS specific support
- Removed use of SVR
- Changed use of Vector and LeapQuaternion in favour of Vector3 and Quaternion
- Removed Legacy XR support
- Removed MainCaneraProvider in favour of Camera.Main
- All units to be in M rather than MM when getting hand data

### Fixed

- HandBinder scales hands in edit mode when there is no LeapServiceProvider in the scene
- Leap.Controller.InternalFrameReady, LeapInternalFrame is never dispatched
- HandUI example scene panel exists after hand lost
- ChangeTrackingMode and GetTrackingMode on LeapServiceProvider fail when in disabled multi-device mode
- FOV Gizmos are not visible when opening an example scene containing a Service Provider in multiDeviceMode = disabled.
- FOV Gizmos are not visible when changing render pipelines
- AttachmentHands untick bone in inspector UI causes looping error when deleting gameobject in edit mode
- SpatialTracking dependency errors

### Known issues 
- Scenes containing the infrared viewer render incorrectly on Android build targets and in scriptable render pipelines such as URP and HDRP. 
- Interactions callback scene allows blocks to be moved without doing a grasp pose. 
- Capsule hands don't have a joint colour in HDRP 
- Use of the LeapCSharp Config class is unavailable with v5.X tracking service
- Repeatedly opening scenes can cause memory use increase

## [5.13.1] - 26/08/2022

### Announcements

In line with Unity's end of support of Unity 2019 LTS, we will no longer be actively supporting Unity 2019.

We will also be deprecating some functionality and moving core utilities into a separate package.

If you are using classes and methods that are marked as obsolete and will be moved to the new legacy package without a replacement, you may wish to use "#pragma warning disable 0618" at the start and "#pragma warning restore 0618" at the end of your method that makes use of it to suppress the warnings.

If you have any concerns about this, please contact us on [Github Discussions](https://github.com/ultraleap/UnityPlugin/discussions)

### Fixed
- Tracking Binding is lost when reloading scenes on Android

### Known issues 
- Scenes containing the infrared viewer render incorrectly on Android build targets and in scriptable render pipelines such as URP and HDRP. 
- Demo scenes do not start at the correct height for a seated user. The XR Plugin Management System adjusts the camera height. This means the user has to adjust components in the scene to the correct height - e.g. camera height. Currently our position is to support the legacy XR system height settings. 
- Hands in Desktop scenes can appear far away from the camera 
- Interactions callback scene allows blocks to be moved without doing a grasp pose. 
- Capsule hands don't have a joint colour in HDRP 
- Hand UI can become detached from hand when hand is removed from view
- Multi-device (desktop) Scene camera position can become offset
- FOV visualization does not display after changing render pipelines

## [5.13.0] - 21/07/2022

### Announcements

In line with Unity's end of support of Unity 2019 LTS, we will no longer be actively supporting Unity 2019.

We will also be deprecating some functionality and moving core utilities into a separate package.

If you are using classes and methods that are marked as obsolete and will be moved to the new legacy package without a replacement, you may wish to use "#pragma warning disable 0618" at the start and "#pragma warning restore 0618" at the end of your method that makes use of it to suppress the warnings.

If you have any concerns about this, please contact us on [Github Discussions](https://github.com/ultraleap/UnityPlugin/discussions)

### Added
- Added HandModelManager to the Hands Module - an easy way to enable/disable hand models
- Added option to freeze hand state on HandEnableDisable

### Changed
- Changed Rigged Hand Example scenes to use HandModelManager

### Fixed
- Inertia Hands are very jittery and `hand.TimeVisible` is not accurate
- Compile errors in the Infrared Viewer example scene when using Single Pass Stereo rendering mode

### Known issues 
- Scenes containing the infrared viewer render incorrectly on Android build targets and in scriptable render pipelines such as URP and HDRP. 
- Demo scenes do not start at the correct height for a seated user. The XR Plugin Management System adjusts the camera height. This means the user has to adjust components in the scene to the correct height - e.g. camera height. Currently our position is to support the legacy XR system height settings. 
- Hands in Desktop scenes can appear far away from the camera 
- Interactions callback scene allows blocks to be moved without doing a grasp pose. 
- Capsule hands don't have a joint colour in HDRP 
- Hand UI can become detached from hand when hand is removed from view
- Multi-device (desktop) Scene camera position can become offset
- FOV visualization does not display after changing render pipelines
- Use of the LeapCSharp Config class is unavailable with v5.X tracking service

## [5.12.1] - 06/07/2022

### Announcements

In line with Unity's end of support of Unity 2019 LTS, we will no longer be actively supporting Unity 2019.

We will also be deprecating some functionality and moving core utilities into a separate package.

If you are using classes and methods that are marked as obsolete and will be moved to the new legacy package without a replacement, you may wish to use "#pragma warning disable 0618" at the start and "#pragma warning restore 0618" at the end of your method that makes use of it to suppress the warnings.

If you have any concerns about this, please contact us on [Github Discussions](https://github.com/ultraleap/UnityPlugin/discussions)

This release is a hotfix for the 5.12.0 release. It fixes the XRI package dependency issue which affects the tracking preview package,
 
### Fixed 
- XRI package dependency is resolved when using the Tracking Preview package.

### Known issues 
- Scenes containing the infrared viewer render incorrectly on systems using single pass stereo with the XR plugin system - e.g. Windows Mixed Reality headsets. SteamVR headsets may also default to single pass stereo, showing the same issue. However in this case, the OpenVR settings can be changed to multipass which resolves the problem. 
- Scenes containing the infrared viewer render incorrectly on Android build targets and in scriptable render pipelines such as URP and HDRP. 
- Demo scenes do not start at the correct height for a seated user. The XR Plugin Management System adjusts the camera height. This means the user has to adjust components in the scene to the correct height - e.g. camera height. Currently our position is to support the legacy XR system height settings. 
- Hands in Desktop scenes can appear far away from the camera 
- Interactions callback scene allows blocks to be moved without doing a grasp pose. 
- Capsule hands don't have a joint colour in HDRP 
- Hand UI can become detached from hand when hand is removed from view
- Multi-device (desktop) Scene camera position can become offset
- FOV visualization does not display after changing render pipelines


## [5.12.0] - 04/07/2022

### Announcements

In line with Unity's end of support of Unity 2019 LTS, we will no longer be actively supporting Unity 2019.

We will also be deprecating some functionality and moving core utilities into a separate package.

If you are using classes and methods that are marked as obsolete and will be moved to the new legacy package without a replacement, you may wish to use "#pragma warning disable 0618" at the start and "#pragma warning restore 0618" at the end of your method that makes use of it to suppress the warnings.

If you have any concerns about this, please contact us on [Github Discussions](https://github.com/ultraleap/UnityPlugin/discussions)
 
### Changed
- Various classes and methods have been marked as obsolete in preparation for a major version change in the near future
 
### Fixed 
- VertexOffsetShader displays errors in Unity 2021 due to invalid path
- ThreadAbortException in editor when connecting, most commonly found when using milti-device

### Known issues 
- Scenes containing the infrared viewer render incorrectly on systems using single pass stereo with the XR plugin system - e.g. Windows Mixed Reality headsets. SteamVR headsets may also default to single pass stereo, showing the same issue. However in this case, the OpenVR settings can be changed to multipass which resolves the problem. 
- Scenes containing the infrared viewer render incorrectly on Android build targets and in scriptable render pipelines such as URP and HDRP. 
- Demo scenes do not start at the correct height for a seated user. The XR Plugin Management System adjusts the camera height. This means the user has to adjust components in the scene to the correct height - e.g. camera height. Currently our position is to support the legacy XR system height settings. 
- Possible hand offset issues on XR2 headsets using SVR plugin 
- Hands in Desktop scenes can appear far away from the camera 
- Interactions callback scene allows blocks to be moved without doing a grasp pose. 
- Capsule hands don't have a joint colour in HDRP 
- Hand UI can become detached from hand when hand is removed from view
- Multi-device (desktop) Scene camera position can become offset
- FOV visualization does not display after changing render pipelines


## [5.11.0] - 23/06/2022

### Announcements

In line with Unity's end of support of Unity 2019 LTS, we will no longer be actively supporting Unity 2019.

We will also be deprecating some functionality and moving core utilities into a separate package.

If you have any concerns about this, please contact us on [Github Discussions](https://github.com/ultraleap/UnityPlugin/discussions)
 
### Added 
- Added a hand enable and disable script to the GenericHand_Arm prefab

### Changed
- Changed scale calculations on the Auto-Scale function of the Handbinder, to make it more consistent across different tracking models and more stable when using a hand without metacarpal bones. The scales of all hand prefabs have been slightly changed because of that.
- Disable FOV visualization gizmos by default
- Update minimum Unity version to 2020.3 for UPM packages
 
### Fixed 
- Turning on and off multiple image retrievers referencing the same service provider or the same device results in a very low framerate
- When having two image retrievers that both reference the same device and turning one of them off, then the other one shows a grey image
- Initialising contact for an interaction hand while the hand is not tracked does not work and doesn't attempt again once the hand is tracked
- Attachment Hands Example scene has errors when using a project with InputSystem

### Known issues 
- Scenes containing the infrared viewer render incorrectly on systems using single pass stereo with the XR plugin system - e.g. Windows Mixed Reality headsets. SteamVR headsets may also default to single pass stereo, showing the same issue. However in this case, the OpenVR settings can be changed to multipass which resolves the problem. 
- Scenes containing the infrared viewer render incorrectly on Android build targets and in scriptable render pipelines such as URP and HDRP. 
- Demo scenes do not start at the correct height for a seated user. The XR Plugin Management System adjusts the camera height. This means the user has to adjust components in the scene to the correct height - e.g. camera height. Currently our position is to support the legacy XR system height settings. 
- Possible hand offset issues on XR2 headsets using SVR plugin 
- Hands in Desktop scenes can appear far away from the camera 
- Interactions callback scene allows blocks to be moved without doing a grasp pose. 
- Capsule hands don't have a joint colour in HDRP 
- Hand UI can become detached from hand when hand is removed from view


## [5.10.0] - 10/06/2022

### Announcements

In line with Unity's end of support of Unity 2019 LTS, we will no longer be actively supporting Unity 2019.

We will also be deprecating some functionality and moving core utilities into a separate package.

If you have any concerns about this, please contact us on [Github Discussions](https://github.com/ultraleap/UnityPlugin/discussions)
 
### Added 

- Inform user with a popup error dialog when trying to build for Android without ARM64 set as the only target architecture. User can choose to continue the build if this is intended.

### Changed

- The leapProvider on a handModelBase (eg Capsule Hand) cannot be changed anymore at runtime in the inspector
 
### Fixed 

- Tracking Examples Capsule Hands (VR - Infrared Viewer) scene: hands are aligned with passthrough hands
- After removing XR Service Providers from Transforms, the transform is uneditable

### Known issues 
- Scenes containing the infrared viewer render incorrectly on systems using single pass stereo with the XR plugin system - e.g. Windows Mixed Reality headsets. SteamVR headsets may also default to single pass stereo, showing the same issue. However in this case, the OpenVR settings can be changed to multipass which resolves the problem. 
- Scenes containing the infrared viewer render incorrectly on Android build targets and in scriptable render pipelines such as URP and HDRP. 
- Demo scenes do not start at the correct height for a seated user. The XR Plugin Management System adjusts the camera height. This means the user has to adjust components in the scene to the correct height - e.g. camera height. Currently our position is to support the legacy XR system height settings. 
- Possible hand offset issues on XR2 headsets using SVR plugin 
- Hands in Desktop scenes can appear far away from the camera 
- Interactions callback scene allows blocks to be moved without doing a grasp pose. 
- Capsule hands don't have a joint colour in HDRP 
- Hand UI can become detached from hand when hand is removed from view


## [5.9.0] - 27/05/2022

### Announcements

In line with Unity's end of support of Unity 2019 LTS, we will no longer be actively supporting Unity 2019 following this release.

We will also start deprecating some functionality and moving core utilities into a separate package.

If you have any concerns about this, please contact us on [Github Discussions](https://github.com/ultraleap/UnityPlugin/discussions)
 
### Added 

- Add option to prevent initializing tracking mode for XR service provider 
- Added an option in LeapImageRetriever to hide Rigel device's debug information 
- Enable the use of multiple image retrievers in a scene that correspond to different devices 
- Better visualization for a tracking device’s position and rotation and its FOV as gizmos 

 
### Fixed 

- Automatic Volume visualization does not work in multi device mode 
- Switching between HMD and Screentop using ChangeTrackingMode() briefly switches to Desktop 
- when rendering a passthrough image with OpenGL, the hand visualization is flipped in the undistorted view 
- Changing tracking mode on the same frame as enabling a service provider has no effect 
- Capsule Hands "Cylinder Radius" only updates after hitting play 
- LeapEyeDislocator updates distortion values whenever a new device is plugged in, even if that device is not used for retrieving an image 

### Known issues 
- Scenes containing the infrared viewer render incorrectly on systems using single pass stereo with the XR plugin system - e.g. Windows Mixed Reality headsets. SteamVR headsets may also default to single pass stereo, showing the same issue. However in this case, the OpenVR settings can be changed to multipass which resolves the problem. 
- Scenes containing the infrared viewer render incorrectly on Android build targets and in scriptable render pipelines such as URP and HDRP. 
- Demo scenes do not start at the correct height for a seated user. The XR Plugin Management System adjusts the camera height. This means the user has to adjust components in the scene to the correct height - e.g. camera height. Currently our position is to support the legacy XR system height settings. 
- Possible hand offset issues on XR2 headsets using SVR plugin 
- Hands in Desktop scenes can appear far away from the camera 
- Interactions callback scene allows blocks to be moved without doing a grasp pose. 
- Capsule hands don't have a joint colour in HDRP 
- Hand UI can become detached from hand when hand is removed from view
 

## [5.8.0] - 28/04/2022

### Added
- A Leap Provider can now be specified for attachment hands

### Fixed
- SIR170 Tracking Volume Visualisation was not appearing
- The automatic option on Tracking Volume Visualisation was not working for SIR170s or 3Dis in single device usage
- Unit tests break downstream package dependencies [[#1182]](https://github.com/ultraleap/UnityPlugin/issues/1182)
- reassigned Low Poly Hand material to prefab
- An image from the image Retriever would freeze when switching devices on the relevant Service Provider

### Known issues
- Scenes containing the infrared viewer render incorrectly on systems using single pass stereo with the XR plugin system - e.g. Windows Mixed Reality headsets. SteamVR headsets may also default to single pass stereo, showing the same issue. However in this case, the OpenVR settings can be changed to multipass which resolves the problem.
- Scenes containing the infrared viewer render incorrectly on Android build targets and in scriptable render pipelines such as URP and HDRP.
- Demo scenes do not start at the correct height for a seated user. The XR Plugin Management System adjusts the camera height. This means the user has to adjust components in the scene to the correct height - e.g. camera height. Currently our position is to support the legacy XR system height settings.
- Possible hand offset issues on XR2 headsets using SVR plugin
- Hands in Desktop scenes can appear far away from the camera
- Interactions callback scene allows blocks to be moved without doing a grasp pose.
- Automatic Volume visualization does not work in multi device mode
- Capsule hands don't have a joint colour in HDRP

## [5.7.0] - 19/04/2022

### Added
- Added a new post process provider to distort tracking data to the 3D visuals
- Added the ability to generate a leap hand from a bound hand (Hand Binder) 
- Can now set different tracking optimization modes on tracking devices when running with multiple devices
- method 'GetFingerStrength' in HandUtils, that returns a value indicating how strongly a finger is curled
- Added option to flip image in the passthrough shaders

### Changed
- Policy flags are now handled on a per device basis / contain information about the device they relate to
- ActiveDevice replaced by ActiveDevices. ActiveDevice marked as obsolete
- Legacy SetPolicy/ClearPolicy/IsPolicySet methods on IController marked as obsolete. Use new methods that also take a Device
- In multiple Device Mode = specific, if the specific serial number is null or an empty string, no device is tracking

### Fixed
- Occasional ThreadAbortException on connection polling thread
- Sometimes Frame objects where being constructed without a device ID, even if known
- Multiple device mode remembers device serial numbers after devices are disconnected
- Service provider in multi-device scene does not track using selected device (by serial number) unless it's been selected in the editor
- clear LeapServiceProvider._currentDevice, if the device is unplugged (DeviceLost)

### Known issues
- Scenes containing the infrared viewer render incorrectly on systems using single pass stereo with the XR plugin system - e.g. Windows Mixed Reality headsets. SteamVR headsets may also default to single pass stereo, showing the same issue. However in this case, the OpenVR settings can be changed to multipass which resolves the problem.
- Scenes containing the infrared viewer render incorrectly on Android build targets and in scriptable render pipelines such as URP and HDRP.
- Demo scenes do not start at the correct height for a seated user. The XR Plugin Management System adjusts the camera height. This means the user has to adjust components in the scene to the correct height - e.g. camera height. Currently our position is to support the legacy XR system height settings.
- Possible hand offset issues on XR2 headsets using SVR plugin
- Hands in Desktop scenes can appear far away from the camera
- Interactions callback scene allows blocks to be moved without doing a grasp pose.
- Interactions object scene platform/stage seems to move a lot


## [5.6.0] - 04/04/2022

### Added
- The LeapServiceProvider provides a list of connected devices (LeapServiceProvider.Devices)
- Example scene for multiple devices
- Generic Hand Model that has an Arm and no metacarpal bones (added to example scene 'Rigged Hands (Desktop) (Standard)')
- Accessor for Service version info in the Controller

### Changed
- In 'Multiple Device Mode' = 'Specific', Serial Numbers can be changed at Runtime via the Inspector or via code (new public property LeapServiceProvider.SpecificSerialNumber)
- Exposed SimpleFacingCameraCallbacks.IsFacingCamera in the Interaction Engine
- Allow mesh hands that use the hand binder to be scaled during editor
- Updated the LeapC.dll client to 5.5.0.22-57dcaafe

### Removed

### Fixed
- Lag and stuttering when using multiple devices
- Scene View opens when connecting / disconnecting devices
- Fixed issues with multi-device interpolation failing

### Known issues
- Multiple device mode remembers device serial numbers after devices are disconnected
- Service provider in multi-device scene does not track using selected device (by serial number) unless it's been selected in the editor
- Scenes containing the infrared viewer render incorrectly on systems using single pass stereo with the XR plugin system - e.g. Windows Mixed Reality headsets. SteamVR headsets may also default to single pass stereo, showing the same issue. However in this case, the OpenVR settings can be changed to multipass which resolves the problem.
- Demo scenes do not start at the correct height for a seated user. The XR Plugin Management System adjusts the camera height. This means the user has to adjust components in the scene to the correct height - e.g. camera height. Currently our position is to support the legacy XR system height settings.
- Possible hand offset issues on XR2 headsets using SVR plugin
- Hands in Desktop scenes can appear far away from the camera
- Interactions callback scene allows blocks to be moved without doing a grasp pose.
- Interactions object scene platform/stage seems to move a lot
- Dynamic UI objects throwing backwards most of the time.


## [5.5.0] - 17/03/2022

### Added
- Hand Binder Scale feature, uniformly scale the 3D model model up or down based on the ratio between the leap data and the 3D model. This will require a rebind to calculate the correct scale.
- tracking service version check for multiple device mode. Warning appears if trying to select the 'specific' multi device mode in a service version < 5.3.6

### Changed
- Serial numbers for 'multiple device mode' = 'Specific' can be chosen from a drop down list in the inspector instead of a text field. Using Device indices is no longer supported.

### Removed
- x86 LeapC.dll

### Fixed
- Dynamic UI scene - blocks sometimes did not expand when undocked
-	Capsule hands appear small compared to size of 'IR hands' of user using HDRP / URP and do not line up. Using standard rendering on Unity 2019.4 LTS  hands are usually not visible (but are being tracked). When they appear they do not line up with the hands in the image.
- A check has been added to ensure a subscription to device events won't happen if the leapProvider is null.

### Known issues
-	Scenes containing the infrared viewer render incorrectly on systems using single pass stereo with the XR plugin system - e.g. Windows Mixed Reality headsets. SteamVR headsets may also default to single pass stereo, showing the same issue. However in this case, the OpenVR settings can be changed to multipass which resolves the problem.
-	Demo scenes do not start at the correct height for a seated user. The XR Plugin Management System adjusts the camera height. This means the user has to adjust components in the scene to the correct height - e.g. camera height. Currently our position is to support the legacy XR system height settings.
- Possible hand offset issues on XR2 headsets using SVR plugin
- Hands in Desktop scenes can appear far away from the camera
- Interactions callback scene allows blocks to be moved without doing a grasp pose.
- Interactions object scene platform/stage seems to move a lot
- Dynamic UI objects throwing backwards most of the time.


## [5.4.0] 

### Added
- Basic support for specifying which device a LeapProvider should connect to. Can be specified by device index or serial number. If multiple service providers are in a scene set to use the multiple device mode, they must be set to use the same tracking optimization mode. _(Multiple Device Mode is only supported on the Ultraleap Tracking Service version 5.3.6 and above)_
- Added ability to get / set custom capsule hand colours in code

### Changed
- Updated LeapC.dll client to latest service release. Service supports multiple devices.

### Removed

### Fixed
- Fixed issue with incorrect enum ordering in eLeapEventType (now matches LeapC.h ordering). Inserted eLeapEventType_TrackingMode
- Service Providers not referenced in Hand Post-Process example scene

### Known issues
-	Scenes containing the infrared viewer render incorrectly on systems using single pass stereo with the XR plugin system - e.g. Windows Mixed Reality headsets. SteamVR headsets may also default to single pass stereo, showing the same issue. However in this case, the OpenVR settings can be changed to multipass which resolves the problem.
-	Demo scenes do not start at the correct height for a seated user. The XR Plugin Management System adjusts the camera height. This means the user has to adjust components in the scene to the correct height - e.g. camera height. Currently our position is to support the legacy XR system height settings.
-	Capsule hands appear small compared to size of 'IR hands' of user using HDRP / URP and do not line up. Using standard rendering on Unity 2019.4 LTS  hands are usually not visible (but are being tracked). When they appear they do not line up with the hands in the image.
- Possible hand offset issues on XR2 headsets using SVR plugin
- Hands in Desktop scenes can appear far away from the camera
- Interactions callback scene allows blocks to be moved without doing a grasp pose.
- Interactions object scene platform/stage seems to move a lot
- Dynamic UI objects throwing backwards most of the time.


## [5.3.0] 

### Added

### Changed
- Clear devices list on disconnect of service Connection.cs
- Example scenes now contain a clickable link to take users to https://docs.ultraleap.com/ultralab/
- Removed unused variables from Connection and Controller
- Hand Model Base feature parity with the interaction hand
- LeapXRServiceProvider getter and setter for MainCamera

### Removed

### Fixed
- Outline/Ghost hands sometimes show a shader issue when upgrading to SRP (TOON shader)
- Jittery Sliders and slider problems in moving reference frame
- When using LeapXRServiceProvider with Temporal Warping enabled, the hands fly off in the first few frames.
- Reduced the number of OnContactBegin / OnContactEnd events when a finger is in contact with a slider
- Fixed issues with HDRP and URP example scenes not containing the correct shader when switching graphics pipelines.
- Fixing eye dislocator misalignment
- Unused variables in LeapCSharp Controller and Connection causing warnings [[#1181]](https://github.com/ultraleap/UnityPlugin/issues/1181)

### Known issues
-	Scenes containing the infrared viewer render incorrectly on systems using single pass stereo with the XR plugin system - e.g. Windows Mixed Reality headsets. SteamVR headsets may also default to single pass stereo, showing the same issue. However in this case, the OpenVR settings can be changed to multipass which resolves the problem.
-	Demo scenes do not start at the correct height for a seated user. The XR Plugin Management System adjusts the camera height. This means the user has to adjust components in the scene to the correct height - e.g. camera height. Currently our position is to support the legacy XR system height settings.
-	Capsule hands appear small compared to size of 'IR hands' of user using HDRP / URP and do not line up. Using standard rendering on Unity 2019.4 LTS  hands are usually not visible (but are being tracked). When they appear they do not line up with the hands in the image.
- Possible hand offset issues on XR2 headsets using SVR plugin
- Hands in Desktop scenes can appear far away from the camera
- Interactions callback scene allows blocks to be moved without doing a grasp pose.
- Interactions object scene platform/stage seems to move a lot
- Dynamic UI objects throwing backwards most of the time.
- Service Providers not referenced in Hand Post-Process example scene (to fix: drag 'Intertia Hand Models' into the leap Provider of its children capsule hands)


## [5.2.0]

### Added
- Adding SIR170 leapc/device.
- Adding 3DI leapc/device
- Adding option to grasp interaction objects with a specific hand


### Changed

- Moved SimpleFacingCameraCallbacks.cs to Interaction Engine\Runtime\Scripts\Utility & updated its namespace
- Update main camera provider to enable work on supporting MRTK

### Removed

### Fixed
- https://github.com/ultraleap/UnityPlugin/issues/1177

### Known issues
-	Scenes containing the infrared viewer render incorrectly on systems using single pass stereo with the XR plugin system - e.g. Windows Mixed Reality headsets. SteamVR headsets may also default to single pass stereo, showing the same issue. However in this case, the OpenVR settings can be changed to multipass which resolves the problem.
-	Demo scenes do not start at the correct height for a seated user. The XR Plugin Management System adjusts the camera height. This means the user has to adjust components in the scene to the correct height - e.g. camera height. Currently our position is to support the legacy XR system height settings.
-	Capsule hands appear small compared to size of 'IR hands' of user using HDRP / URP and do not line up. Using standard rendering on Unity 2019.4 LTS  hands are usually not visible (but are being tracked). When they appear they do not line up with the hands in the image.
- Outline/Ghost hands sometimes show a shader issue when upgrading to SRP (TOON shader)
- Issues with slider button movements not being possible or registering false presses in moving reference frames scene when frame is moving (inconsistent). Only affects slider buttons - normal buttons work fine.
- Possible hand offset issues on XR2 headsets using SVR plugin
- Hands in Desktop scenes can appear far away from the camera
- Interactions callback scene allows blocks to be moved without doing a grasp pose.
- Interactions object scene platform/stage seems to move a lot
- Dynamic UI objects throwing backwards most of the time.

## [5.1.0]

### Added
- Adding coloring options to the capsule hands
- New option to initialise only the index finger in the interaction hand

### Changed
- Size of the Skeleton hand assets has been significantly reduced

### Removed

### Fixed
- Generic Hand Model rendering issue with transparency
- Updated XR2 preview documentation ('How to Build a Unity Application that Shows Tracked Hands on an XR2') to account for asset path changes, name changes to preview packages in V5.0.0 (from expermimental) and in response to internal user testing
- Minor changes to anchors example scene

### Known issues
-	Scenes containing the infrared viewer render incorrectly on systems using single pass stereo with the XR plugin system - e.g. Windows Mixed Reality headsets. SteamVR headsets may also default to single pass stereo, showing the same issue. However in this case, the OpenVR settings can be changed to multipass which resolves the problem.
-	Demo scenes do not start at the correct height for a seated user. The XR Plugin Management System adjusts the camera height. This means the user has to adjust components in the scene to the correct height - e.g. camera height. Currently our position is to support the legacy XR system height settings.
-	Capsule hands appear small compared to size of 'IR hands' of user using HDRP / URP and do not line up. Using standard rendering on Unity 2019.4 LTS  hands are usually not visible (but are being tracked). When they appear they do not line up with the hands in the image.
- Outline/Ghost hands sometimes show a shader issue when upgrading to SRP (TOON shader)
- Issues with slider button movements not being possible or registering false presses in moving reference frames scene when frame is moving (inconsistent). Only affects slider buttons - normal buttons work fine.
- Possible hand offset issues on XR2 headsets using SVR plugin


## [5.0.0]
### Added
- Support for Unity HDRP and URP including materials and shaders in all examples
- Hands module shaders for outline, ghost and skeleton hands
- `Service Provider` (XR, Desktop and Screentop) prefabs
- `Image Retriever` prefab
- `HandModels` prefab
- Experimental support for Qualcomm Snapdragon XR2 based headsets within `com.ultraleap.tracking.preview` package.
- MainCameraProvider.cs to get the camera on Android platforms

### Changed
- Reorganized the repository layout to adhere to [UPM Package Structure](https://docs.unity3d.com/Manual/cus-layout.html). Fixes [[#1113]](https://github.com/ultraleap/UnityPlugin/issues/1113)
  - Core, Hands and Interaction Engine modules are in their own sub-folders with Editor/Runtime folders in a `com.ultraleap.tracking` UPM package.
  - Examples for all modules are in hidden `Examples~` folders within their respective package. These can be imported as samples from the package manager window or unhidden by removing the `~` when importing from .unitypackages.
  - UIInput module has is now in a separate preview package "com.ultraleap.tracking.preview".
- The following scripts are no longer required to be put on a `Camera`. Instead, they require a reference to a `Camera`.
  - LeapXRServiceProvider
  - LeapImageRetriever
  - LeapEyeDislocator
  - EnableDepthBuffer
- Reworked how adding hands to a scene works - hands can be added easily. Any type derived from `HandModelBase` can be added directly into the scene and linked with a `LeapProvider` to begin tracking immediately.
- `Frame.Get` renamed to `Frame.GetHandWithChirality`.
- Rebranded Leap Motion Unity Modules Window


### Removed
- `HandModelManager` MonoBehaviour
- `Leap Rig` Prefab
- `Leap Hand Controller` Prefab
- The following example scenes were removed:
  - Rigged Hands (VR - Infrared Viewer)
  - Rigged Hands (VR)
- Experimental modules
  - HierarchyRecording
  - Playback
- Docs - migrated to [Ultraleap Docs][docs-website]
- Internal directory
  - AutoHeader (Moved to CI folder, no longer part of any packages)
  - Generation
  - RealtimeGraph
  - Testing
  - VRVisualizer
- Legacy directory
  - DetectionExamples
  - GraphicRenderer

### Fixed
- Missing rigged hands image (Note that docs moved to [Ultraleap Docs](https://docs.ultraleap.com/unity-api/unity-user-manual/core.html)) [[#1172]](https://github.com/ultraleap/UnityPlugin/issues/1172)
- 'SelectionMode.OnlyUserModifiable' is obsolete [[1167]](https://github.com/ultraleap/UnityPlugin/issues/1167)
- Initializing contact bones of XR controller [[#1085]](https://github.com/ultraleap/UnityPlugin/issues/1085)
- enableContactBoneCollision() called unnecessarily often [[#1062]](https://github.com/ultraleap/UnityPlugin/issues/1062)
- ClearContactTracking() doesn't clear a pooled Hashset before calling Recycle() [[#1061]](https://github.com/ultraleap/UnityPlugin/issues/1061)
- Hand position jumps when using OVRProvider [[#1054]](https://github.com/ultraleap/UnityPlugin/issues/1054) 
- Remove additional audio listeners in example scenes
- Clipping plane in example scenes is not set close enough, Hands models are being clipped
- Images not seen in Core examples - Capsule hands (VR - Infrared Viewer)

### Known issues
-	Scenes containing the infrared viewer render incorrectly on systems using single pass stereo with the XR plugin system - e.g. Windows Mixed Reality headsets. SteamVR headsets may also default to single pass stereo, showing the same issue. However in this case, the OpenVR settings can be changed to multipass which resolves the problem.
-	Demo scenes do not start at the correct height for a seated user. The XR Plugin Management System adjusts the camera height. This means the user has to adjust components in the scene to the correct height - e.g. camera height. Currently our position is to support the legacy XR system height settings.
-	Capsule hands appear small compared to size of 'IR hands' of user using HDRP / URP and do not line up. Using standard rendering on Unity 2019.4 LTS  hands are usually not visible (but are being tracked). When they appear they do not line up with the hands in the image.
- Outline/Ghost hands sometimes show a shader issue when upgrading to SRP (TOON shader)
- Issues with slider button movements not being possible or registering false presses in moving reference frames scene when frame is moving (inconsistent). Only affects slider buttons - normal buttons work fine.
- Possible hand offset issues on XR2 headsets using SVR plugin

## [4.9.1 and older]

[older-releases]: https://github.com/ultraleap/UnityPlugin/releases "UnityPlugin Releases"

Refer to the [release notes page][older-releases] for older releases.<|MERGE_RESOLUTION|>--- conflicted
+++ resolved
@@ -16,11 +16,9 @@
 ### Added
 - Support for reading the camera matrix
 - ImageRetriever allows more than 6 reconnections
-<<<<<<< HEAD
 - Option to fade hands on found/lost in HandEnableDisable component
 - OnHandFound and OnHandLost events to LeapProviders
 - LeftHandTracked and RightHandTracked access booleans to LeapProviders
-=======
 - PhysicalHandsButton with automatic setup
 - PhysicalHandsButtonToggle
 - PhysicalHandsAnchorable, including anchoring and un-anchoring based on grabs
@@ -29,7 +27,6 @@
 - Ability to ignore collisions per hand separately from grabs
 - Primary hover functionality to physical hands
 - PhysicalHandsButton can now use primary hover functionality
->>>>>>> cc5f14a0
 
 ### Changed
 - Improved XRHands support for Meta Aim Input Actions
