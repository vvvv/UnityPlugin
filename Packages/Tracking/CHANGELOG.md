# Changelog
All notable changes to this project will be documented in this file.

The format is based on [Keep a Changelog](https://keepachangelog.com/en/1.0.0/),
and this project adheres to [Semantic Versioning](https://semver.org/spec/v2.0.0.html).

[docs-website]: https://docs.ultraleap.com/ "Ultraleap Docs"

## [5.7.0] - 19/04/2022

### Added
- Added a new post process provider to distort tracking data to the 3D visuals
- Added the ability to generate a leap hand from a bound hand (Hand Binder) 
- Can now set different tracking optimization modes on tracking devices when running with multiple devices
- method 'GetFingerStrength' in HandUtils, that returns a value indicating how strongly a finger is curled
- Added option to flip image in the passthrough shaders

### Changed
- Policy flags are now handled on a per device basis / contain information about the device they relate to
- ActiveDevice replaced by ActiveDevices. ActiveDevice marked as obsolete
- Legacy SetPolicy/ClearPolicy/IsPolicySet methods on IController marked as obsolete. Use new methods that also take a Device
- In multiple Device Mode = specific, if the specific serial number is null or an empty string, no device is tracking

### Fixed
- Occasional ThreadAbortException on connection polling thread
- Sometimes Frame objects where being constructed without a device ID, even if known
<<<<<<< HEAD
- SIR170 Tracking Volume Visualisation was not appearing
- The automatic option on Tracking Volume Visualisation was not working for SIR170s or 3Dis
=======
- Multiple device mode remembers device serial numbers after devices are disconnected
- Service provider in multi-device scene does not track using selected device (by serial number) unless it's been selected in the editor
- clear LeapServiceProvider._currentDevice, if the device is unplugged (DeviceLost)
>>>>>>> d5609f12

### Known issues
- Scenes containing the infrared viewer render incorrectly on systems using single pass stereo with the XR plugin system - e.g. Windows Mixed Reality headsets. SteamVR headsets may also default to single pass stereo, showing the same issue. However in this case, the OpenVR settings can be changed to multipass which resolves the problem.
- Scenes containing the infrared viewer render incorrectly on Android build targets and in scriptable render pipelines such as URP and HDRP.
- Demo scenes do not start at the correct height for a seated user. The XR Plugin Management System adjusts the camera height. This means the user has to adjust components in the scene to the correct height - e.g. camera height. Currently our position is to support the legacy XR system height settings.
- Possible hand offset issues on XR2 headsets using SVR plugin
- Hands in Desktop scenes can appear far away from the camera
- Interactions callback scene allows blocks to be moved without doing a grasp pose.
- Interactions object scene platform/stage seems to move a lot


## [5.6.0] - 04/04/2022

### Added
- The LeapServiceProvider provides a list of connected devices (LeapServiceProvider.Devices)
- Example scene for multiple devices
- Generic Hand Model that has an Arm and no metacarpal bones (added to example scene 'Rigged Hands (Desktop) (Standard)')
- Accessor for Service version info in the Controller

### Changed
- In 'Multiple Device Mode' = 'Specific', Serial Numbers can be changed at Runtime via the Inspector or via code (new public property LeapServiceProvider.SpecificSerialNumber)
- Exposed SimpleFacingCameraCallbacks.IsFacingCamera in the Interaction Engine
- Allow mesh hands that use the hand binder to be scaled during editor
- Updated the LeapC.dll client to 5.5.0.22-57dcaafe

### Removed

### Fixed
- Lag and stuttering when using multiple devices
- Scene View opens when connecting / disconnecting devices
- Fixed issues with multi-device interpolation failing

### Known issues
- Multiple device mode remembers device serial numbers after devices are disconnected
- Service provider in multi-device scene does not track using selected device (by serial number) unless it's been selected in the editor
- Scenes containing the infrared viewer render incorrectly on systems using single pass stereo with the XR plugin system - e.g. Windows Mixed Reality headsets. SteamVR headsets may also default to single pass stereo, showing the same issue. However in this case, the OpenVR settings can be changed to multipass which resolves the problem.
- Demo scenes do not start at the correct height for a seated user. The XR Plugin Management System adjusts the camera height. This means the user has to adjust components in the scene to the correct height - e.g. camera height. Currently our position is to support the legacy XR system height settings.
- Possible hand offset issues on XR2 headsets using SVR plugin
- Hands in Desktop scenes can appear far away from the camera
- Interactions callback scene allows blocks to be moved without doing a grasp pose.
- Interactions object scene platform/stage seems to move a lot
- Dynamic UI objects throwing backwards most of the time.


## [5.5.0] - 17/03/2022

### Added
- Hand Binder Scale feature, uniformly scale the 3D model model up or down based on the ratio between the leap data and the 3D model. This will require a rebind to calculate the correct scale.
- tracking service version check for multiple device mode. Warning appears if trying to select the 'specific' multi device mode in a service version < 5.3.6

### Changed
- Serial numbers for 'multiple device mode' = 'Specific' can be chosen from a drop down list in the inspector instead of a text field. Using Device indices is no longer supported.

### Removed
- x86 LeapC.dll

### Fixed
- Dynamic UI scene - blocks sometimes did not expand when undocked
-	Capsule hands appear small compared to size of 'IR hands' of user using HDRP / URP and do not line up. Using standard rendering on Unity 2019.4 LTS  hands are usually not visible (but are being tracked). When they appear they do not line up with the hands in the image.
- A check has been added to ensure a subscription to device events won't happen if the leapProvider is null.

### Known issues
-	Scenes containing the infrared viewer render incorrectly on systems using single pass stereo with the XR plugin system - e.g. Windows Mixed Reality headsets. SteamVR headsets may also default to single pass stereo, showing the same issue. However in this case, the OpenVR settings can be changed to multipass which resolves the problem.
-	Demo scenes do not start at the correct height for a seated user. The XR Plugin Management System adjusts the camera height. This means the user has to adjust components in the scene to the correct height - e.g. camera height. Currently our position is to support the legacy XR system height settings.
- Possible hand offset issues on XR2 headsets using SVR plugin
- Hands in Desktop scenes can appear far away from the camera
- Interactions callback scene allows blocks to be moved without doing a grasp pose.
- Interactions object scene platform/stage seems to move a lot
- Dynamic UI objects throwing backwards most of the time.


## [5.4.0] 

### Added
- Basic support for specifying which device a LeapProvider should connect to. Can be specified by device index or serial number. If multiple service providers are in a scene set to use the multiple device mode, they must be set to use the same tracking optimization mode. _(Multiple Device Mode is only supported on the Ultraleap Tracking Service version 5.3.6 and above)_
- Added ability to get / set custom capsule hand colours in code

### Changed
- Updated LeapC.dll client to latest service release. Service supports multiple devices.

### Removed

### Fixed
- Fixed issue with incorrect enum ordering in eLeapEventType (now matches LeapC.h ordering). Inserted eLeapEventType_TrackingMode
- Service Providers not referenced in Hand Post-Process example scene

### Known issues
-	Scenes containing the infrared viewer render incorrectly on systems using single pass stereo with the XR plugin system - e.g. Windows Mixed Reality headsets. SteamVR headsets may also default to single pass stereo, showing the same issue. However in this case, the OpenVR settings can be changed to multipass which resolves the problem.
-	Demo scenes do not start at the correct height for a seated user. The XR Plugin Management System adjusts the camera height. This means the user has to adjust components in the scene to the correct height - e.g. camera height. Currently our position is to support the legacy XR system height settings.
-	Capsule hands appear small compared to size of 'IR hands' of user using HDRP / URP and do not line up. Using standard rendering on Unity 2019.4 LTS  hands are usually not visible (but are being tracked). When they appear they do not line up with the hands in the image.
- Possible hand offset issues on XR2 headsets using SVR plugin
- Hands in Desktop scenes can appear far away from the camera
- Interactions callback scene allows blocks to be moved without doing a grasp pose.
- Interactions object scene platform/stage seems to move a lot
- Dynamic UI objects throwing backwards most of the time.


## [5.3.0] 

### Added

### Changed
- Clear devices list on disconnect of service Connection.cs
- Example scenes now contain a clickable link to take users to https://docs.ultraleap.com/ultralab/
- Removed unused variables from Connection and Controller
- Hand Model Base feature parity with the interaction hand
- LeapXRServiceProvider getter and setter for MainCamera

### Removed

### Fixed
- Outline/Ghost hands sometimes show a shader issue when upgrading to SRP (TOON shader)
- Jittery Sliders and slider problems in moving reference frame
- When using LeapXRServiceProvider with Temporal Warping enabled, the hands fly off in the first few frames.
- Reduced the number of OnContactBegin / OnContactEnd events when a finger is in contact with a slider
- Fixed issues with HDRP and URP example scenes not containing the correct shader when switching graphics pipelines.
- Fixing eye dislocator misalignment
- Unused variables in LeapCSharp Controller and Connection causing warnings [[#1181]](https://github.com/ultraleap/UnityPlugin/issues/1181)

### Known issues
-	Scenes containing the infrared viewer render incorrectly on systems using single pass stereo with the XR plugin system - e.g. Windows Mixed Reality headsets. SteamVR headsets may also default to single pass stereo, showing the same issue. However in this case, the OpenVR settings can be changed to multipass which resolves the problem.
-	Demo scenes do not start at the correct height for a seated user. The XR Plugin Management System adjusts the camera height. This means the user has to adjust components in the scene to the correct height - e.g. camera height. Currently our position is to support the legacy XR system height settings.
-	Capsule hands appear small compared to size of 'IR hands' of user using HDRP / URP and do not line up. Using standard rendering on Unity 2019.4 LTS  hands are usually not visible (but are being tracked). When they appear they do not line up with the hands in the image.
- Possible hand offset issues on XR2 headsets using SVR plugin
- Hands in Desktop scenes can appear far away from the camera
- Interactions callback scene allows blocks to be moved without doing a grasp pose.
- Interactions object scene platform/stage seems to move a lot
- Dynamic UI objects throwing backwards most of the time.
- Service Providers not referenced in Hand Post-Process example scene (to fix: drag 'Intertia Hand Models' into the leap Provider of its children capsule hands)


## [5.2.0]

### Added
- Adding SIR170 leapc/device.
- Adding 3DI leapc/device
- Adding option to grasp interaction objects with a specific hand


### Changed

- Moved SimpleFacingCameraCallbacks.cs to Interaction Engine\Runtime\Scripts\Utility & updated its namespace
- Update main camera provider to enable work on supporting MRTK

### Removed

### Fixed
- https://github.com/ultraleap/UnityPlugin/issues/1177

### Known issues
-	Scenes containing the infrared viewer render incorrectly on systems using single pass stereo with the XR plugin system - e.g. Windows Mixed Reality headsets. SteamVR headsets may also default to single pass stereo, showing the same issue. However in this case, the OpenVR settings can be changed to multipass which resolves the problem.
-	Demo scenes do not start at the correct height for a seated user. The XR Plugin Management System adjusts the camera height. This means the user has to adjust components in the scene to the correct height - e.g. camera height. Currently our position is to support the legacy XR system height settings.
-	Capsule hands appear small compared to size of 'IR hands' of user using HDRP / URP and do not line up. Using standard rendering on Unity 2019.4 LTS  hands are usually not visible (but are being tracked). When they appear they do not line up with the hands in the image.
- Outline/Ghost hands sometimes show a shader issue when upgrading to SRP (TOON shader)
- Issues with slider button movements not being possible or registering false presses in moving reference frames scene when frame is moving (inconsistent). Only affects slider buttons - normal buttons work fine.
- Possible hand offset issues on XR2 headsets using SVR plugin
- Hands in Desktop scenes can appear far away from the camera
- Interactions callback scene allows blocks to be moved without doing a grasp pose.
- Interactions object scene platform/stage seems to move a lot
- Dynamic UI objects throwing backwards most of the time.

## [5.1.0]

### Added
- Adding coloring options to the capsule hands
- New option to initialise only the index finger in the interaction hand

### Changed
- Size of the Skeleton hand assets has been significantly reduced

### Removed

### Fixed
- Generic Hand Model rendering issue with transparency
- Updated XR2 preview documentation ('How to Build a Unity Application that Shows Tracked Hands on an XR2') to account for asset path changes, name changes to preview packages in V5.0.0 (from expermimental) and in response to internal user testing
- Minor changes to anchors example scene

### Known issues
-	Scenes containing the infrared viewer render incorrectly on systems using single pass stereo with the XR plugin system - e.g. Windows Mixed Reality headsets. SteamVR headsets may also default to single pass stereo, showing the same issue. However in this case, the OpenVR settings can be changed to multipass which resolves the problem.
-	Demo scenes do not start at the correct height for a seated user. The XR Plugin Management System adjusts the camera height. This means the user has to adjust components in the scene to the correct height - e.g. camera height. Currently our position is to support the legacy XR system height settings.
-	Capsule hands appear small compared to size of 'IR hands' of user using HDRP / URP and do not line up. Using standard rendering on Unity 2019.4 LTS  hands are usually not visible (but are being tracked). When they appear they do not line up with the hands in the image.
- Outline/Ghost hands sometimes show a shader issue when upgrading to SRP (TOON shader)
- Issues with slider button movements not being possible or registering false presses in moving reference frames scene when frame is moving (inconsistent). Only affects slider buttons - normal buttons work fine.
- Possible hand offset issues on XR2 headsets using SVR plugin


## [5.0.0]
### Added
- Support for Unity HDRP and URP including materials and shaders in all examples
- Hands module shaders for outline, ghost and skeleton hands
- `Service Provider` (XR, Desktop and Screentop) prefabs
- `Image Retriever` prefab
- `HandModels` prefab
- Experimental support for Qualcomm Snapdragon XR2 based headsets within `com.ultraleap.tracking.preview` package.
- MainCameraProvider.cs to get the camera on Android platforms

### Changed
- Reorganized the repository layout to adhere to [UPM Package Structure](https://docs.unity3d.com/Manual/cus-layout.html). Fixes [[#1113]](https://github.com/ultraleap/UnityPlugin/issues/1113)
  - Core, Hands and Interaction Engine modules are in their own sub-folders with Editor/Runtime folders in a `com.ultraleap.tracking` UPM package.
  - Examples for all modules are in hidden `Examples~` folders within their respective package. These can be imported as samples from the package manager window or unhidden by removing the `~` when importing from .unitypackages.
  - UIInput module has is now in a separate preview package "com.ultraleap.tracking.preview".
- The following scripts are no longer required to be put on a `Camera`. Instead, they require a reference to a `Camera`.
  - LeapXRServiceProvider
  - LeapImageRetriever
  - LeapEyeDislocator
  - EnableDepthBuffer
- Reworked how adding hands to a scene works - hands can be added easily. Any type derived from `HandModelBase` can be added directly into the scene and linked with a `LeapProvider` to begin tracking immediately.
- `Frame.Get` renamed to `Frame.GetHandWithChirality`.
- Rebranded Leap Motion Unity Modules Window


### Removed
- `HandModelManager` MonoBehaviour
- `Leap Rig` Prefab
- `Leap Hand Controller` Prefab
- The following example scenes were removed:
  - Rigged Hands (VR - Infrared Viewer)
  - Rigged Hands (VR)
- Experimental modules
  - HierarchyRecording
  - Playback
- Docs - migrated to [Ultraleap Docs][docs-website]
- Internal directory
  - AutoHeader (Moved to CI folder, no longer part of any packages)
  - Generation
  - RealtimeGraph
  - Testing
  - VRVisualizer
- Legacy directory
  - DetectionExamples
  - GraphicRenderer

### Fixed
- Missing rigged hands image (Note that docs moved to [Ultraleap Docs](https://docs.ultraleap.com/unity-api/unity-user-manual/core.html)) [[#1172]](https://github.com/ultraleap/UnityPlugin/issues/1172)
- 'SelectionMode.OnlyUserModifiable' is obsolete [[1167]](https://github.com/ultraleap/UnityPlugin/issues/1167)
- Initializing contact bones of XR controller [[#1085]](https://github.com/ultraleap/UnityPlugin/issues/1085)
- enableContactBoneCollision() called unnecessarily often [[#1062]](https://github.com/ultraleap/UnityPlugin/issues/1062)
- ClearContactTracking() doesn't clear a pooled Hashset before calling Recycle() [[#1061]](https://github.com/ultraleap/UnityPlugin/issues/1061)
- Hand position jumps when using OVRProvider [[#1054]](https://github.com/ultraleap/UnityPlugin/issues/1054) 
- Remove additional audio listeners in example scenes
- Clipping plane in example scenes is not set close enough, Hands models are being clipped
- Images not seen in Core examples - Capsule hands (VR - Infrared Viewer)

### Known issues
-	Scenes containing the infrared viewer render incorrectly on systems using single pass stereo with the XR plugin system - e.g. Windows Mixed Reality headsets. SteamVR headsets may also default to single pass stereo, showing the same issue. However in this case, the OpenVR settings can be changed to multipass which resolves the problem.
-	Demo scenes do not start at the correct height for a seated user. The XR Plugin Management System adjusts the camera height. This means the user has to adjust components in the scene to the correct height - e.g. camera height. Currently our position is to support the legacy XR system height settings.
-	Capsule hands appear small compared to size of 'IR hands' of user using HDRP / URP and do not line up. Using standard rendering on Unity 2019.4 LTS  hands are usually not visible (but are being tracked). When they appear they do not line up with the hands in the image.
- Outline/Ghost hands sometimes show a shader issue when upgrading to SRP (TOON shader)
- Issues with slider button movements not being possible or registering false presses in moving reference frames scene when frame is moving (inconsistent). Only affects slider buttons - normal buttons work fine.
- Possible hand offset issues on XR2 headsets using SVR plugin

## [4.9.1 and older]

[older-releases]: https://github.com/ultraleap/UnityPlugin/releases "UnityPlugin Releases"

Refer to the [release notes page][older-releases] for older releases.<|MERGE_RESOLUTION|>--- conflicted
+++ resolved
@@ -22,16 +22,11 @@
 - In multiple Device Mode = specific, if the specific serial number is null or an empty string, no device is tracking
 
 ### Fixed
-- Occasional ThreadAbortException on connection polling thread
+- Ocassional ThreadAbortException on connection polling thread
 - Sometimes Frame objects where being constructed without a device ID, even if known
-<<<<<<< HEAD
-- SIR170 Tracking Volume Visualisation was not appearing
-- The automatic option on Tracking Volume Visualisation was not working for SIR170s or 3Dis
-=======
 - Multiple device mode remembers device serial numbers after devices are disconnected
 - Service provider in multi-device scene does not track using selected device (by serial number) unless it's been selected in the editor
 - clear LeapServiceProvider._currentDevice, if the device is unplugged (DeviceLost)
->>>>>>> d5609f12
 
 ### Known issues
 - Scenes containing the infrared viewer render incorrectly on systems using single pass stereo with the XR plugin system - e.g. Windows Mixed Reality headsets. SteamVR headsets may also default to single pass stereo, showing the same issue. However in this case, the OpenVR settings can be changed to multipass which resolves the problem.
