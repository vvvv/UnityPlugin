# Changelog
All notable changes to this project will be documented in this file.

The format is based on [Keep a Changelog](https://keepachangelog.com/en/1.0.0/),
and this project adheres to [Semantic Versioning](https://semver.org/spec/v2.0.0.html).

[docs-website]: https://docs.ultraleap.com/unity-api/ "Ultraleap Docs"


## [NEXT] - unreleased

### Added
- (Physics Hands) Warnings for gravity and timestep settings
- (Physics Hands) Exposed interaction mask
- (Physics Hands) Dynamically adjusting fingers when grabbing objects
- (Physics Hands) Distance calculations and values for each bone
- Per finger pinch distances in HandUtils
- Added advanced option to LeapXRServiceProvider to avoid adding TrackedPoseDrivers to MainCamera 

### Changed
- (Physics Hands) Reduced hand to object collision radius when throwing and testing overlaps
- (Physics Hands) Thumb joints reverted to revolute for non-0th thumb joints
- (Physics Hands) Default physics hands solver iterations & presets
- (Physics Hands) Heuristic calculations moved to WaitForFixedUpdate
- (Physics Hands) Non-0th joints are now only revolute once again

### Fixed
- (Physics Hands) Bone directions when converting back to Leap Hands
- (Physics Hands) Incorrect setup and positioning of physics buttons
- 0th thumb bone rotation values when using OpenXR
- "Pullcord" jitters when being interacted with
- Hand Binder finger tip scale disproportionately when LeapProvider Transform is scaled
- Creating objects from GameObject/Ultraleap/ menu makes more than just prefabs - Ghost Hands (with Arms)
<<<<<<< HEAD
- (UIInput) several interaction events were not firing when both direct and indirect interaction is enabled for the UI Input module. All expected events should now be fired.  
=======
- Incorrect warning of duplicate InteractionHands in InteractionManager
>>>>>>> 5853ca64

### Known issues 
- Scenes containing the infrared viewer render incorrectly on Android build targets and in scriptable render pipelines such as URP and HDRP. 
- Use of the LeapCSharp Config class is unavailable with v5.X tracking service
- Repeatedly opening scenes can cause memory use increase
- Currently the Ultraleap Hand Tracking feature for OpenXR requires the New and Legacy input systems to be enabled, to simultaneously use OpenXR and the Ultraleap Unity Plugin's features.
- The OpenXR Leap Provider does not currently support the `Confidence` hand property (and will return fixed values)
- If using OpenXR when using Unity 2020 and Ultraleap Tracking Plugin via .unitypackage, an error will appear on import relating to HandTrackingFeature. This has been fixed by Unity on Unity 2021
	- A workaround is to right click on \ThirdParty\Ultraleap\Tracking\OpenXR\Runtime\Scripts\HandTrackingFeature.cs and select 'Reimport'
- DrawMeshInstanced error log on certain Unity versions when using Capsule Hands. [Unity Issue Tracker](https://issuetracker.unity3d.com/issues/drawmeshinstanced-does-not-support-dot-dot-dot-error-in-the-console-pops-up-when-the-shader-does-support-instanced-rendering)
- After using Ultraleap OpenXR in Unity Editor, the tracking mode of device 0 will be set to HMD until the Unity Editor session ends. This can stop the testing of non-XR scenes until the Unity Editor is re-opened


## [6.6.0] - 17/02/23

### Added
- Interaction Grab Ball for 3D UI

### Changed
- Capsule Hands pinky metacarpal position to better represent the actual joint position
- Reduced performance overhead of OpenXRLeapProvider
- Reduced performance overhead when accessing Hands via Hands.Right, Hands.Left and Hands.GetHand
- Reduced performance overhead when transforming Leap.Frames, Leap.Hands and Leap.Bones using Basis
- Reduced performance overhead when accessing scale in Capsule Hands
- Reduced performance overhead when using Preview UI Input Cursor

### Fixed
- Preview package example scene referencing a prefab in the non-preview package

### Known issues 
- Scenes containing the infrared viewer render incorrectly on Android build targets and in scriptable render pipelines such as URP and HDRP. 
- Use of the LeapCSharp Config class is unavailable with v5.X tracking service
- Repeatedly opening scenes can cause memory use increase
- Currently the Ultraleap Hand Tracking feature for OpenXR requires the New and Legacy input systems to be enabled, to simultaneously use OpenXR and the Ultraleap Unity Plugin's features.
- The OpenXR Leap Provider does not currently support the `Confidence` hand property (and will return fixed values)
- If using OpenXR when using Unity 2020 and Ultraleap Tracking Plugin via .unitypackage, an error will appear on import relating to HandTrackingFeature. This has been fixed by Unity on Unity 2021
	- A workaround is to right click on \ThirdParty\Ultraleap\Tracking\OpenXR\Runtime\Scripts\HandTrackingFeature.cs and select 'Reimport'
- DrawMeshInstanced error log on certain Unity versions when using Capsule Hands. [Unity Issue Tracker](https://issuetracker.unity3d.com/issues/drawmeshinstanced-does-not-support-dot-dot-dot-error-in-the-console-pops-up-when-the-shader-does-support-instanced-rendering)
- After using Ultraleap OpenXR in Unity Editor, the tracking mode of device 0 will be set to HMD until the Unity Editor session ends. This can stop the testing of non-XR scenes until the Unity Editor is re-opened

## [6.5.0] - 26/01/23

### Added
- Public toggle for interpolation on LeapServiceProviders
- Hands prefabs added to GameObject/Ultraleap/Hands create menu
- Action-based XRI implementation with Example scene in Preview package
- Added const S_TO_US as replacement for incorrectly named S_TO_NS in LeapServiceProvider
- Check box in Hand Binder under fine tuning options to enable or disable moving the elbow based on forearm scale

### Changed
- "Hands.Provider" static function now searches for subjectively the best LeapProvider available in the scene. Will use PostProcessProvider first rather than LeapServiceProvider
- Removed the OVRProvider from the Preview Package. This is now achievable via the OpenXR Provider in the main Tracking Package

### Fixed
- Offset between skeleton hand wrist and forearm in sample scenes
- OpenXRLeapProvider CheckOpenXRAvailable has a nullref when XRGeneralSettings activeloader is not set up
- XrLeapProviderManager initialising when there is no active XR Loader - [Github Issue 1360](https://github.com/ultraleap/UnityPlugin/issues/1360)
- OnAnchorDisabled not being called when an Anchor gameobject is disabled
- Documentation for Finger.Direction says it is tip direction but should say intermediate direction
- OpenXR thumb joint rotation offsets do not align with LeapC expectations

### Known issues 
- Scenes containing the infrared viewer render incorrectly on Android build targets and in scriptable render pipelines such as URP and HDRP. 
- Use of the LeapCSharp Config class is unavailable with v5.X tracking service
- Repeatedly opening scenes can cause memory use increase
- Currently the Ultraleap Hand Tracking feature for OpenXR requires the New and Legacy input systems to be enabled, to simultaneously use OpenXR and the Ultraleap Unity Plugin's features.
- The OpenXR Leap Provider does not currently support the `Confidence` hand property (and will return fixed values)
- If using OpenXR when using Unity 2020 and Ultraleap Tracking Plugin via .unitypackage, an error will appear on import relating to HandTrackingFeature. This has been fixed by Unity on Unity 2021
	- A workaround is to right click on \ThirdParty\Ultraleap\Tracking\OpenXR\Runtime\Scripts\HandTrackingFeature.cs and select 'Reimport'
- DrawMeshInstanced error log on certain Unity versions when using Capsule Hands. [Unity Issue Tracker](https://issuetracker.unity3d.com/issues/drawmeshinstanced-does-not-support-dot-dot-dot-error-in-the-console-pops-up-when-the-shader-does-support-instanced-rendering)
- After using Ultraleap OpenXR in Unity Editor, the tracking mode of device 0 will be set to HMD until the Unity Editor session ends. This can stop the testing of non-XR scenes until the Unity Editor is re-opened

## [6.4.0] - 05/01/23

### Added
- Pinch To Paint example scene
- Explanation text to all XR example scenes
- Turntable and Pullcord example scene
- Locomotion teleportation system and example scenes in Preview Package

### Fixed
- Android Manifest auto-population when building for OpenXR always adds permissions
- OpenXR finger lengths wrongly include metacarpal lengths
- On contact start and end being called every 20 frames when only 1 bone is colliding

### Known issues 
- Offset between skeleton hand wrist and forearm in sample scenes
- Outline hands aren't displaying
- Scenes containing the infrared viewer render incorrectly on Android build targets and in scriptable render pipelines such as URP and HDRP. 
- Interactions callback scene allows blocks to be moved without doing a grasp pose. 
- Capsule hands don't have a joint colour in HDRP 
- Use of the LeapCSharp Config class is unavailable with v5.X tracking service
- Repeatedly opening scenes can cause memory use increase
- Currently the Ultraleap Hand Tracking feature for OpenXR requires the New and Legacy input systems to be enabled, to simultaneously use OpenXR and the Ultraleap Unity Plugin's features.
- The OpenXR Leap Provider does not currently support the `Confidence` hand property (and will return fixed values)
- If using OpenXR with OpenXR package imported, when using Unity 2020 and Ultraleap Tracking Plugin via .unitypackage, an error will appear on import relating to HandTrackingFeature. This has been fixed by Unity on Unity 2021
	- A workaround is to right click on \ThirdParty\Ultraleap\Tracking\OpenXR\Runtime\Scripts\HandTrackingFeature.cs and select 'Reimport'
- DrawMeshInstanced error log on certain Unity versions when using Capsule Hands. [Unity Issue Tracker](https://issuetracker.unity3d.com/issues/drawmeshinstanced-does-not-support-dot-dot-dot-error-in-the-console-pops-up-when-the-shader-does-support-instanced-rendering)
- After using Ultraleap OpenXR in Unity Editor, the tracking mode of device 0 will be set to HMD until the Unity Editor session ends. This can stop the testing of non-XR scenes until the Unity Editor is re-opened

## [6.3.0] - 02/12/22

### Added
- Added XRLeapProviderManager script and Prefab which auto-selects a LeapXRServiceProvider or OpenXRLeapProvider depending on the availability of OpenXR
- Added GetChirality extension method to hand which returns the Chirality enum of the hand
- Added ability to change HandBinder scaling speed

### Changed
- Reduced the contact offset for Interaction Hands colliders so contact is closer

### Fixed
- Check for main camera being null in (get) EditTimeFrame in OpenXRLeapProvider
- Detector null reference error when creating a detector at runtime
- InteractionSlider now raises event for value changes when setting values via the Horizontal and Vertical Percent properties
- XRServiceProvider and OpenXRLeapProvider do not scale when the player scales
- `timeVisible` was not populated on the OpenXR Provider for `Finger`s
- Fix issue with generic hand-shader giving compile errors in some circumstances

### Known issues 
- Offset between skeleton hand wrist and forearm in sample scenes
- Outline hands aren't displaying
- Scenes containing the infrared viewer render incorrectly on Android build targets and in scriptable render pipelines such as URP and HDRP. 
- Interactions callback scene allows blocks to be moved without doing a grasp pose. 
- Capsule hands don't have a joint colour in HDRP 
- Use of the LeapCSharp Config class is unavailable with v5.X tracking service
- Repeatedly opening scenes can cause memory use increase
- Currently the Ultraleap Hand Tracking feature for OpenXR requires the New and Legacy input systems to be enabled, to simultaneously use OpenXR and the Ultraleap Unity Plugin's features.
- The OpenXR Leap Provider does not currently support the `Confidence` hand property (and will return fixed values)
- If using OpenXR with OpenXR package imported, when using Unity 2020 and Ultraleap Tracking Plugin via .unitypackage, an error will appear on import relating to HandTrackingFeature. This has been fixed by Unity on Unity 2021
	- A workaround is to right click on \ThirdParty\Ultraleap\Tracking\OpenXR\Runtime\Scripts\HandTrackingFeature.cs and select 'Reimport'
- DrawMeshInstanced error log on certain Unity versions when using Capsule Hands. [Unity Issue Tracker](https://issuetracker.unity3d.com/issues/drawmeshinstanced-does-not-support-dot-dot-dot-error-in-the-console-pops-up-when-the-shader-does-support-instanced-rendering)
- After using Ultraleap OpenXR in Unity Editor, the tracking mode of device 0 will be set to HMD until the Unity Editor session ends. This can stop the testing of non-XR scenes until the Unity Editor is re-opened

## [6.2.1] - 07/10/2022

### Fixed
- Fixed `DeviceID`, `Timestamp` and `CurrentFramesPerSecond` for `Frames` from the OpenXR Provider

### Known issues 
- Offset between skeleton hand wrist and forearm in sample scenes
- Outline hands aren't displaying
- Scenes containing the infrared viewer render incorrectly on Android build targets and in scriptable render pipelines such as URP and HDRP. 
- Interactions callback scene allows blocks to be moved without doing a grasp pose. 
- Capsule hands don't have a joint colour in HDRP 
- Use of the LeapCSharp Config class is unavailable with v5.X tracking service
- Repeatedly opening scenes can cause memory use increase
- Currently the Ultraleap Hand Tracking feature for OpenXR requires the New and Legacy input systems to be enabled, to simultaneously use OpenXR and the Ultraleap Unity Plugin's features.
- The OpenXR Leap Provider does not currently support the `Confidence` hand property (and will return fixed values)
- If using OpenXR with OpenXR package imported, when using Unity 2020 and Ultraleap Tracking Plugin via .unitypackage, an error will appear on import relating to HandTrackingFeature. This has been fixed by Unity on Unity 2021
	- A workaround is to right click on \ThirdParty\Ultraleap\Tracking\OpenXR\Runtime\Scripts\HandTrackingFeature.cs and select 'Reimport'

## [6.2.0] - 23/09/2022

### Added
- Getting Started example scene
- Mesh Hands example scenes for XR

### Changed
- Reorganised example scenes for more clarity
- Removed HDRP hands example scenes

### Fixed
- Fixed compile error with GenericHandShader's use of TRANSFER_SHADOW

### Known issues 
- Offset between skeleton hand wrist and forearm in sample scenes
- Outline hands aren't displaying
- Scenes containing the infrared viewer render incorrectly on Android build targets and in scriptable render pipelines such as URP and HDRP. 
- Interactions callback scene allows blocks to be moved without doing a grasp pose. 
- Capsule hands don't have a joint colour in HDRP 
- Use of the LeapCSharp Config class is unavailable with v5.X tracking service
- Repeatedly opening scenes can cause memory use increase
- Currently the Ultraleap Hand Tracking feature for OpenXR requires the New and Legacy input systems to be enabled, to simultaneously use OpenXR and the Ultraleap Unity Plugin's features.
- The OpenXR Leap Provider does not currently support the `Confidence` hand property (and will return fixed values)
- If using OpenXR with OpenXR package imported, when using Unity 2020 and Ultraleap Tracking Plugin via .unitypackage, an error will appear on import relating to HandTrackingFeature. This has been fixed by Unity on Unity 2021
	- A workarond is to right click on \ThirdParty\Ultraleap\Tracking\OpenXR\Runtime\Scripts\HandTrackingFeature.cs and select 'Reimport'

## [6.1.0] - 09/09/2022

### Added
- Device-Specific RectilinearToPixelEx method
- OpenXR into a conditionally included asmdef taht automatically removes OpenXR Package if necessary

### Fixed
- Tracking Binding is lost when reloading scenes on Android
- AttachmentHands can get in a popup loop when resetting the component
- RectilinearToPixel returns NaN

### Known issues 
- Scenes containing the infrared viewer render incorrectly on Android build targets and in scriptable render pipelines such as URP and HDRP. 
- Interactions callback scene allows blocks to be moved without doing a grasp pose. 
- Capsule hands don't have a joint colour in HDRP 
- Use of the LeapCSharp Config class is unavailable with v5.X tracking service
- Repeatedly opening scenes can cause memory use increase
- Currently the Ultraleap Hand Tracking feature for OpenXR requires the New and Legacy input systems to be enabled, to simultaneously use OpenXR and the Ultraleap Unity Plugin's features.
- The OpenXR Leap Provider does not currently support the `Confidence` hand property (and will return fixed values)
- If using OpenXR with OpenXR package imported, when using Unity 2020 and Ultraleap Tracking Plugin via .unitypackage, an error will appear on import relating to HandTrackingFeature. This has been fixed by Unity on Unity 2021
	- A workarond is to right click on \ThirdParty\Ultraleap\Tracking\OpenXR\Runtime\Scripts\HandTrackingFeature.cs and select 'Reimport'

## [6.0.0] - 17/08/2022

### Added
- Added a low poly hand model with an arm
- Added create menu options for LeapServiceProviders via GameObject/Ultrealeap/Service Provider (X)
- Added TrackedPoseDriver to all XR example scenes
- Added ability to create LeapServiceProviders from the GameObject/Create menu in editor
- Added Hand Rays to Preview package

### Changed
- Cleaned up the image retriever and LeapServiceProvider Execution order, reducing unnecessary service and log messages
- ImageRetriever prefab and LeapEyeDislocator.cs (formerly used for passthrough) removed and replaced by 'VR Infrared Camera' prefab in the Tracking Examples package
- Example scenes URL
- Hand rigs bones have their  'L and R' prefixes removed
- Removed Hotkey functionality
- Removed use of obsolete methods
- Removed obsolete methods
- Removed pre-2020LTS specific support
- Removed use of SVR
- Changed use of Vector and LeapQuaternion in favour of Vector3 and Quaternion
- Removed Legacy XR support
- Removed MainCaneraProvider in favour of Camera.Main
- All units to be in M rather than MM when getting hand data

### Fixed

- HandBinder scales hands in edit mode when there is no LeapServiceProvider in the scene
- Leap.Controller.InternalFrameReady, LeapInternalFrame is never dispatched
- HandUI example scene panel exists after hand lost
- ChangeTrackingMode and GetTrackingMode on LeapServiceProvider fail when in disabled multi-device mode
- FOV Gizmos are not visible when opening an example scene containing a Service Provider in multiDeviceMode = disabled.
- FOV Gizmos are not visible when changing render pipelines
- AttachmentHands untick bone in inspector UI causes looping error when deleting gameobject in edit mode
- SpatialTracking dependency errors

### Known issues 
- Scenes containing the infrared viewer render incorrectly on Android build targets and in scriptable render pipelines such as URP and HDRP. 
- Interactions callback scene allows blocks to be moved without doing a grasp pose. 
- Capsule hands don't have a joint colour in HDRP 
- Use of the LeapCSharp Config class is unavailable with v5.X tracking service
- Repeatedly opening scenes can cause memory use increase

## [5.13.1] - 26/08/2022

### Announcements

In line with Unity's end of support of Unity 2019 LTS, we will no longer be actively supporting Unity 2019.

We will also be deprecating some functionality and moving core utilities into a separate package.

If you are using classes and methods that are marked as obsolete and will be moved to the new legacy package without a replacement, you may wish to use "#pragma warning disable 0618" at the start and "#pragma warning restore 0618" at the end of your method that makes use of it to suppress the warnings.

If you have any concerns about this, please contact us on [Github Discussions](https://github.com/ultraleap/UnityPlugin/discussions)

### Fixed
- Tracking Binding is lost when reloading scenes on Android

### Known issues 
- Scenes containing the infrared viewer render incorrectly on Android build targets and in scriptable render pipelines such as URP and HDRP. 
- Demo scenes do not start at the correct height for a seated user. The XR Plugin Management System adjusts the camera height. This means the user has to adjust components in the scene to the correct height - e.g. camera height. Currently our position is to support the legacy XR system height settings. 
- Hands in Desktop scenes can appear far away from the camera 
- Interactions callback scene allows blocks to be moved without doing a grasp pose. 
- Capsule hands don't have a joint colour in HDRP 
- Hand UI can become detached from hand when hand is removed from view
- Multi-device (desktop) Scene camera position can become offset
- FOV visualization does not display after changing render pipelines

## [5.13.0] - 21/07/2022

### Announcements

In line with Unity's end of support of Unity 2019 LTS, we will no longer be actively supporting Unity 2019.

We will also be deprecating some functionality and moving core utilities into a separate package.

If you are using classes and methods that are marked as obsolete and will be moved to the new legacy package without a replacement, you may wish to use "#pragma warning disable 0618" at the start and "#pragma warning restore 0618" at the end of your method that makes use of it to suppress the warnings.

If you have any concerns about this, please contact us on [Github Discussions](https://github.com/ultraleap/UnityPlugin/discussions)

### Added
- Added HandModelManager to the Hands Module - an easy way to enable/disable hand models
- Added option to freeze hand state on HandEnableDisable

### Changed
- Changed Rigged Hand Example scenes to use HandModelManager

### Fixed
- Inertia Hands are very jittery and `hand.TimeVisible` is not accurate
- Compile errors in the Infrared Viewer example scene when using Single Pass Stereo rendering mode

### Known issues 
- Scenes containing the infrared viewer render incorrectly on Android build targets and in scriptable render pipelines such as URP and HDRP. 
- Demo scenes do not start at the correct height for a seated user. The XR Plugin Management System adjusts the camera height. This means the user has to adjust components in the scene to the correct height - e.g. camera height. Currently our position is to support the legacy XR system height settings. 
- Hands in Desktop scenes can appear far away from the camera 
- Interactions callback scene allows blocks to be moved without doing a grasp pose. 
- Capsule hands don't have a joint colour in HDRP 
- Hand UI can become detached from hand when hand is removed from view
- Multi-device (desktop) Scene camera position can become offset
- FOV visualization does not display after changing render pipelines
- Use of the LeapCSharp Config class is unavailable with v5.X tracking service

## [5.12.1] - 06/07/2022

### Announcements

In line with Unity's end of support of Unity 2019 LTS, we will no longer be actively supporting Unity 2019.

We will also be deprecating some functionality and moving core utilities into a separate package.

If you are using classes and methods that are marked as obsolete and will be moved to the new legacy package without a replacement, you may wish to use "#pragma warning disable 0618" at the start and "#pragma warning restore 0618" at the end of your method that makes use of it to suppress the warnings.

If you have any concerns about this, please contact us on [Github Discussions](https://github.com/ultraleap/UnityPlugin/discussions)

This release is a hotfix for the 5.12.0 release. It fixes the XRI package dependency issue which affects the tracking preview package,
 
### Fixed 
- XRI package dependency is resolved when using the Tracking Preview package.

### Known issues 
- Scenes containing the infrared viewer render incorrectly on systems using single pass stereo with the XR plugin system - e.g. Windows Mixed Reality headsets. SteamVR headsets may also default to single pass stereo, showing the same issue. However in this case, the OpenVR settings can be changed to multipass which resolves the problem. 
- Scenes containing the infrared viewer render incorrectly on Android build targets and in scriptable render pipelines such as URP and HDRP. 
- Demo scenes do not start at the correct height for a seated user. The XR Plugin Management System adjusts the camera height. This means the user has to adjust components in the scene to the correct height - e.g. camera height. Currently our position is to support the legacy XR system height settings. 
- Hands in Desktop scenes can appear far away from the camera 
- Interactions callback scene allows blocks to be moved without doing a grasp pose. 
- Capsule hands don't have a joint colour in HDRP 
- Hand UI can become detached from hand when hand is removed from view
- Multi-device (desktop) Scene camera position can become offset
- FOV visualization does not display after changing render pipelines


## [5.12.0] - 04/07/2022

### Announcements

In line with Unity's end of support of Unity 2019 LTS, we will no longer be actively supporting Unity 2019.

We will also be deprecating some functionality and moving core utilities into a separate package.

If you are using classes and methods that are marked as obsolete and will be moved to the new legacy package without a replacement, you may wish to use "#pragma warning disable 0618" at the start and "#pragma warning restore 0618" at the end of your method that makes use of it to suppress the warnings.

If you have any concerns about this, please contact us on [Github Discussions](https://github.com/ultraleap/UnityPlugin/discussions)
 
### Changed
- Various classes and methods have been marked as obsolete in preparation for a major version change in the near future
 
### Fixed 
- VertexOffsetShader displays errors in Unity 2021 due to invalid path
- ThreadAbortException in editor when connecting, most commonly found when using milti-device

### Known issues 
- Scenes containing the infrared viewer render incorrectly on systems using single pass stereo with the XR plugin system - e.g. Windows Mixed Reality headsets. SteamVR headsets may also default to single pass stereo, showing the same issue. However in this case, the OpenVR settings can be changed to multipass which resolves the problem. 
- Scenes containing the infrared viewer render incorrectly on Android build targets and in scriptable render pipelines such as URP and HDRP. 
- Demo scenes do not start at the correct height for a seated user. The XR Plugin Management System adjusts the camera height. This means the user has to adjust components in the scene to the correct height - e.g. camera height. Currently our position is to support the legacy XR system height settings. 
- Possible hand offset issues on XR2 headsets using SVR plugin 
- Hands in Desktop scenes can appear far away from the camera 
- Interactions callback scene allows blocks to be moved without doing a grasp pose. 
- Capsule hands don't have a joint colour in HDRP 
- Hand UI can become detached from hand when hand is removed from view
- Multi-device (desktop) Scene camera position can become offset
- FOV visualization does not display after changing render pipelines


## [5.11.0] - 23/06/2022

### Announcements

In line with Unity's end of support of Unity 2019 LTS, we will no longer be actively supporting Unity 2019.

We will also be deprecating some functionality and moving core utilities into a separate package.

If you have any concerns about this, please contact us on [Github Discussions](https://github.com/ultraleap/UnityPlugin/discussions)
 
### Added 
- Added a hand enable and disable script to the GenericHand_Arm prefab

### Changed
- Changed scale calculations on the Auto-Scale function of the Handbinder, to make it more consistent across different tracking models and more stable when using a hand without metacarpal bones. The scales of all hand prefabs have been slightly changed because of that.
- Disable FOV visualization gizmos by default
- Update minimum Unity version to 2020.3 for UPM packages
 
### Fixed 
- Turning on and off multiple image retrievers referencing the same service provider or the same device results in a very low framerate
- When having two image retrievers that both reference the same device and turning one of them off, then the other one shows a grey image
- Initialising contact for an interaction hand while the hand is not tracked does not work and doesn't attempt again once the hand is tracked
- Attachment Hands Example scene has errors when using a project with InputSystem

### Known issues 
- Scenes containing the infrared viewer render incorrectly on systems using single pass stereo with the XR plugin system - e.g. Windows Mixed Reality headsets. SteamVR headsets may also default to single pass stereo, showing the same issue. However in this case, the OpenVR settings can be changed to multipass which resolves the problem. 
- Scenes containing the infrared viewer render incorrectly on Android build targets and in scriptable render pipelines such as URP and HDRP. 
- Demo scenes do not start at the correct height for a seated user. The XR Plugin Management System adjusts the camera height. This means the user has to adjust components in the scene to the correct height - e.g. camera height. Currently our position is to support the legacy XR system height settings. 
- Possible hand offset issues on XR2 headsets using SVR plugin 
- Hands in Desktop scenes can appear far away from the camera 
- Interactions callback scene allows blocks to be moved without doing a grasp pose. 
- Capsule hands don't have a joint colour in HDRP 
- Hand UI can become detached from hand when hand is removed from view


## [5.10.0] - 10/06/2022

### Announcements

In line with Unity's end of support of Unity 2019 LTS, we will no longer be actively supporting Unity 2019.

We will also be deprecating some functionality and moving core utilities into a separate package.

If you have any concerns about this, please contact us on [Github Discussions](https://github.com/ultraleap/UnityPlugin/discussions)
 
### Added 

- Inform user with a popup error dialog when trying to build for Android without ARM64 set as the only target architecture. User can choose to continue the build if this is intended.

### Changed

- The leapProvider on a handModelBase (eg Capsule Hand) cannot be changed anymore at runtime in the inspector
 
### Fixed 

- Tracking Examples Capsule Hands (VR - Infrared Viewer) scene: hands are aligned with passthrough hands
- After removing XR Service Providers from Transforms, the transform is uneditable

### Known issues 
- Scenes containing the infrared viewer render incorrectly on systems using single pass stereo with the XR plugin system - e.g. Windows Mixed Reality headsets. SteamVR headsets may also default to single pass stereo, showing the same issue. However in this case, the OpenVR settings can be changed to multipass which resolves the problem. 
- Scenes containing the infrared viewer render incorrectly on Android build targets and in scriptable render pipelines such as URP and HDRP. 
- Demo scenes do not start at the correct height for a seated user. The XR Plugin Management System adjusts the camera height. This means the user has to adjust components in the scene to the correct height - e.g. camera height. Currently our position is to support the legacy XR system height settings. 
- Possible hand offset issues on XR2 headsets using SVR plugin 
- Hands in Desktop scenes can appear far away from the camera 
- Interactions callback scene allows blocks to be moved without doing a grasp pose. 
- Capsule hands don't have a joint colour in HDRP 
- Hand UI can become detached from hand when hand is removed from view


## [5.9.0] - 27/05/2022

### Announcements

In line with Unity's end of support of Unity 2019 LTS, we will no longer be actively supporting Unity 2019 following this release.

We will also start deprecating some functionality and moving core utilities into a separate package.

If you have any concerns about this, please contact us on [Github Discussions](https://github.com/ultraleap/UnityPlugin/discussions)
 
### Added 

- Add option to prevent initializing tracking mode for XR service provider 
- Added an option in LeapImageRetriever to hide Rigel device's debug information 
- Enable the use of multiple image retrievers in a scene that correspond to different devices 
- Better visualization for a tracking device’s position and rotation and its FOV as gizmos 

 
### Fixed 

- Automatic Volume visualization does not work in multi device mode 
- Switching between HMD and Screentop using ChangeTrackingMode() briefly switches to Desktop 
- when rendering a passthrough image with OpenGL, the hand visualization is flipped in the undistorted view 
- Changing tracking mode on the same frame as enabling a service provider has no effect 
- Capsule Hands "Cylinder Radius" only updates after hitting play 
- LeapEyeDislocator updates distortion values whenever a new device is plugged in, even if that device is not used for retrieving an image 

### Known issues 
- Scenes containing the infrared viewer render incorrectly on systems using single pass stereo with the XR plugin system - e.g. Windows Mixed Reality headsets. SteamVR headsets may also default to single pass stereo, showing the same issue. However in this case, the OpenVR settings can be changed to multipass which resolves the problem. 
- Scenes containing the infrared viewer render incorrectly on Android build targets and in scriptable render pipelines such as URP and HDRP. 
- Demo scenes do not start at the correct height for a seated user. The XR Plugin Management System adjusts the camera height. This means the user has to adjust components in the scene to the correct height - e.g. camera height. Currently our position is to support the legacy XR system height settings. 
- Possible hand offset issues on XR2 headsets using SVR plugin 
- Hands in Desktop scenes can appear far away from the camera 
- Interactions callback scene allows blocks to be moved without doing a grasp pose. 
- Capsule hands don't have a joint colour in HDRP 
- Hand UI can become detached from hand when hand is removed from view
 

## [5.8.0] - 28/04/2022

### Added
- A Leap Provider can now be specified for attachment hands

### Fixed
- SIR170 Tracking Volume Visualisation was not appearing
- The automatic option on Tracking Volume Visualisation was not working for SIR170s or 3Dis in single device usage
- Unit tests break downstream package dependencies [[#1182]](https://github.com/ultraleap/UnityPlugin/issues/1182)
- reassigned Low Poly Hand material to prefab
- An image from the image Retriever would freeze when switching devices on the relevant Service Provider

### Known issues
- Scenes containing the infrared viewer render incorrectly on systems using single pass stereo with the XR plugin system - e.g. Windows Mixed Reality headsets. SteamVR headsets may also default to single pass stereo, showing the same issue. However in this case, the OpenVR settings can be changed to multipass which resolves the problem.
- Scenes containing the infrared viewer render incorrectly on Android build targets and in scriptable render pipelines such as URP and HDRP.
- Demo scenes do not start at the correct height for a seated user. The XR Plugin Management System adjusts the camera height. This means the user has to adjust components in the scene to the correct height - e.g. camera height. Currently our position is to support the legacy XR system height settings.
- Possible hand offset issues on XR2 headsets using SVR plugin
- Hands in Desktop scenes can appear far away from the camera
- Interactions callback scene allows blocks to be moved without doing a grasp pose.
- Automatic Volume visualization does not work in multi device mode
- Capsule hands don't have a joint colour in HDRP

## [5.7.0] - 19/04/2022

### Added
- Added a new post process provider to distort tracking data to the 3D visuals
- Added the ability to generate a leap hand from a bound hand (Hand Binder) 
- Can now set different tracking optimization modes on tracking devices when running with multiple devices
- method 'GetFingerStrength' in HandUtils, that returns a value indicating how strongly a finger is curled
- Added option to flip image in the passthrough shaders

### Changed
- Policy flags are now handled on a per device basis / contain information about the device they relate to
- ActiveDevice replaced by ActiveDevices. ActiveDevice marked as obsolete
- Legacy SetPolicy/ClearPolicy/IsPolicySet methods on IController marked as obsolete. Use new methods that also take a Device
- In multiple Device Mode = specific, if the specific serial number is null or an empty string, no device is tracking

### Fixed
- Occasional ThreadAbortException on connection polling thread
- Sometimes Frame objects where being constructed without a device ID, even if known
- Multiple device mode remembers device serial numbers after devices are disconnected
- Service provider in multi-device scene does not track using selected device (by serial number) unless it's been selected in the editor
- clear LeapServiceProvider._currentDevice, if the device is unplugged (DeviceLost)

### Known issues
- Scenes containing the infrared viewer render incorrectly on systems using single pass stereo with the XR plugin system - e.g. Windows Mixed Reality headsets. SteamVR headsets may also default to single pass stereo, showing the same issue. However in this case, the OpenVR settings can be changed to multipass which resolves the problem.
- Scenes containing the infrared viewer render incorrectly on Android build targets and in scriptable render pipelines such as URP and HDRP.
- Demo scenes do not start at the correct height for a seated user. The XR Plugin Management System adjusts the camera height. This means the user has to adjust components in the scene to the correct height - e.g. camera height. Currently our position is to support the legacy XR system height settings.
- Possible hand offset issues on XR2 headsets using SVR plugin
- Hands in Desktop scenes can appear far away from the camera
- Interactions callback scene allows blocks to be moved without doing a grasp pose.
- Interactions object scene platform/stage seems to move a lot


## [5.6.0] - 04/04/2022

### Added
- The LeapServiceProvider provides a list of connected devices (LeapServiceProvider.Devices)
- Example scene for multiple devices
- Generic Hand Model that has an Arm and no metacarpal bones (added to example scene 'Rigged Hands (Desktop) (Standard)')
- Accessor for Service version info in the Controller

### Changed
- In 'Multiple Device Mode' = 'Specific', Serial Numbers can be changed at Runtime via the Inspector or via code (new public property LeapServiceProvider.SpecificSerialNumber)
- Exposed SimpleFacingCameraCallbacks.IsFacingCamera in the Interaction Engine
- Allow mesh hands that use the hand binder to be scaled during editor
- Updated the LeapC.dll client to 5.5.0.22-57dcaafe

### Removed

### Fixed
- Lag and stuttering when using multiple devices
- Scene View opens when connecting / disconnecting devices
- Fixed issues with multi-device interpolation failing

### Known issues
- Multiple device mode remembers device serial numbers after devices are disconnected
- Service provider in multi-device scene does not track using selected device (by serial number) unless it's been selected in the editor
- Scenes containing the infrared viewer render incorrectly on systems using single pass stereo with the XR plugin system - e.g. Windows Mixed Reality headsets. SteamVR headsets may also default to single pass stereo, showing the same issue. However in this case, the OpenVR settings can be changed to multipass which resolves the problem.
- Demo scenes do not start at the correct height for a seated user. The XR Plugin Management System adjusts the camera height. This means the user has to adjust components in the scene to the correct height - e.g. camera height. Currently our position is to support the legacy XR system height settings.
- Possible hand offset issues on XR2 headsets using SVR plugin
- Hands in Desktop scenes can appear far away from the camera
- Interactions callback scene allows blocks to be moved without doing a grasp pose.
- Interactions object scene platform/stage seems to move a lot
- Dynamic UI objects throwing backwards most of the time.


## [5.5.0] - 17/03/2022

### Added
- Hand Binder Scale feature, uniformly scale the 3D model model up or down based on the ratio between the leap data and the 3D model. This will require a rebind to calculate the correct scale.
- tracking service version check for multiple device mode. Warning appears if trying to select the 'specific' multi device mode in a service version < 5.3.6

### Changed
- Serial numbers for 'multiple device mode' = 'Specific' can be chosen from a drop down list in the inspector instead of a text field. Using Device indices is no longer supported.

### Removed
- x86 LeapC.dll

### Fixed
- Dynamic UI scene - blocks sometimes did not expand when undocked
-	Capsule hands appear small compared to size of 'IR hands' of user using HDRP / URP and do not line up. Using standard rendering on Unity 2019.4 LTS  hands are usually not visible (but are being tracked). When they appear they do not line up with the hands in the image.
- A check has been added to ensure a subscription to device events won't happen if the leapProvider is null.

### Known issues
-	Scenes containing the infrared viewer render incorrectly on systems using single pass stereo with the XR plugin system - e.g. Windows Mixed Reality headsets. SteamVR headsets may also default to single pass stereo, showing the same issue. However in this case, the OpenVR settings can be changed to multipass which resolves the problem.
-	Demo scenes do not start at the correct height for a seated user. The XR Plugin Management System adjusts the camera height. This means the user has to adjust components in the scene to the correct height - e.g. camera height. Currently our position is to support the legacy XR system height settings.
- Possible hand offset issues on XR2 headsets using SVR plugin
- Hands in Desktop scenes can appear far away from the camera
- Interactions callback scene allows blocks to be moved without doing a grasp pose.
- Interactions object scene platform/stage seems to move a lot
- Dynamic UI objects throwing backwards most of the time.


## [5.4.0] 

### Added
- Basic support for specifying which device a LeapProvider should connect to. Can be specified by device index or serial number. If multiple service providers are in a scene set to use the multiple device mode, they must be set to use the same tracking optimization mode. _(Multiple Device Mode is only supported on the Ultraleap Tracking Service version 5.3.6 and above)_
- Added ability to get / set custom capsule hand colours in code

### Changed
- Updated LeapC.dll client to latest service release. Service supports multiple devices.

### Removed

### Fixed
- Fixed issue with incorrect enum ordering in eLeapEventType (now matches LeapC.h ordering). Inserted eLeapEventType_TrackingMode
- Service Providers not referenced in Hand Post-Process example scene

### Known issues
-	Scenes containing the infrared viewer render incorrectly on systems using single pass stereo with the XR plugin system - e.g. Windows Mixed Reality headsets. SteamVR headsets may also default to single pass stereo, showing the same issue. However in this case, the OpenVR settings can be changed to multipass which resolves the problem.
-	Demo scenes do not start at the correct height for a seated user. The XR Plugin Management System adjusts the camera height. This means the user has to adjust components in the scene to the correct height - e.g. camera height. Currently our position is to support the legacy XR system height settings.
-	Capsule hands appear small compared to size of 'IR hands' of user using HDRP / URP and do not line up. Using standard rendering on Unity 2019.4 LTS  hands are usually not visible (but are being tracked). When they appear they do not line up with the hands in the image.
- Possible hand offset issues on XR2 headsets using SVR plugin
- Hands in Desktop scenes can appear far away from the camera
- Interactions callback scene allows blocks to be moved without doing a grasp pose.
- Interactions object scene platform/stage seems to move a lot
- Dynamic UI objects throwing backwards most of the time.


## [5.3.0] 

### Added

### Changed
- Clear devices list on disconnect of service Connection.cs
- Example scenes now contain a clickable link to take users to https://docs.ultraleap.com/ultralab/
- Removed unused variables from Connection and Controller
- Hand Model Base feature parity with the interaction hand
- LeapXRServiceProvider getter and setter for MainCamera

### Removed

### Fixed
- Outline/Ghost hands sometimes show a shader issue when upgrading to SRP (TOON shader)
- Jittery Sliders and slider problems in moving reference frame
- When using LeapXRServiceProvider with Temporal Warping enabled, the hands fly off in the first few frames.
- Reduced the number of OnContactBegin / OnContactEnd events when a finger is in contact with a slider
- Fixed issues with HDRP and URP example scenes not containing the correct shader when switching graphics pipelines.
- Fixing eye dislocator misalignment
- Unused variables in LeapCSharp Controller and Connection causing warnings [[#1181]](https://github.com/ultraleap/UnityPlugin/issues/1181)

### Known issues
-	Scenes containing the infrared viewer render incorrectly on systems using single pass stereo with the XR plugin system - e.g. Windows Mixed Reality headsets. SteamVR headsets may also default to single pass stereo, showing the same issue. However in this case, the OpenVR settings can be changed to multipass which resolves the problem.
-	Demo scenes do not start at the correct height for a seated user. The XR Plugin Management System adjusts the camera height. This means the user has to adjust components in the scene to the correct height - e.g. camera height. Currently our position is to support the legacy XR system height settings.
-	Capsule hands appear small compared to size of 'IR hands' of user using HDRP / URP and do not line up. Using standard rendering on Unity 2019.4 LTS  hands are usually not visible (but are being tracked). When they appear they do not line up with the hands in the image.
- Possible hand offset issues on XR2 headsets using SVR plugin
- Hands in Desktop scenes can appear far away from the camera
- Interactions callback scene allows blocks to be moved without doing a grasp pose.
- Interactions object scene platform/stage seems to move a lot
- Dynamic UI objects throwing backwards most of the time.
- Service Providers not referenced in Hand Post-Process example scene (to fix: drag 'Intertia Hand Models' into the leap Provider of its children capsule hands)


## [5.2.0]

### Added
- Adding SIR170 leapc/device.
- Adding 3DI leapc/device
- Adding option to grasp interaction objects with a specific hand


### Changed

- Moved SimpleFacingCameraCallbacks.cs to Interaction Engine\Runtime\Scripts\Utility & updated its namespace
- Update main camera provider to enable work on supporting MRTK

### Removed

### Fixed
- https://github.com/ultraleap/UnityPlugin/issues/1177

### Known issues
-	Scenes containing the infrared viewer render incorrectly on systems using single pass stereo with the XR plugin system - e.g. Windows Mixed Reality headsets. SteamVR headsets may also default to single pass stereo, showing the same issue. However in this case, the OpenVR settings can be changed to multipass which resolves the problem.
-	Demo scenes do not start at the correct height for a seated user. The XR Plugin Management System adjusts the camera height. This means the user has to adjust components in the scene to the correct height - e.g. camera height. Currently our position is to support the legacy XR system height settings.
-	Capsule hands appear small compared to size of 'IR hands' of user using HDRP / URP and do not line up. Using standard rendering on Unity 2019.4 LTS  hands are usually not visible (but are being tracked). When they appear they do not line up with the hands in the image.
- Outline/Ghost hands sometimes show a shader issue when upgrading to SRP (TOON shader)
- Issues with slider button movements not being possible or registering false presses in moving reference frames scene when frame is moving (inconsistent). Only affects slider buttons - normal buttons work fine.
- Possible hand offset issues on XR2 headsets using SVR plugin
- Hands in Desktop scenes can appear far away from the camera
- Interactions callback scene allows blocks to be moved without doing a grasp pose.
- Interactions object scene platform/stage seems to move a lot
- Dynamic UI objects throwing backwards most of the time.

## [5.1.0]

### Added
- Adding coloring options to the capsule hands
- New option to initialise only the index finger in the interaction hand

### Changed
- Size of the Skeleton hand assets has been significantly reduced

### Removed

### Fixed
- Generic Hand Model rendering issue with transparency
- Updated XR2 preview documentation ('How to Build a Unity Application that Shows Tracked Hands on an XR2') to account for asset path changes, name changes to preview packages in V5.0.0 (from expermimental) and in response to internal user testing
- Minor changes to anchors example scene

### Known issues
-	Scenes containing the infrared viewer render incorrectly on systems using single pass stereo with the XR plugin system - e.g. Windows Mixed Reality headsets. SteamVR headsets may also default to single pass stereo, showing the same issue. However in this case, the OpenVR settings can be changed to multipass which resolves the problem.
-	Demo scenes do not start at the correct height for a seated user. The XR Plugin Management System adjusts the camera height. This means the user has to adjust components in the scene to the correct height - e.g. camera height. Currently our position is to support the legacy XR system height settings.
-	Capsule hands appear small compared to size of 'IR hands' of user using HDRP / URP and do not line up. Using standard rendering on Unity 2019.4 LTS  hands are usually not visible (but are being tracked). When they appear they do not line up with the hands in the image.
- Outline/Ghost hands sometimes show a shader issue when upgrading to SRP (TOON shader)
- Issues with slider button movements not being possible or registering false presses in moving reference frames scene when frame is moving (inconsistent). Only affects slider buttons - normal buttons work fine.
- Possible hand offset issues on XR2 headsets using SVR plugin


## [5.0.0]
### Added
- Support for Unity HDRP and URP including materials and shaders in all examples
- Hands module shaders for outline, ghost and skeleton hands
- `Service Provider` (XR, Desktop and Screentop) prefabs
- `Image Retriever` prefab
- `HandModels` prefab
- Experimental support for Qualcomm Snapdragon XR2 based headsets within `com.ultraleap.tracking.preview` package.
- MainCameraProvider.cs to get the camera on Android platforms

### Changed
- Reorganized the repository layout to adhere to [UPM Package Structure](https://docs.unity3d.com/Manual/cus-layout.html). Fixes [[#1113]](https://github.com/ultraleap/UnityPlugin/issues/1113)
  - Core, Hands and Interaction Engine modules are in their own sub-folders with Editor/Runtime folders in a `com.ultraleap.tracking` UPM package.
  - Examples for all modules are in hidden `Examples~` folders within their respective package. These can be imported as samples from the package manager window or unhidden by removing the `~` when importing from .unitypackages.
  - UIInput module has is now in a separate preview package "com.ultraleap.tracking.preview".
- The following scripts are no longer required to be put on a `Camera`. Instead, they require a reference to a `Camera`.
  - LeapXRServiceProvider
  - LeapImageRetriever
  - LeapEyeDislocator
  - EnableDepthBuffer
- Reworked how adding hands to a scene works - hands can be added easily. Any type derived from `HandModelBase` can be added directly into the scene and linked with a `LeapProvider` to begin tracking immediately.
- `Frame.Get` renamed to `Frame.GetHandWithChirality`.
- Rebranded Leap Motion Unity Modules Window


### Removed
- `HandModelManager` MonoBehaviour
- `Leap Rig` Prefab
- `Leap Hand Controller` Prefab
- The following example scenes were removed:
  - Rigged Hands (VR - Infrared Viewer)
  - Rigged Hands (VR)
- Experimental modules
  - HierarchyRecording
  - Playback
- Docs - migrated to [Ultraleap Docs][docs-website]
- Internal directory
  - AutoHeader (Moved to CI folder, no longer part of any packages)
  - Generation
  - RealtimeGraph
  - Testing
  - VRVisualizer
- Legacy directory
  - DetectionExamples
  - GraphicRenderer

### Fixed
- Missing rigged hands image (Note that docs moved to [Ultraleap Docs](https://docs.ultraleap.com/unity-api/unity-user-manual/core.html)) [[#1172]](https://github.com/ultraleap/UnityPlugin/issues/1172)
- 'SelectionMode.OnlyUserModifiable' is obsolete [[1167]](https://github.com/ultraleap/UnityPlugin/issues/1167)
- Initializing contact bones of XR controller [[#1085]](https://github.com/ultraleap/UnityPlugin/issues/1085)
- enableContactBoneCollision() called unnecessarily often [[#1062]](https://github.com/ultraleap/UnityPlugin/issues/1062)
- ClearContactTracking() doesn't clear a pooled Hashset before calling Recycle() [[#1061]](https://github.com/ultraleap/UnityPlugin/issues/1061)
- Hand position jumps when using OVRProvider [[#1054]](https://github.com/ultraleap/UnityPlugin/issues/1054) 
- Remove additional audio listeners in example scenes
- Clipping plane in example scenes is not set close enough, Hands models are being clipped
- Images not seen in Core examples - Capsule hands (VR - Infrared Viewer)

### Known issues
-	Scenes containing the infrared viewer render incorrectly on systems using single pass stereo with the XR plugin system - e.g. Windows Mixed Reality headsets. SteamVR headsets may also default to single pass stereo, showing the same issue. However in this case, the OpenVR settings can be changed to multipass which resolves the problem.
-	Demo scenes do not start at the correct height for a seated user. The XR Plugin Management System adjusts the camera height. This means the user has to adjust components in the scene to the correct height - e.g. camera height. Currently our position is to support the legacy XR system height settings.
-	Capsule hands appear small compared to size of 'IR hands' of user using HDRP / URP and do not line up. Using standard rendering on Unity 2019.4 LTS  hands are usually not visible (but are being tracked). When they appear they do not line up with the hands in the image.
- Outline/Ghost hands sometimes show a shader issue when upgrading to SRP (TOON shader)
- Issues with slider button movements not being possible or registering false presses in moving reference frames scene when frame is moving (inconsistent). Only affects slider buttons - normal buttons work fine.
- Possible hand offset issues on XR2 headsets using SVR plugin

## [4.9.1 and older]

[older-releases]: https://github.com/ultraleap/UnityPlugin/releases "UnityPlugin Releases"

Refer to the [release notes page][older-releases] for older releases.<|MERGE_RESOLUTION|>--- conflicted
+++ resolved
@@ -31,11 +31,8 @@
 - "Pullcord" jitters when being interacted with
 - Hand Binder finger tip scale disproportionately when LeapProvider Transform is scaled
 - Creating objects from GameObject/Ultraleap/ menu makes more than just prefabs - Ghost Hands (with Arms)
-<<<<<<< HEAD
-- (UIInput) several interaction events were not firing when both direct and indirect interaction is enabled for the UI Input module. All expected events should now be fired.  
-=======
+- (UIInput) several interaction events not firing when both direct and indirect interaction is enabled 
 - Incorrect warning of duplicate InteractionHands in InteractionManager
->>>>>>> 5853ca64
 
 ### Known issues 
 - Scenes containing the infrared viewer render incorrectly on Android build targets and in scriptable render pipelines such as URP and HDRP. 
