# Changelog
All notable changes to this project will be documented in this file.

The format is based on [Keep a Changelog](https://keepachangelog.com/en/1.0.0/),
and this project adheres to [Semantic Versioning](https://semver.org/spec/v2.0.0.html).

[docs-website]: https://docs.ultraleap.com/unity-api/ "Ultraleap Docs"

## [NEXT] - xx/xx/xx

This release was tested against Unity 2021.3 LTS and 2022.3 LTS

### Added
<<<<<<< HEAD
- (Physics Hands) Finger displacement values to each finger
- (Physics Hands) Interface based events for easier development
    - Please see the updated scripts in the Physics Hands example scene for more information


### Changed
- (Hand Pose) Removed unnecessary Hand Pose scriptable context menu option
- (Physics Hands) Burst compute is now used to improve certain physics calculation performance
    - In Unity 2020+ this is used for "hand is colliding" functions only
	- In Unity 2022+ all collision functions are handled by Burst
- (Physics Hands) Parameters of the hand (e.g. contact distance) are now controlled at the provider level and have adjusted defaults for better interactions
- (Physics Hands) OnObjectStateChange event has been replaced with SubscribeToStateChanges
    - This is tailored to handle specific Rigidbodies and will only fire when your subscribed Rigidbody is affected
- (Physics Hands) Hand and bone states have been improved and are more consistent with expectations
- (Physics Hands) Updated example scene with new events and better visuals

=======
- (XRHands) Direct Leap XRHands Subsystem
- (UlrealeapSettings) Ultraleap Settings ScriptableObject to toggle features
- (InputSystem) A XRHands to Leap InputActions and Meta Aim InputActions converter

### Changed
- (Hand Pose) Removed unnecessary Hand Pose scriptable context menu option
- (Multi device aggregation) Added wrist and arm to ConfidenceInterpolation aggregator
>>>>>>> 4aa6ed29

### Fixed
- (Preview) CPU performance issues on PICO when re-connecting tracking device
- (Physics Hands) Hand forces are reduced when pushing into objects with fingers


### Known issues 
- Use of the LeapCSharp Config class is unavailable with v5.X tracking service
- Repeatedly opening scenes can cause memory use increase
- Currently the Ultraleap Hand Tracking feature for OpenXR requires the New and Legacy input systems to be enabled, to simultaneously use OpenXR and the Ultraleap Unity Plugin's features.
- The OpenXR Leap Provider does not currently support the `Confidence` hand property (and will return fixed values)
- If using OpenXR when using Unity 2020 and Ultraleap Tracking Plugin via .unitypackage, an error will appear on import relating to HandTrackingFeature. This has been fixed by Unity on Unity 2021
	- A workaround is to right click on \ThirdParty\Ultraleap\Tracking\OpenXR\Runtime\Scripts\HandTrackingFeature.cs and select 'Reimport'
- After using Ultraleap OpenXR in Unity Editor, the tracking mode of device 0 will be set to HMD until the Unity Editor session ends. This can stop the testing of non-XR scenes until the Unity Editor is re-opened
- The OpenXR Leap Provider palm can be in unexpected position when using pre-1.4.3 OpenXR Layer. A workaround is to ensure you use 1.4.3 or newer - installed by the 5.12.0 or newer Tracking Service Installer
- Running both the Ultraleap XRHands Subsystem and another XRHands Subsystem at the same time causes unstable results. Only enable one at a time.

## [6.9.0] - 08/06/23

### Added
- (Physics Hands) In-editor readme for example scene
- (Attachment Hands) Predicted pinch position
- (LeapServiceProvider) Ability to change the number of Service connection attempts and interval
- (HandRays) Add methods to invoke handray Frame & State Change in inherited classes

### Changed
- (HandUtils) Only cache static Provider and CameraRig references when they are requested
- (HandUtils) Mark Provider-dependant methods as obsolete and point to suitable replacements
- (UIInput) Cursors are disabled by default and enabled when required
- (LeapXRServiceProvider) When using Default offset, updated values will be used automatically
- (Utils) All references to Utils in the Plugin specify Leap.Unity.Utils to avoid clashes with other Utils classes
- (Locomotion) Expose teleport anchor list & last teleported anchor
- (Locomotion) Moved Jump Gems further away from the arm, to account for sleeves

### Fixed
- (OpenXRProvider) Hand `Rotation`, `Direction`, `PalmPosition`, `PalmNormal` and `StabilisedPalmPosition` do not match LeapC when using OpenXR layer 1.4.4
- (OpenXRProvider) Elbow length incorrectly calculated.
- (OpenXRProvider) Finger `Direction` is incorrectly set to the tip bone direction rather than the intermediate
- (OpenXRProvider) Hand `GrabStrength` is computed before all required information is available
- (UIInput) When hand lost or leaves canvas near hovered button, button stays hovered
- (Locomotion) Jump Gems look for audio sources in their children, even if the audio source was set
- (Locomotion) If pinched gem was null, jump gem teleport could still be in a selected state
- (Locomotion) Teleport ray did not change to an invalid colour when no colliders were hit

### Known issues 
- Use of the LeapCSharp Config class is unavailable with v5.X tracking service
- Repeatedly opening scenes can cause memory use increase
- Currently the Ultraleap Hand Tracking feature for OpenXR requires the New and Legacy input systems to be enabled, to simultaneously use OpenXR and the Ultraleap Unity Plugin's features.
- The OpenXR Leap Provider does not currently support the `Confidence` hand property (and will return fixed values)
- If using OpenXR when using Unity 2020 and Ultraleap Tracking Plugin via .unitypackage, an error will appear on import relating to HandTrackingFeature. This has been fixed by Unity on Unity 2021
	- A workaround is to right click on \ThirdParty\Ultraleap\Tracking\OpenXR\Runtime\Scripts\HandTrackingFeature.cs and select 'Reimport'
- After using Ultraleap OpenXR in Unity Editor, the tracking mode of device 0 will be set to HMD until the Unity Editor session ends. This can stop the testing of non-XR scenes until the Unity Editor is re-opened
- The OpenXR Leap Provider palm can be in unexpected position when using pre-1.4.3 OpenXR Layer. A workaround is to ensure you use 1.4.3 or newer - installed by the 5.12.0 or newer Tracking Service Installer

## [6.8.1] - 19/05/23

### Added
- Runtime unit tests for pose detection

### Changed
- Changed OpenXRLeapProvider to calculate a LeapC-style palm width and pinch strength

### Fixed
- Preview package version dependency mismatch for XRI when using InputSystem 1.4.4
- (Passthrough) change the handling of the distortion matrix for vertical alignment across device types

### Known issues 
- Scenes containing the infrared viewer render incorrectly on Android build targets and in scriptable render pipelines such as URP and HDRP. 
- Use of the LeapCSharp Config class is unavailable with v5.X tracking service
- Repeatedly opening scenes can cause memory use increase
- Currently the Ultraleap Hand Tracking feature for OpenXR requires the New and Legacy input systems to be enabled, to simultaneously use OpenXR and the Ultraleap Unity Plugin's features.
- The OpenXR Leap Provider does not currently support the `Confidence` hand property (and will return fixed values)
- If using OpenXR when using Unity 2020 and Ultraleap Tracking Plugin via .unitypackage, an error will appear on import relating to HandTrackingFeature. This has been fixed by Unity on Unity 2021
	- A workaround is to right click on \ThirdParty\Ultraleap\Tracking\OpenXR\Runtime\Scripts\HandTrackingFeature.cs and select 'Reimport'
- DrawMeshInstanced error log on certain Unity versions when using Capsule Hands. [Unity Issue Tracker](https://issuetracker.unity3d.com/issues/drawmeshinstanced-does-not-support-dot-dot-dot-error-in-the-console-pops-up-when-the-shader-does-support-instanced-rendering)
- After using Ultraleap OpenXR in Unity Editor, the tracking mode of device 0 will be set to HMD until the Unity Editor session ends. This can stop the testing of non-XR scenes until the Unity Editor is re-opened

## [6.8.0] - 12/05/23

### Added
- (Anchorable Behaviour) Code to automatically create a basic curve for attraction reach distance on new instance of the script
- (Interaction Engine) New options to the create menu under "Interaction", can now create:
	- Interaction Cube, 3D Button, 3D UI panel, Anchor, Anchorable Object, Attachment Hand Menu, Interaction Manager
- (Physics Hands) Added function to check if a grasped object has been pinched
- Presets to Capsule Hands to be able to change the way they look easily
- Options for Capsule Hands to change disable particular joints
- Option to show Upper Arm for Capsule Hands. (Works best in XR)
- (Preview) XRI implementation now supports more Input Actions similar to that of OpenXRs Interaction Profiles

### Changed
- (Anchorable Behaviour) Ability to change the speed at which an object is attracted to the hand
- (Physics Hands) Significantly improved palm latency
- (Physics Hands) Reduced overall forces of hands and fingers
- (Physics Hands) Improved object weight movement (less wobbly, overall faster and more predictable)
- (Physics Hands) Improved contact information of helpers
- (Physics Hands) Removed grasp distance
- (Physics Hands) Removed "strength" from the provider and replaced with per hand velocity limits
- (Physics Hands) Grasp helpers now modify object mass on grasp and restore it on release
- (Hand Rays) TransformWristShoulderRay interpolates direction, rather than aim position
- LeapXRServiceProvider Default offset mode now uses known device transforms or falls back to a default value
- (Interaction) Grab ball now has an option to Continuously restrict the grab balls distance from the player. This allows grab balls to follow the player
- Leap provider can now be set manually in leap provider manager
- Removed Infrared Viewer example scene and prefab

### Fixed
- (Physics Hands) Fixed joints exploding when teleporting the hand for one frame
- (Physics Hands) Fixed wrist position becoming misaligned over time

### Known issues 
- Scenes containing the infrared viewer render incorrectly on Android build targets and in scriptable render pipelines such as URP and HDRP. 
- Use of the LeapCSharp Config class is unavailable with v5.X tracking service
- Repeatedly opening scenes can cause memory use increase
- Currently the Ultraleap Hand Tracking feature for OpenXR requires the New and Legacy input systems to be enabled, to simultaneously use OpenXR and the Ultraleap Unity Plugin's features.
- The OpenXR Leap Provider does not currently support the `Confidence` hand property (and will return fixed values)
- If using OpenXR when using Unity 2020 and Ultraleap Tracking Plugin via .unitypackage, an error will appear on import relating to HandTrackingFeature. This has been fixed by Unity on Unity 2021
	- A workaround is to right click on \ThirdParty\Ultraleap\Tracking\OpenXR\Runtime\Scripts\HandTrackingFeature.cs and select 'Reimport'
- DrawMeshInstanced error log on certain Unity versions when using Capsule Hands. [Unity Issue Tracker](https://issuetracker.unity3d.com/issues/drawmeshinstanced-does-not-support-dot-dot-dot-error-in-the-console-pops-up-when-the-shader-does-support-instanced-rendering)
- After using Ultraleap OpenXR in Unity Editor, the tracking mode of device 0 will be set to HMD until the Unity Editor session ends. This can stop the testing of non-XR scenes until the Unity Editor is re-opened

## [6.7.0] - 3/4/23

### Added
- Brand new pose detection feature!
	- Pose Detector (Invokes events when the chosen pose is made)
	- Pose Detection Library (A library of pre-defined poses)
		- Thumbs up, OK, Point, Open palm, Fist, Horns
	- Pose Recorder (To record poses of your own)
	- New Example Scenes
		- Pose Recorder (A scene set up for you to record poses of your own)
		- Pose Detection (A barebones scene to show how you can use the detector in your own scenes)
		- Pose Showcase (To view and try out our new library of poses)
			- Thumbs up, Thumbs down, OK, Point, Open palm up, Open palm down, Fist, Horns
- (Physics Hands) Warnings for gravity and timestep settings
- (Physics Hands) Exposed interaction mask
- (Physics Hands) Dynamically adjusting fingers when grabbing objects
- (Physics Hands) Distance calculations and values for each bone
- Per finger pinch distances in HandUtils
- Ability for AnchorableBehaviours to attach on demand
- Added advanced option to LeapXRServiceProvider to avoid adding TrackedPoseDrivers to MainCamera
- Ability to clear all attachments on AttachmentHands component
- (UIInput) Added an option to hide the pointer cursor when hands are interacting with UI elements in direct/tactile mode

### Changed
- (Physics Hands) Reduced hand to object collision radius when throwing and testing overlaps
- (Physics Hands) Thumb joints reverted to revolute for non-0th thumb joints
- (Physics Hands) Default physics hands solver iterations & presets
- (Physics Hands) Heuristic calculations moved to WaitForFixedUpdate
- (Physics Hands) Non-0th joints are now only revolute once again
- Reordered example assets to make it easier to traverse


### Fixed
- (Physics Hands) Bone directions when converting back to Leap Hands
- (Physics Hands) Incorrect setup and positioning of physics buttons
- 0th thumb bone rotation values when using OpenXR
- "Pullcord" jitters when being interacted with
- Hand Binder finger tip scale disproportionately when LeapProvider Transform is scaled
- Creating objects from GameObject/Ultraleap/ menu makes more than just prefabs - Ghost Hands (with Arms)
- (UIInput) several interaction events not firing when both direct and indirect interaction is enabled 
- Incorrect warning of duplicate InteractionHands in InteractionManager

### Known issues 
- Scenes containing the infrared viewer render incorrectly on Android build targets and in scriptable render pipelines such as URP and HDRP. 
- Use of the LeapCSharp Config class is unavailable with v5.X tracking service
- Repeatedly opening scenes can cause memory use increase
- Currently the Ultraleap Hand Tracking feature for OpenXR requires the New and Legacy input systems to be enabled, to simultaneously use OpenXR and the Ultraleap Unity Plugin's features.
- The OpenXR Leap Provider does not currently support the `Confidence` hand property (and will return fixed values)
- If using OpenXR when using Unity 2020 and Ultraleap Tracking Plugin via .unitypackage, an error will appear on import relating to HandTrackingFeature. This has been fixed by Unity on Unity 2021
	- A workaround is to right click on \ThirdParty\Ultraleap\Tracking\OpenXR\Runtime\Scripts\HandTrackingFeature.cs and select 'Reimport'
- DrawMeshInstanced error log on certain Unity versions when using Capsule Hands. [Unity Issue Tracker](https://issuetracker.unity3d.com/issues/drawmeshinstanced-does-not-support-dot-dot-dot-error-in-the-console-pops-up-when-the-shader-does-support-instanced-rendering)
- After using Ultraleap OpenXR in Unity Editor, the tracking mode of device 0 will be set to HMD until the Unity Editor session ends. This can stop the testing of non-XR scenes until the Unity Editor is re-opened

## [6.6.0] - 17/02/23

### Added
- Interaction Grab Ball for 3D UI

### Changed
- Capsule Hands pinky metacarpal position to better represent the actual joint position
- Reduced performance overhead of OpenXRLeapProvider
- Reduced performance overhead when accessing Hands via Hands.Right, Hands.Left and Hands.GetHand
- Reduced performance overhead when transforming Leap.Frames, Leap.Hands and Leap.Bones using Basis
- Reduced performance overhead when accessing scale in Capsule Hands
- Reduced performance overhead when using Preview UI Input Cursor

### Fixed
- Preview package example scene referencing a prefab in the non-preview package

### Known issues 
- Scenes containing the infrared viewer render incorrectly on Android build targets and in scriptable render pipelines such as URP and HDRP. 
- Use of the LeapCSharp Config class is unavailable with v5.X tracking service
- Repeatedly opening scenes can cause memory use increase
- Currently the Ultraleap Hand Tracking feature for OpenXR requires the New and Legacy input systems to be enabled, to simultaneously use OpenXR and the Ultraleap Unity Plugin's features.
- The OpenXR Leap Provider does not currently support the `Confidence` hand property (and will return fixed values)
- If using OpenXR when using Unity 2020 and Ultraleap Tracking Plugin via .unitypackage, an error will appear on import relating to HandTrackingFeature. This has been fixed by Unity on Unity 2021
	- A workaround is to right click on \ThirdParty\Ultraleap\Tracking\OpenXR\Runtime\Scripts\HandTrackingFeature.cs and select 'Reimport'
- DrawMeshInstanced error log on certain Unity versions when using Capsule Hands. [Unity Issue Tracker](https://issuetracker.unity3d.com/issues/drawmeshinstanced-does-not-support-dot-dot-dot-error-in-the-console-pops-up-when-the-shader-does-support-instanced-rendering)
- After using Ultraleap OpenXR in Unity Editor, the tracking mode of device 0 will be set to HMD until the Unity Editor session ends. This can stop the testing of non-XR scenes until the Unity Editor is re-opened

## [6.5.0] - 26/01/23

### Added
- Public toggle for interpolation on LeapServiceProviders
- Hands prefabs added to GameObject/Ultraleap/Hands create menu
- Action-based XRI implementation with Example scene in Preview package
- Added const S_TO_US as replacement for incorrectly named S_TO_NS in LeapServiceProvider
- Check box in Hand Binder under fine tuning options to enable or disable moving the elbow based on forearm scale

### Changed
- "Hands.Provider" static function now searches for subjectively the best LeapProvider available in the scene. Will use PostProcessProvider first rather than LeapServiceProvider
- Removed the OVRProvider from the Preview Package. This is now achievable via the OpenXR Provider in the main Tracking Package

### Fixed
- Offset between skeleton hand wrist and forearm in sample scenes
- OpenXRLeapProvider CheckOpenXRAvailable has a nullref when XRGeneralSettings activeloader is not set up
- XrLeapProviderManager initialising when there is no active XR Loader - [Github Issue 1360](https://github.com/ultraleap/UnityPlugin/issues/1360)
- OnAnchorDisabled not being called when an Anchor gameobject is disabled
- Documentation for Finger.Direction says it is tip direction but should say intermediate direction
- OpenXR thumb joint rotation offsets do not align with LeapC expectations

### Known issues 
- Scenes containing the infrared viewer render incorrectly on Android build targets and in scriptable render pipelines such as URP and HDRP. 
- Use of the LeapCSharp Config class is unavailable with v5.X tracking service
- Repeatedly opening scenes can cause memory use increase
- Currently the Ultraleap Hand Tracking feature for OpenXR requires the New and Legacy input systems to be enabled, to simultaneously use OpenXR and the Ultraleap Unity Plugin's features.
- The OpenXR Leap Provider does not currently support the `Confidence` hand property (and will return fixed values)
- If using OpenXR when using Unity 2020 and Ultraleap Tracking Plugin via .unitypackage, an error will appear on import relating to HandTrackingFeature. This has been fixed by Unity on Unity 2021
	- A workaround is to right click on \ThirdParty\Ultraleap\Tracking\OpenXR\Runtime\Scripts\HandTrackingFeature.cs and select 'Reimport'
- DrawMeshInstanced error log on certain Unity versions when using Capsule Hands. [Unity Issue Tracker](https://issuetracker.unity3d.com/issues/drawmeshinstanced-does-not-support-dot-dot-dot-error-in-the-console-pops-up-when-the-shader-does-support-instanced-rendering)
- After using Ultraleap OpenXR in Unity Editor, the tracking mode of device 0 will be set to HMD until the Unity Editor session ends. This can stop the testing of non-XR scenes until the Unity Editor is re-opened

## [6.4.0] - 05/01/23

### Added
- Pinch To Paint example scene
- Explanation text to all XR example scenes
- Turntable and Pullcord example scene
- Locomotion teleportation system and example scenes in Preview Package

### Fixed
- Android Manifest auto-population when building for OpenXR always adds permissions
- OpenXR finger lengths wrongly include metacarpal lengths
- On contact start and end being called every 20 frames when only 1 bone is colliding

### Known issues 
- Offset between skeleton hand wrist and forearm in sample scenes
- Outline hands aren't displaying
- Scenes containing the infrared viewer render incorrectly on Android build targets and in scriptable render pipelines such as URP and HDRP. 
- Interactions callback scene allows blocks to be moved without doing a grasp pose. 
- Capsule hands don't have a joint colour in HDRP 
- Use of the LeapCSharp Config class is unavailable with v5.X tracking service
- Repeatedly opening scenes can cause memory use increase
- Currently the Ultraleap Hand Tracking feature for OpenXR requires the New and Legacy input systems to be enabled, to simultaneously use OpenXR and the Ultraleap Unity Plugin's features.
- The OpenXR Leap Provider does not currently support the `Confidence` hand property (and will return fixed values)
- If using OpenXR with OpenXR package imported, when using Unity 2020 and Ultraleap Tracking Plugin via .unitypackage, an error will appear on import relating to HandTrackingFeature. This has been fixed by Unity on Unity 2021
	- A workaround is to right click on \ThirdParty\Ultraleap\Tracking\OpenXR\Runtime\Scripts\HandTrackingFeature.cs and select 'Reimport'
- DrawMeshInstanced error log on certain Unity versions when using Capsule Hands. [Unity Issue Tracker](https://issuetracker.unity3d.com/issues/drawmeshinstanced-does-not-support-dot-dot-dot-error-in-the-console-pops-up-when-the-shader-does-support-instanced-rendering)
- After using Ultraleap OpenXR in Unity Editor, the tracking mode of device 0 will be set to HMD until the Unity Editor session ends. This can stop the testing of non-XR scenes until the Unity Editor is re-opened

## [6.3.0] - 02/12/22

### Added
- Added XRLeapProviderManager script and Prefab which auto-selects a LeapXRServiceProvider or OpenXRLeapProvider depending on the availability of OpenXR
- Added GetChirality extension method to hand which returns the Chirality enum of the hand
- Added ability to change HandBinder scaling speed

### Changed
- Reduced the contact offset for Interaction Hands colliders so contact is closer

### Fixed
- Check for main camera being null in (get) EditTimeFrame in OpenXRLeapProvider
- Detector null reference error when creating a detector at runtime
- InteractionSlider now raises event for value changes when setting values via the Horizontal and Vertical Percent properties
- XRServiceProvider and OpenXRLeapProvider do not scale when the player scales
- `timeVisible` was not populated on the OpenXR Provider for `Finger`s
- Fix issue with generic hand-shader giving compile errors in some circumstances

### Known issues 
- Offset between skeleton hand wrist and forearm in sample scenes
- Outline hands aren't displaying
- Scenes containing the infrared viewer render incorrectly on Android build targets and in scriptable render pipelines such as URP and HDRP. 
- Interactions callback scene allows blocks to be moved without doing a grasp pose. 
- Capsule hands don't have a joint colour in HDRP 
- Use of the LeapCSharp Config class is unavailable with v5.X tracking service
- Repeatedly opening scenes can cause memory use increase
- Currently the Ultraleap Hand Tracking feature for OpenXR requires the New and Legacy input systems to be enabled, to simultaneously use OpenXR and the Ultraleap Unity Plugin's features.
- The OpenXR Leap Provider does not currently support the `Confidence` hand property (and will return fixed values)
- If using OpenXR with OpenXR package imported, when using Unity 2020 and Ultraleap Tracking Plugin via .unitypackage, an error will appear on import relating to HandTrackingFeature. This has been fixed by Unity on Unity 2021
	- A workaround is to right click on \ThirdParty\Ultraleap\Tracking\OpenXR\Runtime\Scripts\HandTrackingFeature.cs and select 'Reimport'
- DrawMeshInstanced error log on certain Unity versions when using Capsule Hands. [Unity Issue Tracker](https://issuetracker.unity3d.com/issues/drawmeshinstanced-does-not-support-dot-dot-dot-error-in-the-console-pops-up-when-the-shader-does-support-instanced-rendering)
- After using Ultraleap OpenXR in Unity Editor, the tracking mode of device 0 will be set to HMD until the Unity Editor session ends. This can stop the testing of non-XR scenes until the Unity Editor is re-opened

## [6.2.1] - 07/10/2022

### Fixed
- Fixed `DeviceID`, `Timestamp` and `CurrentFramesPerSecond` for `Frames` from the OpenXR Provider

### Known issues 
- Offset between skeleton hand wrist and forearm in sample scenes
- Outline hands aren't displaying
- Scenes containing the infrared viewer render incorrectly on Android build targets and in scriptable render pipelines such as URP and HDRP. 
- Interactions callback scene allows blocks to be moved without doing a grasp pose. 
- Capsule hands don't have a joint colour in HDRP 
- Use of the LeapCSharp Config class is unavailable with v5.X tracking service
- Repeatedly opening scenes can cause memory use increase
- Currently the Ultraleap Hand Tracking feature for OpenXR requires the New and Legacy input systems to be enabled, to simultaneously use OpenXR and the Ultraleap Unity Plugin's features.
- The OpenXR Leap Provider does not currently support the `Confidence` hand property (and will return fixed values)
- If using OpenXR with OpenXR package imported, when using Unity 2020 and Ultraleap Tracking Plugin via .unitypackage, an error will appear on import relating to HandTrackingFeature. This has been fixed by Unity on Unity 2021
	- A workaround is to right click on \ThirdParty\Ultraleap\Tracking\OpenXR\Runtime\Scripts\HandTrackingFeature.cs and select 'Reimport'

## [6.2.0] - 23/09/2022

### Added
- Getting Started example scene
- Mesh Hands example scenes for XR

### Changed
- Reorganised example scenes for more clarity
- Removed HDRP hands example scenes

### Fixed
- Fixed compile error with GenericHandShader's use of TRANSFER_SHADOW

### Known issues 
- Offset between skeleton hand wrist and forearm in sample scenes
- Outline hands aren't displaying
- Scenes containing the infrared viewer render incorrectly on Android build targets and in scriptable render pipelines such as URP and HDRP. 
- Interactions callback scene allows blocks to be moved without doing a grasp pose. 
- Capsule hands don't have a joint colour in HDRP 
- Use of the LeapCSharp Config class is unavailable with v5.X tracking service
- Repeatedly opening scenes can cause memory use increase
- Currently the Ultraleap Hand Tracking feature for OpenXR requires the New and Legacy input systems to be enabled, to simultaneously use OpenXR and the Ultraleap Unity Plugin's features.
- The OpenXR Leap Provider does not currently support the `Confidence` hand property (and will return fixed values)
- If using OpenXR with OpenXR package imported, when using Unity 2020 and Ultraleap Tracking Plugin via .unitypackage, an error will appear on import relating to HandTrackingFeature. This has been fixed by Unity on Unity 2021
	- A workarond is to right click on \ThirdParty\Ultraleap\Tracking\OpenXR\Runtime\Scripts\HandTrackingFeature.cs and select 'Reimport'

## [6.1.0] - 09/09/2022

### Added
- Device-Specific RectilinearToPixelEx method
- OpenXR into a conditionally included asmdef taht automatically removes OpenXR Package if necessary

### Fixed
- Tracking Binding is lost when reloading scenes on Android
- AttachmentHands can get in a popup loop when resetting the component
- RectilinearToPixel returns NaN

### Known issues 
- Scenes containing the infrared viewer render incorrectly on Android build targets and in scriptable render pipelines such as URP and HDRP. 
- Interactions callback scene allows blocks to be moved without doing a grasp pose. 
- Capsule hands don't have a joint colour in HDRP 
- Use of the LeapCSharp Config class is unavailable with v5.X tracking service
- Repeatedly opening scenes can cause memory use increase
- Currently the Ultraleap Hand Tracking feature for OpenXR requires the New and Legacy input systems to be enabled, to simultaneously use OpenXR and the Ultraleap Unity Plugin's features.
- The OpenXR Leap Provider does not currently support the `Confidence` hand property (and will return fixed values)
- If using OpenXR with OpenXR package imported, when using Unity 2020 and Ultraleap Tracking Plugin via .unitypackage, an error will appear on import relating to HandTrackingFeature. This has been fixed by Unity on Unity 2021
	- A workarond is to right click on \ThirdParty\Ultraleap\Tracking\OpenXR\Runtime\Scripts\HandTrackingFeature.cs and select 'Reimport'

## [6.0.0] - 17/08/2022

### Added
- Added a low poly hand model with an arm
- Added create menu options for LeapServiceProviders via GameObject/Ultrealeap/Service Provider (X)
- Added TrackedPoseDriver to all XR example scenes
- Added ability to create LeapServiceProviders from the GameObject/Create menu in editor
- Added Hand Rays to Preview package

### Changed
- Cleaned up the image retriever and LeapServiceProvider Execution order, reducing unnecessary service and log messages
- ImageRetriever prefab and LeapEyeDislocator.cs (formerly used for passthrough) removed and replaced by 'VR Infrared Camera' prefab in the Tracking Examples package
- Example scenes URL
- Hand rigs bones have their  'L and R' prefixes removed
- Removed Hotkey functionality
- Removed use of obsolete methods
- Removed obsolete methods
- Removed pre-2020LTS specific support
- Removed use of SVR
- Changed use of Vector and LeapQuaternion in favour of Vector3 and Quaternion
- Removed Legacy XR support
- Removed MainCaneraProvider in favour of Camera.Main
- All units to be in M rather than MM when getting hand data

### Fixed

- HandBinder scales hands in edit mode when there is no LeapServiceProvider in the scene
- Leap.Controller.InternalFrameReady, LeapInternalFrame is never dispatched
- HandUI example scene panel exists after hand lost
- ChangeTrackingMode and GetTrackingMode on LeapServiceProvider fail when in disabled multi-device mode
- FOV Gizmos are not visible when opening an example scene containing a Service Provider in multiDeviceMode = disabled.
- FOV Gizmos are not visible when changing render pipelines
- AttachmentHands untick bone in inspector UI causes looping error when deleting gameobject in edit mode
- SpatialTracking dependency errors

### Known issues 
- Scenes containing the infrared viewer render incorrectly on Android build targets and in scriptable render pipelines such as URP and HDRP. 
- Interactions callback scene allows blocks to be moved without doing a grasp pose. 
- Capsule hands don't have a joint colour in HDRP 
- Use of the LeapCSharp Config class is unavailable with v5.X tracking service
- Repeatedly opening scenes can cause memory use increase

## [5.13.1] - 26/08/2022

### Announcements

In line with Unity's end of support of Unity 2019 LTS, we will no longer be actively supporting Unity 2019.

We will also be deprecating some functionality and moving core utilities into a separate package.

If you are using classes and methods that are marked as obsolete and will be moved to the new legacy package without a replacement, you may wish to use "#pragma warning disable 0618" at the start and "#pragma warning restore 0618" at the end of your method that makes use of it to suppress the warnings.

If you have any concerns about this, please contact us on [Github Discussions](https://github.com/ultraleap/UnityPlugin/discussions)

### Fixed
- Tracking Binding is lost when reloading scenes on Android

### Known issues 
- Scenes containing the infrared viewer render incorrectly on Android build targets and in scriptable render pipelines such as URP and HDRP. 
- Demo scenes do not start at the correct height for a seated user. The XR Plugin Management System adjusts the camera height. This means the user has to adjust components in the scene to the correct height - e.g. camera height. Currently our position is to support the legacy XR system height settings. 
- Hands in Desktop scenes can appear far away from the camera 
- Interactions callback scene allows blocks to be moved without doing a grasp pose. 
- Capsule hands don't have a joint colour in HDRP 
- Hand UI can become detached from hand when hand is removed from view
- Multi-device (desktop) Scene camera position can become offset
- FOV visualization does not display after changing render pipelines

## [5.13.0] - 21/07/2022

### Announcements

In line with Unity's end of support of Unity 2019 LTS, we will no longer be actively supporting Unity 2019.

We will also be deprecating some functionality and moving core utilities into a separate package.

If you are using classes and methods that are marked as obsolete and will be moved to the new legacy package without a replacement, you may wish to use "#pragma warning disable 0618" at the start and "#pragma warning restore 0618" at the end of your method that makes use of it to suppress the warnings.

If you have any concerns about this, please contact us on [Github Discussions](https://github.com/ultraleap/UnityPlugin/discussions)

### Added
- Added HandModelManager to the Hands Module - an easy way to enable/disable hand models
- Added option to freeze hand state on HandEnableDisable

### Changed
- Changed Rigged Hand Example scenes to use HandModelManager

### Fixed
- Inertia Hands are very jittery and `hand.TimeVisible` is not accurate
- Compile errors in the Infrared Viewer example scene when using Single Pass Stereo rendering mode

### Known issues 
- Scenes containing the infrared viewer render incorrectly on Android build targets and in scriptable render pipelines such as URP and HDRP. 
- Demo scenes do not start at the correct height for a seated user. The XR Plugin Management System adjusts the camera height. This means the user has to adjust components in the scene to the correct height - e.g. camera height. Currently our position is to support the legacy XR system height settings. 
- Hands in Desktop scenes can appear far away from the camera 
- Interactions callback scene allows blocks to be moved without doing a grasp pose. 
- Capsule hands don't have a joint colour in HDRP 
- Hand UI can become detached from hand when hand is removed from view
- Multi-device (desktop) Scene camera position can become offset
- FOV visualization does not display after changing render pipelines
- Use of the LeapCSharp Config class is unavailable with v5.X tracking service

## [5.12.1] - 06/07/2022

### Announcements

In line with Unity's end of support of Unity 2019 LTS, we will no longer be actively supporting Unity 2019.

We will also be deprecating some functionality and moving core utilities into a separate package.

If you are using classes and methods that are marked as obsolete and will be moved to the new legacy package without a replacement, you may wish to use "#pragma warning disable 0618" at the start and "#pragma warning restore 0618" at the end of your method that makes use of it to suppress the warnings.

If you have any concerns about this, please contact us on [Github Discussions](https://github.com/ultraleap/UnityPlugin/discussions)

This release is a hotfix for the 5.12.0 release. It fixes the XRI package dependency issue which affects the tracking preview package,
 
### Fixed 
- XRI package dependency is resolved when using the Tracking Preview package.

### Known issues 
- Scenes containing the infrared viewer render incorrectly on systems using single pass stereo with the XR plugin system - e.g. Windows Mixed Reality headsets. SteamVR headsets may also default to single pass stereo, showing the same issue. However in this case, the OpenVR settings can be changed to multipass which resolves the problem. 
- Scenes containing the infrared viewer render incorrectly on Android build targets and in scriptable render pipelines such as URP and HDRP. 
- Demo scenes do not start at the correct height for a seated user. The XR Plugin Management System adjusts the camera height. This means the user has to adjust components in the scene to the correct height - e.g. camera height. Currently our position is to support the legacy XR system height settings. 
- Hands in Desktop scenes can appear far away from the camera 
- Interactions callback scene allows blocks to be moved without doing a grasp pose. 
- Capsule hands don't have a joint colour in HDRP 
- Hand UI can become detached from hand when hand is removed from view
- Multi-device (desktop) Scene camera position can become offset
- FOV visualization does not display after changing render pipelines


## [5.12.0] - 04/07/2022

### Announcements

In line with Unity's end of support of Unity 2019 LTS, we will no longer be actively supporting Unity 2019.

We will also be deprecating some functionality and moving core utilities into a separate package.

If you are using classes and methods that are marked as obsolete and will be moved to the new legacy package without a replacement, you may wish to use "#pragma warning disable 0618" at the start and "#pragma warning restore 0618" at the end of your method that makes use of it to suppress the warnings.

If you have any concerns about this, please contact us on [Github Discussions](https://github.com/ultraleap/UnityPlugin/discussions)
 
### Changed
- Various classes and methods have been marked as obsolete in preparation for a major version change in the near future
 
### Fixed 
- VertexOffsetShader displays errors in Unity 2021 due to invalid path
- ThreadAbortException in editor when connecting, most commonly found when using milti-device

### Known issues 
- Scenes containing the infrared viewer render incorrectly on systems using single pass stereo with the XR plugin system - e.g. Windows Mixed Reality headsets. SteamVR headsets may also default to single pass stereo, showing the same issue. However in this case, the OpenVR settings can be changed to multipass which resolves the problem. 
- Scenes containing the infrared viewer render incorrectly on Android build targets and in scriptable render pipelines such as URP and HDRP. 
- Demo scenes do not start at the correct height for a seated user. The XR Plugin Management System adjusts the camera height. This means the user has to adjust components in the scene to the correct height - e.g. camera height. Currently our position is to support the legacy XR system height settings. 
- Possible hand offset issues on XR2 headsets using SVR plugin 
- Hands in Desktop scenes can appear far away from the camera 
- Interactions callback scene allows blocks to be moved without doing a grasp pose. 
- Capsule hands don't have a joint colour in HDRP 
- Hand UI can become detached from hand when hand is removed from view
- Multi-device (desktop) Scene camera position can become offset
- FOV visualization does not display after changing render pipelines


## [5.11.0] - 23/06/2022

### Announcements

In line with Unity's end of support of Unity 2019 LTS, we will no longer be actively supporting Unity 2019.

We will also be deprecating some functionality and moving core utilities into a separate package.

If you have any concerns about this, please contact us on [Github Discussions](https://github.com/ultraleap/UnityPlugin/discussions)
 
### Added 
- Added a hand enable and disable script to the GenericHand_Arm prefab

### Changed
- Changed scale calculations on the Auto-Scale function of the Handbinder, to make it more consistent across different tracking models and more stable when using a hand without metacarpal bones. The scales of all hand prefabs have been slightly changed because of that.
- Disable FOV visualization gizmos by default
- Update minimum Unity version to 2020.3 for UPM packages
 
### Fixed 
- Turning on and off multiple image retrievers referencing the same service provider or the same device results in a very low framerate
- When having two image retrievers that both reference the same device and turning one of them off, then the other one shows a grey image
- Initialising contact for an interaction hand while the hand is not tracked does not work and doesn't attempt again once the hand is tracked
- Attachment Hands Example scene has errors when using a project with InputSystem

### Known issues 
- Scenes containing the infrared viewer render incorrectly on systems using single pass stereo with the XR plugin system - e.g. Windows Mixed Reality headsets. SteamVR headsets may also default to single pass stereo, showing the same issue. However in this case, the OpenVR settings can be changed to multipass which resolves the problem. 
- Scenes containing the infrared viewer render incorrectly on Android build targets and in scriptable render pipelines such as URP and HDRP. 
- Demo scenes do not start at the correct height for a seated user. The XR Plugin Management System adjusts the camera height. This means the user has to adjust components in the scene to the correct height - e.g. camera height. Currently our position is to support the legacy XR system height settings. 
- Possible hand offset issues on XR2 headsets using SVR plugin 
- Hands in Desktop scenes can appear far away from the camera 
- Interactions callback scene allows blocks to be moved without doing a grasp pose. 
- Capsule hands don't have a joint colour in HDRP 
- Hand UI can become detached from hand when hand is removed from view


## [5.10.0] - 10/06/2022

### Announcements

In line with Unity's end of support of Unity 2019 LTS, we will no longer be actively supporting Unity 2019.

We will also be deprecating some functionality and moving core utilities into a separate package.

If you have any concerns about this, please contact us on [Github Discussions](https://github.com/ultraleap/UnityPlugin/discussions)
 
### Added 

- Inform user with a popup error dialog when trying to build for Android without ARM64 set as the only target architecture. User can choose to continue the build if this is intended.

### Changed

- The leapProvider on a handModelBase (eg Capsule Hand) cannot be changed anymore at runtime in the inspector
 
### Fixed 

- Tracking Examples Capsule Hands (VR - Infrared Viewer) scene: hands are aligned with passthrough hands
- After removing XR Service Providers from Transforms, the transform is uneditable

### Known issues 
- Scenes containing the infrared viewer render incorrectly on systems using single pass stereo with the XR plugin system - e.g. Windows Mixed Reality headsets. SteamVR headsets may also default to single pass stereo, showing the same issue. However in this case, the OpenVR settings can be changed to multipass which resolves the problem. 
- Scenes containing the infrared viewer render incorrectly on Android build targets and in scriptable render pipelines such as URP and HDRP. 
- Demo scenes do not start at the correct height for a seated user. The XR Plugin Management System adjusts the camera height. This means the user has to adjust components in the scene to the correct height - e.g. camera height. Currently our position is to support the legacy XR system height settings. 
- Possible hand offset issues on XR2 headsets using SVR plugin 
- Hands in Desktop scenes can appear far away from the camera 
- Interactions callback scene allows blocks to be moved without doing a grasp pose. 
- Capsule hands don't have a joint colour in HDRP 
- Hand UI can become detached from hand when hand is removed from view


## [5.9.0] - 27/05/2022

### Announcements

In line with Unity's end of support of Unity 2019 LTS, we will no longer be actively supporting Unity 2019 following this release.

We will also start deprecating some functionality and moving core utilities into a separate package.

If you have any concerns about this, please contact us on [Github Discussions](https://github.com/ultraleap/UnityPlugin/discussions)
 
### Added 

- Add option to prevent initializing tracking mode for XR service provider 
- Added an option in LeapImageRetriever to hide Rigel device's debug information 
- Enable the use of multiple image retrievers in a scene that correspond to different devices 
- Better visualization for a tracking device’s position and rotation and its FOV as gizmos 

 
### Fixed 

- Automatic Volume visualization does not work in multi device mode 
- Switching between HMD and Screentop using ChangeTrackingMode() briefly switches to Desktop 
- when rendering a passthrough image with OpenGL, the hand visualization is flipped in the undistorted view 
- Changing tracking mode on the same frame as enabling a service provider has no effect 
- Capsule Hands "Cylinder Radius" only updates after hitting play 
- LeapEyeDislocator updates distortion values whenever a new device is plugged in, even if that device is not used for retrieving an image 

### Known issues 
- Scenes containing the infrared viewer render incorrectly on systems using single pass stereo with the XR plugin system - e.g. Windows Mixed Reality headsets. SteamVR headsets may also default to single pass stereo, showing the same issue. However in this case, the OpenVR settings can be changed to multipass which resolves the problem. 
- Scenes containing the infrared viewer render incorrectly on Android build targets and in scriptable render pipelines such as URP and HDRP. 
- Demo scenes do not start at the correct height for a seated user. The XR Plugin Management System adjusts the camera height. This means the user has to adjust components in the scene to the correct height - e.g. camera height. Currently our position is to support the legacy XR system height settings. 
- Possible hand offset issues on XR2 headsets using SVR plugin 
- Hands in Desktop scenes can appear far away from the camera 
- Interactions callback scene allows blocks to be moved without doing a grasp pose. 
- Capsule hands don't have a joint colour in HDRP 
- Hand UI can become detached from hand when hand is removed from view
 

## [5.8.0] - 28/04/2022

### Added
- A Leap Provider can now be specified for attachment hands

### Fixed
- SIR170 Tracking Volume Visualisation was not appearing
- The automatic option on Tracking Volume Visualisation was not working for SIR170s or 3Dis in single device usage
- Unit tests break downstream package dependencies [[#1182]](https://github.com/ultraleap/UnityPlugin/issues/1182)
- reassigned Low Poly Hand material to prefab
- An image from the image Retriever would freeze when switching devices on the relevant Service Provider

### Known issues
- Scenes containing the infrared viewer render incorrectly on systems using single pass stereo with the XR plugin system - e.g. Windows Mixed Reality headsets. SteamVR headsets may also default to single pass stereo, showing the same issue. However in this case, the OpenVR settings can be changed to multipass which resolves the problem.
- Scenes containing the infrared viewer render incorrectly on Android build targets and in scriptable render pipelines such as URP and HDRP.
- Demo scenes do not start at the correct height for a seated user. The XR Plugin Management System adjusts the camera height. This means the user has to adjust components in the scene to the correct height - e.g. camera height. Currently our position is to support the legacy XR system height settings.
- Possible hand offset issues on XR2 headsets using SVR plugin
- Hands in Desktop scenes can appear far away from the camera
- Interactions callback scene allows blocks to be moved without doing a grasp pose.
- Automatic Volume visualization does not work in multi device mode
- Capsule hands don't have a joint colour in HDRP

## [5.7.0] - 19/04/2022

### Added
- Added a new post process provider to distort tracking data to the 3D visuals
- Added the ability to generate a leap hand from a bound hand (Hand Binder) 
- Can now set different tracking optimization modes on tracking devices when running with multiple devices
- method 'GetFingerStrength' in HandUtils, that returns a value indicating how strongly a finger is curled
- Added option to flip image in the passthrough shaders

### Changed
- Policy flags are now handled on a per device basis / contain information about the device they relate to
- ActiveDevice replaced by ActiveDevices. ActiveDevice marked as obsolete
- Legacy SetPolicy/ClearPolicy/IsPolicySet methods on IController marked as obsolete. Use new methods that also take a Device
- In multiple Device Mode = specific, if the specific serial number is null or an empty string, no device is tracking

### Fixed
- Occasional ThreadAbortException on connection polling thread
- Sometimes Frame objects where being constructed without a device ID, even if known
- Multiple device mode remembers device serial numbers after devices are disconnected
- Service provider in multi-device scene does not track using selected device (by serial number) unless it's been selected in the editor
- clear LeapServiceProvider._currentDevice, if the device is unplugged (DeviceLost)

### Known issues
- Scenes containing the infrared viewer render incorrectly on systems using single pass stereo with the XR plugin system - e.g. Windows Mixed Reality headsets. SteamVR headsets may also default to single pass stereo, showing the same issue. However in this case, the OpenVR settings can be changed to multipass which resolves the problem.
- Scenes containing the infrared viewer render incorrectly on Android build targets and in scriptable render pipelines such as URP and HDRP.
- Demo scenes do not start at the correct height for a seated user. The XR Plugin Management System adjusts the camera height. This means the user has to adjust components in the scene to the correct height - e.g. camera height. Currently our position is to support the legacy XR system height settings.
- Possible hand offset issues on XR2 headsets using SVR plugin
- Hands in Desktop scenes can appear far away from the camera
- Interactions callback scene allows blocks to be moved without doing a grasp pose.
- Interactions object scene platform/stage seems to move a lot


## [5.6.0] - 04/04/2022

### Added
- The LeapServiceProvider provides a list of connected devices (LeapServiceProvider.Devices)
- Example scene for multiple devices
- Generic Hand Model that has an Arm and no metacarpal bones (added to example scene 'Rigged Hands (Desktop) (Standard)')
- Accessor for Service version info in the Controller

### Changed
- In 'Multiple Device Mode' = 'Specific', Serial Numbers can be changed at Runtime via the Inspector or via code (new public property LeapServiceProvider.SpecificSerialNumber)
- Exposed SimpleFacingCameraCallbacks.IsFacingCamera in the Interaction Engine
- Allow mesh hands that use the hand binder to be scaled during editor
- Updated the LeapC.dll client to 5.5.0.22-57dcaafe

### Removed

### Fixed
- Lag and stuttering when using multiple devices
- Scene View opens when connecting / disconnecting devices
- Fixed issues with multi-device interpolation failing

### Known issues
- Multiple device mode remembers device serial numbers after devices are disconnected
- Service provider in multi-device scene does not track using selected device (by serial number) unless it's been selected in the editor
- Scenes containing the infrared viewer render incorrectly on systems using single pass stereo with the XR plugin system - e.g. Windows Mixed Reality headsets. SteamVR headsets may also default to single pass stereo, showing the same issue. However in this case, the OpenVR settings can be changed to multipass which resolves the problem.
- Demo scenes do not start at the correct height for a seated user. The XR Plugin Management System adjusts the camera height. This means the user has to adjust components in the scene to the correct height - e.g. camera height. Currently our position is to support the legacy XR system height settings.
- Possible hand offset issues on XR2 headsets using SVR plugin
- Hands in Desktop scenes can appear far away from the camera
- Interactions callback scene allows blocks to be moved without doing a grasp pose.
- Interactions object scene platform/stage seems to move a lot
- Dynamic UI objects throwing backwards most of the time.


## [5.5.0] - 17/03/2022

### Added
- Hand Binder Scale feature, uniformly scale the 3D model model up or down based on the ratio between the leap data and the 3D model. This will require a rebind to calculate the correct scale.
- tracking service version check for multiple device mode. Warning appears if trying to select the 'specific' multi device mode in a service version < 5.3.6

### Changed
- Serial numbers for 'multiple device mode' = 'Specific' can be chosen from a drop down list in the inspector instead of a text field. Using Device indices is no longer supported.

### Removed
- x86 LeapC.dll

### Fixed
- Dynamic UI scene - blocks sometimes did not expand when undocked
-	Capsule hands appear small compared to size of 'IR hands' of user using HDRP / URP and do not line up. Using standard rendering on Unity 2019.4 LTS  hands are usually not visible (but are being tracked). When they appear they do not line up with the hands in the image.
- A check has been added to ensure a subscription to device events won't happen if the leapProvider is null.

### Known issues
-	Scenes containing the infrared viewer render incorrectly on systems using single pass stereo with the XR plugin system - e.g. Windows Mixed Reality headsets. SteamVR headsets may also default to single pass stereo, showing the same issue. However in this case, the OpenVR settings can be changed to multipass which resolves the problem.
-	Demo scenes do not start at the correct height for a seated user. The XR Plugin Management System adjusts the camera height. This means the user has to adjust components in the scene to the correct height - e.g. camera height. Currently our position is to support the legacy XR system height settings.
- Possible hand offset issues on XR2 headsets using SVR plugin
- Hands in Desktop scenes can appear far away from the camera
- Interactions callback scene allows blocks to be moved without doing a grasp pose.
- Interactions object scene platform/stage seems to move a lot
- Dynamic UI objects throwing backwards most of the time.


## [5.4.0] 

### Added
- Basic support for specifying which device a LeapProvider should connect to. Can be specified by device index or serial number. If multiple service providers are in a scene set to use the multiple device mode, they must be set to use the same tracking optimization mode. _(Multiple Device Mode is only supported on the Ultraleap Tracking Service version 5.3.6 and above)_
- Added ability to get / set custom capsule hand colours in code

### Changed
- Updated LeapC.dll client to latest service release. Service supports multiple devices.

### Removed

### Fixed
- Fixed issue with incorrect enum ordering in eLeapEventType (now matches LeapC.h ordering). Inserted eLeapEventType_TrackingMode
- Service Providers not referenced in Hand Post-Process example scene

### Known issues
-	Scenes containing the infrared viewer render incorrectly on systems using single pass stereo with the XR plugin system - e.g. Windows Mixed Reality headsets. SteamVR headsets may also default to single pass stereo, showing the same issue. However in this case, the OpenVR settings can be changed to multipass which resolves the problem.
-	Demo scenes do not start at the correct height for a seated user. The XR Plugin Management System adjusts the camera height. This means the user has to adjust components in the scene to the correct height - e.g. camera height. Currently our position is to support the legacy XR system height settings.
-	Capsule hands appear small compared to size of 'IR hands' of user using HDRP / URP and do not line up. Using standard rendering on Unity 2019.4 LTS  hands are usually not visible (but are being tracked). When they appear they do not line up with the hands in the image.
- Possible hand offset issues on XR2 headsets using SVR plugin
- Hands in Desktop scenes can appear far away from the camera
- Interactions callback scene allows blocks to be moved without doing a grasp pose.
- Interactions object scene platform/stage seems to move a lot
- Dynamic UI objects throwing backwards most of the time.


## [5.3.0] 

### Added

### Changed
- Clear devices list on disconnect of service Connection.cs
- Example scenes now contain a clickable link to take users to https://docs.ultraleap.com/ultralab/
- Removed unused variables from Connection and Controller
- Hand Model Base feature parity with the interaction hand
- LeapXRServiceProvider getter and setter for MainCamera

### Removed

### Fixed
- Outline/Ghost hands sometimes show a shader issue when upgrading to SRP (TOON shader)
- Jittery Sliders and slider problems in moving reference frame
- When using LeapXRServiceProvider with Temporal Warping enabled, the hands fly off in the first few frames.
- Reduced the number of OnContactBegin / OnContactEnd events when a finger is in contact with a slider
- Fixed issues with HDRP and URP example scenes not containing the correct shader when switching graphics pipelines.
- Fixing eye dislocator misalignment
- Unused variables in LeapCSharp Controller and Connection causing warnings [[#1181]](https://github.com/ultraleap/UnityPlugin/issues/1181)

### Known issues
-	Scenes containing the infrared viewer render incorrectly on systems using single pass stereo with the XR plugin system - e.g. Windows Mixed Reality headsets. SteamVR headsets may also default to single pass stereo, showing the same issue. However in this case, the OpenVR settings can be changed to multipass which resolves the problem.
-	Demo scenes do not start at the correct height for a seated user. The XR Plugin Management System adjusts the camera height. This means the user has to adjust components in the scene to the correct height - e.g. camera height. Currently our position is to support the legacy XR system height settings.
-	Capsule hands appear small compared to size of 'IR hands' of user using HDRP / URP and do not line up. Using standard rendering on Unity 2019.4 LTS  hands are usually not visible (but are being tracked). When they appear they do not line up with the hands in the image.
- Possible hand offset issues on XR2 headsets using SVR plugin
- Hands in Desktop scenes can appear far away from the camera
- Interactions callback scene allows blocks to be moved without doing a grasp pose.
- Interactions object scene platform/stage seems to move a lot
- Dynamic UI objects throwing backwards most of the time.
- Service Providers not referenced in Hand Post-Process example scene (to fix: drag 'Intertia Hand Models' into the leap Provider of its children capsule hands)


## [5.2.0]

### Added
- Adding SIR170 leapc/device.
- Adding 3DI leapc/device
- Adding option to grasp interaction objects with a specific hand


### Changed

- Moved SimpleFacingCameraCallbacks.cs to Interaction Engine\Runtime\Scripts\Utility & updated its namespace
- Update main camera provider to enable work on supporting MRTK

### Removed

### Fixed
- https://github.com/ultraleap/UnityPlugin/issues/1177

### Known issues
-	Scenes containing the infrared viewer render incorrectly on systems using single pass stereo with the XR plugin system - e.g. Windows Mixed Reality headsets. SteamVR headsets may also default to single pass stereo, showing the same issue. However in this case, the OpenVR settings can be changed to multipass which resolves the problem.
-	Demo scenes do not start at the correct height for a seated user. The XR Plugin Management System adjusts the camera height. This means the user has to adjust components in the scene to the correct height - e.g. camera height. Currently our position is to support the legacy XR system height settings.
-	Capsule hands appear small compared to size of 'IR hands' of user using HDRP / URP and do not line up. Using standard rendering on Unity 2019.4 LTS  hands are usually not visible (but are being tracked). When they appear they do not line up with the hands in the image.
- Outline/Ghost hands sometimes show a shader issue when upgrading to SRP (TOON shader)
- Issues with slider button movements not being possible or registering false presses in moving reference frames scene when frame is moving (inconsistent). Only affects slider buttons - normal buttons work fine.
- Possible hand offset issues on XR2 headsets using SVR plugin
- Hands in Desktop scenes can appear far away from the camera
- Interactions callback scene allows blocks to be moved without doing a grasp pose.
- Interactions object scene platform/stage seems to move a lot
- Dynamic UI objects throwing backwards most of the time.

## [5.1.0]

### Added
- Adding coloring options to the capsule hands
- New option to initialise only the index finger in the interaction hand

### Changed
- Size of the Skeleton hand assets has been significantly reduced

### Removed

### Fixed
- Generic Hand Model rendering issue with transparency
- Updated XR2 preview documentation ('How to Build a Unity Application that Shows Tracked Hands on an XR2') to account for asset path changes, name changes to preview packages in V5.0.0 (from expermimental) and in response to internal user testing
- Minor changes to anchors example scene

### Known issues
-	Scenes containing the infrared viewer render incorrectly on systems using single pass stereo with the XR plugin system - e.g. Windows Mixed Reality headsets. SteamVR headsets may also default to single pass stereo, showing the same issue. However in this case, the OpenVR settings can be changed to multipass which resolves the problem.
-	Demo scenes do not start at the correct height for a seated user. The XR Plugin Management System adjusts the camera height. This means the user has to adjust components in the scene to the correct height - e.g. camera height. Currently our position is to support the legacy XR system height settings.
-	Capsule hands appear small compared to size of 'IR hands' of user using HDRP / URP and do not line up. Using standard rendering on Unity 2019.4 LTS  hands are usually not visible (but are being tracked). When they appear they do not line up with the hands in the image.
- Outline/Ghost hands sometimes show a shader issue when upgrading to SRP (TOON shader)
- Issues with slider button movements not being possible or registering false presses in moving reference frames scene when frame is moving (inconsistent). Only affects slider buttons - normal buttons work fine.
- Possible hand offset issues on XR2 headsets using SVR plugin


## [5.0.0]
### Added
- Support for Unity HDRP and URP including materials and shaders in all examples
- Hands module shaders for outline, ghost and skeleton hands
- `Service Provider` (XR, Desktop and Screentop) prefabs
- `Image Retriever` prefab
- `HandModels` prefab
- Experimental support for Qualcomm Snapdragon XR2 based headsets within `com.ultraleap.tracking.preview` package.
- MainCameraProvider.cs to get the camera on Android platforms

### Changed
- Reorganized the repository layout to adhere to [UPM Package Structure](https://docs.unity3d.com/Manual/cus-layout.html). Fixes [[#1113]](https://github.com/ultraleap/UnityPlugin/issues/1113)
  - Core, Hands and Interaction Engine modules are in their own sub-folders with Editor/Runtime folders in a `com.ultraleap.tracking` UPM package.
  - Examples for all modules are in hidden `Examples~` folders within their respective package. These can be imported as samples from the package manager window or unhidden by removing the `~` when importing from .unitypackages.
  - UIInput module has is now in a separate preview package "com.ultraleap.tracking.preview".
- The following scripts are no longer required to be put on a `Camera`. Instead, they require a reference to a `Camera`.
  - LeapXRServiceProvider
  - LeapImageRetriever
  - LeapEyeDislocator
  - EnableDepthBuffer
- Reworked how adding hands to a scene works - hands can be added easily. Any type derived from `HandModelBase` can be added directly into the scene and linked with a `LeapProvider` to begin tracking immediately.
- `Frame.Get` renamed to `Frame.GetHandWithChirality`.
- Rebranded Leap Motion Unity Modules Window


### Removed
- `HandModelManager` MonoBehaviour
- `Leap Rig` Prefab
- `Leap Hand Controller` Prefab
- The following example scenes were removed:
  - Rigged Hands (VR - Infrared Viewer)
  - Rigged Hands (VR)
- Experimental modules
  - HierarchyRecording
  - Playback
- Docs - migrated to [Ultraleap Docs][docs-website]
- Internal directory
  - AutoHeader (Moved to CI folder, no longer part of any packages)
  - Generation
  - RealtimeGraph
  - Testing
  - VRVisualizer
- Legacy directory
  - DetectionExamples
  - GraphicRenderer

### Fixed
- Missing rigged hands image (Note that docs moved to [Ultraleap Docs](https://docs.ultraleap.com/unity-api/unity-user-manual/core.html)) [[#1172]](https://github.com/ultraleap/UnityPlugin/issues/1172)
- 'SelectionMode.OnlyUserModifiable' is obsolete [[1167]](https://github.com/ultraleap/UnityPlugin/issues/1167)
- Initializing contact bones of XR controller [[#1085]](https://github.com/ultraleap/UnityPlugin/issues/1085)
- enableContactBoneCollision() called unnecessarily often [[#1062]](https://github.com/ultraleap/UnityPlugin/issues/1062)
- ClearContactTracking() doesn't clear a pooled Hashset before calling Recycle() [[#1061]](https://github.com/ultraleap/UnityPlugin/issues/1061)
- Hand position jumps when using OVRProvider [[#1054]](https://github.com/ultraleap/UnityPlugin/issues/1054) 
- Remove additional audio listeners in example scenes
- Clipping plane in example scenes is not set close enough, Hands models are being clipped
- Images not seen in Core examples - Capsule hands (VR - Infrared Viewer)

### Known issues
-	Scenes containing the infrared viewer render incorrectly on systems using single pass stereo with the XR plugin system - e.g. Windows Mixed Reality headsets. SteamVR headsets may also default to single pass stereo, showing the same issue. However in this case, the OpenVR settings can be changed to multipass which resolves the problem.
-	Demo scenes do not start at the correct height for a seated user. The XR Plugin Management System adjusts the camera height. This means the user has to adjust components in the scene to the correct height - e.g. camera height. Currently our position is to support the legacy XR system height settings.
-	Capsule hands appear small compared to size of 'IR hands' of user using HDRP / URP and do not line up. Using standard rendering on Unity 2019.4 LTS  hands are usually not visible (but are being tracked). When they appear they do not line up with the hands in the image.
- Outline/Ghost hands sometimes show a shader issue when upgrading to SRP (TOON shader)
- Issues with slider button movements not being possible or registering false presses in moving reference frames scene when frame is moving (inconsistent). Only affects slider buttons - normal buttons work fine.
- Possible hand offset issues on XR2 headsets using SVR plugin

## [4.9.1 and older]

[older-releases]: https://github.com/ultraleap/UnityPlugin/releases "UnityPlugin Releases"

Refer to the [release notes page][older-releases] for older releases.<|MERGE_RESOLUTION|>--- conflicted
+++ resolved
@@ -11,10 +11,12 @@
 This release was tested against Unity 2021.3 LTS and 2022.3 LTS
 
 ### Added
-<<<<<<< HEAD
 - (Physics Hands) Finger displacement values to each finger
 - (Physics Hands) Interface based events for easier development
     - Please see the updated scripts in the Physics Hands example scene for more information
+- (XRHands) Direct Leap XRHands Subsystem
+- (UlrealeapSettings) Ultraleap Settings ScriptableObject to toggle features
+- (InputSystem) A XRHands to Leap InputActions and Meta Aim InputActions converter
 
 
 ### Changed
@@ -27,16 +29,8 @@
     - This is tailored to handle specific Rigidbodies and will only fire when your subscribed Rigidbody is affected
 - (Physics Hands) Hand and bone states have been improved and are more consistent with expectations
 - (Physics Hands) Updated example scene with new events and better visuals
-
-=======
-- (XRHands) Direct Leap XRHands Subsystem
-- (UlrealeapSettings) Ultraleap Settings ScriptableObject to toggle features
-- (InputSystem) A XRHands to Leap InputActions and Meta Aim InputActions converter
-
-### Changed
-- (Hand Pose) Removed unnecessary Hand Pose scriptable context menu option
 - (Multi device aggregation) Added wrist and arm to ConfidenceInterpolation aggregator
->>>>>>> 4aa6ed29
+
 
 ### Fixed
 - (Preview) CPU performance issues on PICO when re-connecting tracking device
