--- conflicted
+++ resolved
@@ -12,11 +12,8 @@
 - Pinch To Paint example scene
 - Explanation text to all XR example scenes
 - Turntable and Pullcord example scene
-<<<<<<< HEAD
 - Hands prefabs added to GameObject/Ultraleap/Hands create menu
-=======
 - Locomotion example scenes in Preview Package
->>>>>>> 5b8badf1
 
 ### Changed
 - 
