{
    "name": "Ultraleap.Tracking.InteractionEngine",
    "rootNamespace": "",
    "references": [
<<<<<<< HEAD
        "GUID:2ee0542102ac1084e8d9a910885c1e81",
        "GUID:cec9848704c49724192ff47f9b3e9156",
        "GUID:5d2bbb4763a30e54ebe3c25d112247b1"
=======
        "GUID:cec9848704c49724192ff47f9b3e9156"
>>>>>>> e913598a
    ],
    "includePlatforms": [],
    "excludePlatforms": [],
    "allowUnsafeCode": false,
    "overrideReferences": false,
    "precompiledReferences": [],
    "autoReferenced": true,
    "defineConstraints": [],
    "versionDefines": [
        {
            "name": "Unity",
            "expression": "2021.3.18f1",
            "define": "UNITY_2021_3_18_OR_NEWER"
        }
    ],
    "noEngineReferences": false
}<|MERGE_RESOLUTION|>--- conflicted
+++ resolved
@@ -2,13 +2,7 @@
     "name": "Ultraleap.Tracking.InteractionEngine",
     "rootNamespace": "",
     "references": [
-<<<<<<< HEAD
-        "GUID:2ee0542102ac1084e8d9a910885c1e81",
-        "GUID:cec9848704c49724192ff47f9b3e9156",
-        "GUID:5d2bbb4763a30e54ebe3c25d112247b1"
-=======
         "GUID:cec9848704c49724192ff47f9b3e9156"
->>>>>>> e913598a
     ],
     "includePlatforms": [],
     "excludePlatforms": [],
