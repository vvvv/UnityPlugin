--- conflicted
+++ resolved
@@ -133,10 +133,6 @@
             {BoundTypes.PINKY_DISTAL, (Finger.FingerType.TYPE_PINKY, Bone.BoneType.TYPE_DISTAL)},
         };
 
-<<<<<<< HEAD
-=======
-
->>>>>>> 68db4c20
         /// <summary>
         /// Calculate a Hand from a BoundHand
         /// </summary>
@@ -150,15 +146,12 @@
             //Loop through all the fingers of the hand to calculate where the leap data should be in relation to the Bound Hand
             for (int leapFingerID = 0; leapFingerID < leapHand.Fingers.Count; leapFingerID++)
             {
-<<<<<<< HEAD
                 return leapHand;
             }
 
             //Loop through all the fingers of the hand to calculate where the leap data should be in relation to the Bound Hand
             for (int leapFingerID = 0; leapFingerID < leapHand.Fingers.Count; leapFingerID++)
             {
-=======
->>>>>>> 68db4c20
                 //Get the leap Finger
                 Finger leapFinger = leapHand.Fingers[leapFingerID];
 
@@ -188,11 +181,7 @@
 
                             //Calculate the tip position
                             Vector tipPosition = (distalBoundBonePosition + direction * (length * fingerTipScale));
-<<<<<<< HEAD
                             leapFinger.TipPosition = tipPosition
-=======
-                            leapFinger.TipPosition = tipPosition;
->>>>>>> 68db4c20
 
                             //Calculate the center of the finger
                             Vector center = Vector.Lerp(distalBoundBonePosition, tipPosition, 0.5f);
@@ -202,10 +191,6 @@
 
                             //Set the leap finger
                             leapFinger.bones[leapBoneID] = new Bone(distalBoundBonePosition, tipPosition, center, distalDirection, distalDirection.Magnitude, leapBone.Width, leapBone.Type, leapBone.Rotation);
-<<<<<<< HEAD
-=======
-                            //Set the finger tip position
->>>>>>> 68db4c20
                         }
                     }
                     else
@@ -225,10 +210,7 @@
                             //Set the data for a new leap bone
                             leapFinger.bones[leapBoneID] = new Bone(previousBoundJointPosition, nextBoundJointPosition, center, direction, length, leapBone.Width, leapBone.Type, leapBone.Rotation);
                         }
-<<<<<<< HEAD
-=======
-
->>>>>>> 68db4c20
+						
                         //If the bone is a metacarpal, use the wrist bone as the previous joint
                         else if (leapBoneID == (int)Bone.BoneType.TYPE_METACARPAL)
                         {
@@ -277,16 +259,9 @@
 
             //Set the data on the leap hand
             leapHand.PalmPosition = palmPos;
-<<<<<<< HEAD
-
             leapHand.StabilizedPalmPosition = leapHand.PalmPosition;
             leapHand.PalmWidth = (leapHand.GetPinky().bones[1].PrevJoint - leapHand.GetIndex().bones[1].PrevJoint).Magnitude;
             leapHand.Arm.NextJoint = leapHand.WristPosition;
-=======
-            leapHand.StabilizedPalmPosition = leapHand.PalmPosition;
-            leapHand.PalmWidth = (leapHand.GetPinky().bones[1].PrevJoint - leapHand.GetIndex().bones[1].PrevJoint).Magnitude;
-
->>>>>>> 68db4c20
             return leapHand;
         }
     }
