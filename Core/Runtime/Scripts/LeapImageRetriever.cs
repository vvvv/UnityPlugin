--- conflicted
+++ resolved
@@ -6,115 +6,11 @@
  * between Ultraleap and you, your company or other organization.             *
  ******************************************************************************/
 
-using Leap.Unity.Query;
+using UnityEngine;
+using UnityEngine.Serialization;
 using System;
 using System.Collections;
-<<<<<<< HEAD
 using Leap.Unity.Query;
-
-namespace Leap.Unity {
-
-  /// <summary>
-  /// Acquires images from a LeapServiceProvider and uploads image data as shader global
-  /// data for use by any shaders that render those images.
-  /// 
-  /// Note: To use the LeapImageRetriever, you must be on version 2.1 or newer and you
-  /// must enable "Allow Images" in your Leap Motion settings.
-  /// </summary>
-  public class LeapImageRetriever : MonoBehaviour {
-    public const string GLOBAL_COLOR_SPACE_GAMMA_NAME = "_LeapGlobalColorSpaceGamma";
-    public const string GLOBAL_GAMMA_CORRECTION_EXPONENT_NAME = "_LeapGlobalGammaCorrectionExponent";
-    public const string GLOBAL_CAMERA_PROJECTION_NAME = "_LeapGlobalProjection";
-    public const int IMAGE_WARNING_WAIT = 10;
-    public const int LEFT_IMAGE_INDEX = 0;
-    public const int RIGHT_IMAGE_INDEX = 1;
-    public const float IMAGE_SETTING_POLL_RATE = 2.0f;
-
-    [SerializeField]
-    [FormerlySerializedAs("gammaCorrection")]
-    private float _gammaCorrection = 1.0f;
-
-    [SerializeField] private LeapServiceProvider _provider;
-    private EyeTextureData _eyeTextureData = new EyeTextureData();
-
-    //Image that we have requested from the service.  Are requested in Update and retrieved in OnPreRender
-    protected ProduceConsumeBuffer<Image> _imageQueue = new ProduceConsumeBuffer<Image>(128);
-    protected Image _currentImage = null;
-
-    private long _prevSequenceId;
-    private bool _needQueueReset;
-
-    public EyeTextureData TextureData {
-      get {
-        return _eyeTextureData;
-      }
-    }
-
-    public class LeapTextureData {
-      private Texture2D _combinedTexture = null;
-      private byte[] _intermediateArray = null;
-
-      public Texture2D CombinedTexture {
-        get {
-          return _combinedTexture;
-        }
-      }
-
-      public bool CheckStale(Image image) {
-        if (_combinedTexture == null || _intermediateArray == null) {
-          return true;
-        }
-
-        if (image.Width != _combinedTexture.width || image.Height * 2 != _combinedTexture.height) {
-          return true;
-        }
-
-        if (_combinedTexture.format != getTextureFormat(image)) {
-          return true;
-        }
-
-        return false;
-      }
-
-      public void Reconstruct(Image image, string globalShaderName, string pixelSizeName) {
-        int combinedWidth = image.Width;
-        int combinedHeight = image.Height * 2;
-
-        TextureFormat format = getTextureFormat(image);
-
-        if (_combinedTexture != null) {
-          DestroyImmediate(_combinedTexture);
-        }
-
-        _combinedTexture = new Texture2D(combinedWidth, combinedHeight, format, false, true);
-        _combinedTexture.wrapMode = TextureWrapMode.Clamp;
-        _combinedTexture.filterMode = FilterMode.Bilinear;
-        _combinedTexture.name = globalShaderName;
-        _combinedTexture.hideFlags = HideFlags.DontSave;
-
-        _intermediateArray = new byte[combinedWidth * combinedHeight * bytesPerPixel(format)];
-
-        Shader.SetGlobalTexture(globalShaderName, _combinedTexture);
-        Shader.SetGlobalVector(pixelSizeName, new Vector2(1.0f / image.Width, 1.0f / image.Height));
-      }
-
-      public void UpdateTexture(Image image) {
-        _combinedTexture.LoadRawTextureData(image.Data(Image.CameraType.LEFT));
-        _combinedTexture.Apply();
-      }
-
-      private TextureFormat getTextureFormat(Image image) {
-        switch (image.Format) {
-          case Image.FormatType.INFRARED:
-            return TextureFormat.Alpha8;
-          default:
-            throw new Exception("Unexpected image format " + image.Format + "!");
-        }
-      }
-=======
-using UnityEngine;
-using UnityEngine.Serialization;
->>>>>>> 9326058f
 
 namespace Leap.Unity
 {
@@ -126,8 +22,6 @@
     /// Note: To use the LeapImageRetriever, you must be on version 2.1 or newer and you
     /// must enable "Allow Images" in your Leap Motion settings.
     /// </summary>
-    [RequireComponent(typeof(Camera))]
-    [RequireComponent(typeof(LeapServiceProvider))]
     public class LeapImageRetriever : MonoBehaviour
     {
         public const string GLOBAL_COLOR_SPACE_GAMMA_NAME = "_LeapGlobalColorSpaceGamma";
@@ -142,7 +36,7 @@
         [FormerlySerializedAs("gammaCorrection")]
         private float _gammaCorrection = 1.0f;
 
-        private LeapServiceProvider _provider;
+        [SerializeField] private LeapServiceProvider _provider;
         private EyeTextureData _eyeTextureData = new EyeTextureData();
 
         //Image that we have requested from the service.  Are requested in Update and retrieved in OnPreRender
@@ -386,31 +280,20 @@
         }
 #endif
 
-<<<<<<< HEAD
-    private void Awake() {
-      if (_provider == null) {
-        Debug.Log("Provider not assigned");
-        this.enabled = false;
-        return;
-      }
-
-      Camera.onPreRender -= OnCameraPreRender;
-      Camera.onPreRender += OnCameraPreRender;
-
-      //Enable pooling to reduce overhead of images
-      LeapInternal.MemoryManager.EnablePooling = true;
-=======
         private void Awake()
         {
-            _provider = GetComponent<LeapServiceProvider>();
             if (_provider == null)
             {
-                _provider = GetComponentInChildren<LeapServiceProvider>();
-            }
+                Debug.Log("Provider not assigned");
+                this.enabled = false;
+                return;
+            }
+
+            Camera.onPreRender -= OnCameraPreRender;
+            Camera.onPreRender += OnCameraPreRender;
 
             //Enable pooling to reduce overhead of images
             LeapInternal.MemoryManager.EnablePooling = true;
->>>>>>> 9326058f
 
             ApplyGammaCorrectionValues();
 #if UNITY_2019_3_OR_NEWER
@@ -432,15 +315,6 @@
             unsubscribeFromService();
         }
 
-<<<<<<< HEAD
-    private void OnDestroy() {
-      StopAllCoroutines();
-      Controller controller = _provider.GetLeapController();
-      if(controller != null) {
-        _provider.GetLeapController().DistortionChange -= onDistortionChange;
-      }
-
-=======
         private void OnDestroy()
         {
             StopAllCoroutines();
@@ -449,59 +323,23 @@
             {
                 _provider.GetLeapController().DistortionChange -= onDistortionChange;
             }
-#if UNITY_2019_3_OR_NEWER
->>>>>>> 9326058f
-      //SRP require subscribing to RenderPipelineManagers
-      if(UnityEngine.Rendering.GraphicsSettings.renderPipelineAsset != null) {
-        UnityEngine.Rendering.RenderPipelineManager.beginCameraRendering -= onBeginRendering;
-      }
-<<<<<<< HEAD
-    }
-
-    private void LateUpdate() {
-
-      var xrProvider = _provider as LeapXRServiceProvider;
-      if (xrProvider != null) {
-          if (xrProvider.Camera == null) { return; }
-      }
-
-      Frame imageFrame = _provider.CurrentFrame;
-
-      _currentImage = null;
-
-      if (_needQueueReset) {
-        while (_imageQueue.TryDequeue()) { }
-        _needQueueReset = false;
-      }
-
-      /* Use the most recent image that is not newer than the current frame
-       * This means that the shown image might be slightly older than the current
-       * frame if for some reason a frame arrived before an image did.
-       * 
-       * Usually however, this is just important when robust mode is enabled.
-       * At that time, image ids never line up with tracking ids.
-       */
-      Image potentialImage;
-      while (_imageQueue.TryPeek(out potentialImage)) {
-        if (potentialImage.SequenceId > imageFrame.Id) {
-          break;
-        }
-
-        _currentImage = potentialImage;
-        _imageQueue.TryDequeue();
-      }
-    }
-
-    private void OnCameraPreRender(Camera cam) {
-      if (_currentImage != null) {
-        if (_eyeTextureData.CheckStale(_currentImage)) {
-          _eyeTextureData.Reconstruct(_currentImage);
-=======
-#endif
+
+            //SRP require subscribing to RenderPipelineManagers
+            if (UnityEngine.Rendering.GraphicsSettings.renderPipelineAsset != null)
+            {
+                UnityEngine.Rendering.RenderPipelineManager.beginCameraRendering -= onBeginRendering;
+            }
         }
 
         private void LateUpdate()
         {
+
+            var xrProvider = _provider as LeapXRServiceProvider;
+            if (xrProvider != null)
+            {
+                if (xrProvider.Camera == null) { return; }
+            }
+
             Frame imageFrame = _provider.CurrentFrame;
 
             _currentImage = null;
@@ -530,10 +368,9 @@
                 _currentImage = potentialImage;
                 _imageQueue.TryDequeue();
             }
->>>>>>> 9326058f
-        }
-
-        private void OnPreRender()
+        }
+
+        private void OnCameraPreRender(Camera cam)
         {
             if (_currentImage != null)
             {
@@ -546,9 +383,10 @@
             }
         }
 
-    private void onBeginRendering(UnityEngine.Rendering.ScriptableRenderContext scriptableRenderContext, Camera camera) {
-       OnCameraPreRender(camera);
-    }
+        private void onBeginRendering(UnityEngine.Rendering.ScriptableRenderContext scriptableRenderContext, Camera camera)
+        {
+            OnCameraPreRender(camera);
+        }
 
         private void subscribeToService()
         {
