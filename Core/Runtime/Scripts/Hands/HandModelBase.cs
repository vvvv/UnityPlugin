/******************************************************************************
 * Copyright (C) Ultraleap, Inc. 2011-2020.                                   *
 *                                                                            *
 * Use subject to the terms of the Apache License 2.0 available at            *
 * http://www.apache.org/licenses/LICENSE-2.0, or another agreement           *
 * between Ultraleap and you, your company or other organization.             *
 ******************************************************************************/

using System;
using UnityEngine;
#if UNITY_EDITOR
using UnityEditor;
#endif

/** HandModelBase defines abstract methods as a template for building Leap hand models*/
<<<<<<< HEAD
namespace Leap.Unity {
  public enum Chirality { Left, Right };
  public enum ModelType { Graphics, Physics };

  [ExecuteInEditMode]
  public abstract class HandModelBase : MonoBehaviour {

    public event Action OnBegin;
    public event Action OnFinish;
    /// <summary> Called directly after the HandModelBase's UpdateHand().
    /// </summary>
    public event Action OnUpdate;

    private bool isTracked = false;
    public bool IsTracked {
      get { return isTracked; }
    }

    public abstract Chirality Handedness { get; set; }
    public abstract ModelType HandModelType { get; }
    public virtual void InitHand() { }

    public virtual void BeginHand() {
      if (OnBegin != null) {
        OnBegin();
      }
      isTracked = true;
    }
    public abstract void UpdateHand();
    public void UpdateHandWithEvent() {
      UpdateHand();
      if (OnUpdate != null) { OnUpdate(); }
    }
    public virtual void FinishHand() {
      if (OnFinish != null) {
        OnFinish();
      }
      isTracked = false;
    }
    public abstract Hand GetLeapHand();
    public abstract void SetLeapHand(Hand hand);

    /// <summary>
    /// Returns whether or not this hand model supports editor persistence.  This is false by default and must be
    /// opt-in by a developer making their own hand model script if they want editor persistence.
    /// </summary>
    public virtual bool SupportsEditorPersistence() {
      return false;
    }

    [NonSerialized]
    public HandModelManager.ModelGroup group;

#if UNITY_EDITOR
    void Update() {
      if (!EditorApplication.isPlaying && SupportsEditorPersistence()) {
        LeapProvider provider = null;

        //If not found, use any old provider from the Hands.Provider getter
        if (provider == null) {
          provider = Hands.Provider;
=======
namespace Leap.Unity
{
    public enum Chirality { Left, Right };
    public enum ModelType { Graphics, Physics };

    [ExecuteInEditMode]
    public abstract class HandModelBase : MonoBehaviour
    {

        public event Action OnBegin;
        public event Action OnFinish;
        /// <summary> Called directly after the HandModelBase's UpdateHand().
        /// </summary>
        public event Action OnUpdate;

        private bool isTracked = false;
        public bool IsTracked
        {
            get { return isTracked; }
        }

        public abstract Chirality Handedness { get; set; }
        public abstract ModelType HandModelType { get; }
        public virtual void InitHand() { }

        public virtual void BeginHand()
        {
            if (OnBegin != null)
            {
                OnBegin();
            }
            isTracked = true;
>>>>>>> 9326058f
        }
        public abstract void UpdateHand();
        public void UpdateHandWithEvent()
        {
            UpdateHand();
            if (OnUpdate != null) { OnUpdate(); }
        }
        public virtual void FinishHand()
        {
            if (OnFinish != null)
            {
                OnFinish();
            }
            isTracked = false;
        }
        public abstract Hand GetLeapHand();
        public abstract void SetLeapHand(Hand hand);

        /// <summary>
        /// Returns whether or not this hand model supports editor persistence.  This is false by default and must be
        /// opt-in by a developer making their own hand model script if they want editor persistence.
        /// </summary>
        public virtual bool SupportsEditorPersistence()
        {
            return false;
        }

        [NonSerialized]
        public HandModelManager.ModelGroup group;

#if UNITY_EDITOR
        void Update()
        {
            if (!EditorApplication.isPlaying && SupportsEditorPersistence())
            {
                LeapProvider provider = null;

                //First try to get the provider from a parent HandModelManager
                if (transform.parent != null)
                {
                    var manager = transform.parent.GetComponent<HandModelManager>();
                    if (manager != null)
                    {
                        provider = manager.leapProvider;
                    }
                }

                //If not found, use any old provider from the Hands.Provider getter
                if (provider == null)
                {
                    provider = Hands.Provider;
                }

                Hand hand = null;
                //If we found a provider, pull the hand from that
                if (provider != null)
                {
                    var frame = provider.CurrentFrame;

                    if (frame != null)
                    {
                        hand = frame.Get(Handedness);
                    }
                }

                //If we still have a null hand, construct one manually
                if (hand == null)
                {
                    hand = TestHandFactory.MakeTestHand(Handedness == Chirality.Left, unitType: TestHandFactory.UnitType.LeapUnits);
                    hand.Transform(transform.GetLeapMatrix());
                }

                if (GetLeapHand() == null)
                {
                    SetLeapHand(hand);
                    InitHand();
                    BeginHand();
                    UpdateHand();
                }
                else
                {
                    SetLeapHand(hand);
                    UpdateHand();
                }
            }
        }
#endif
    }
}<|MERGE_RESOLUTION|>--- conflicted
+++ resolved
@@ -6,76 +6,13 @@
  * between Ultraleap and you, your company or other organization.             *
  ******************************************************************************/
 
+using UnityEngine;
 using System;
-using UnityEngine;
 #if UNITY_EDITOR
 using UnityEditor;
 #endif
 
 /** HandModelBase defines abstract methods as a template for building Leap hand models*/
-<<<<<<< HEAD
-namespace Leap.Unity {
-  public enum Chirality { Left, Right };
-  public enum ModelType { Graphics, Physics };
-
-  [ExecuteInEditMode]
-  public abstract class HandModelBase : MonoBehaviour {
-
-    public event Action OnBegin;
-    public event Action OnFinish;
-    /// <summary> Called directly after the HandModelBase's UpdateHand().
-    /// </summary>
-    public event Action OnUpdate;
-
-    private bool isTracked = false;
-    public bool IsTracked {
-      get { return isTracked; }
-    }
-
-    public abstract Chirality Handedness { get; set; }
-    public abstract ModelType HandModelType { get; }
-    public virtual void InitHand() { }
-
-    public virtual void BeginHand() {
-      if (OnBegin != null) {
-        OnBegin();
-      }
-      isTracked = true;
-    }
-    public abstract void UpdateHand();
-    public void UpdateHandWithEvent() {
-      UpdateHand();
-      if (OnUpdate != null) { OnUpdate(); }
-    }
-    public virtual void FinishHand() {
-      if (OnFinish != null) {
-        OnFinish();
-      }
-      isTracked = false;
-    }
-    public abstract Hand GetLeapHand();
-    public abstract void SetLeapHand(Hand hand);
-
-    /// <summary>
-    /// Returns whether or not this hand model supports editor persistence.  This is false by default and must be
-    /// opt-in by a developer making their own hand model script if they want editor persistence.
-    /// </summary>
-    public virtual bool SupportsEditorPersistence() {
-      return false;
-    }
-
-    [NonSerialized]
-    public HandModelManager.ModelGroup group;
-
-#if UNITY_EDITOR
-    void Update() {
-      if (!EditorApplication.isPlaying && SupportsEditorPersistence()) {
-        LeapProvider provider = null;
-
-        //If not found, use any old provider from the Hands.Provider getter
-        if (provider == null) {
-          provider = Hands.Provider;
-=======
 namespace Leap.Unity
 {
     public enum Chirality { Left, Right };
@@ -108,7 +45,6 @@
                 OnBegin();
             }
             isTracked = true;
->>>>>>> 9326058f
         }
         public abstract void UpdateHand();
         public void UpdateHandWithEvent()
@@ -145,16 +81,6 @@
             if (!EditorApplication.isPlaying && SupportsEditorPersistence())
             {
                 LeapProvider provider = null;
-
-                //First try to get the provider from a parent HandModelManager
-                if (transform.parent != null)
-                {
-                    var manager = transform.parent.GetComponent<HandModelManager>();
-                    if (manager != null)
-                    {
-                        provider = manager.leapProvider;
-                    }
-                }
 
                 //If not found, use any old provider from the Hands.Provider getter
                 if (provider == null)
