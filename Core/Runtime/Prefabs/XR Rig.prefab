%YAML 1.1
%TAG !u! tag:unity3d.com,2011:
--- !u!1 &547020878837072256
GameObject:
  m_ObjectHideFlags: 0
  m_CorrespondingSourceObject: {fileID: 0}
  m_PrefabInstance: {fileID: 0}
  m_PrefabAsset: {fileID: 0}
  serializedVersion: 6
  m_Component:
  - component: {fileID: 547020878837072259}
  - component: {fileID: 547020878837072258}
  - component: {fileID: 547020878837072257}
  m_Layer: 0
  m_Name: Camera
  m_TagString: MainCamera
  m_Icon: {fileID: 0}
  m_NavMeshLayer: 0
  m_StaticEditorFlags: 0
  m_IsActive: 1
--- !u!4 &547020878837072259
Transform:
  m_ObjectHideFlags: 0
  m_CorrespondingSourceObject: {fileID: 0}
  m_PrefabInstance: {fileID: 0}
  m_PrefabAsset: {fileID: 0}
  m_GameObject: {fileID: 547020878837072256}
  m_LocalRotation: {x: -0, y: -0, z: -0, w: 1}
  m_LocalPosition: {x: 0, y: 0, z: 0}
  m_LocalScale: {x: 1, y: 1, z: 1}
  m_Children: []
  m_Father: {fileID: 3419734950892140626}
  m_RootOrder: 1
  m_LocalEulerAnglesHint: {x: 0, y: 0, z: 0}
--- !u!20 &547020878837072258
Camera:
  m_ObjectHideFlags: 0
  m_CorrespondingSourceObject: {fileID: 0}
  m_PrefabInstance: {fileID: 0}
  m_PrefabAsset: {fileID: 0}
  m_GameObject: {fileID: 547020878837072256}
  m_Enabled: 1
  serializedVersion: 2
  m_ClearFlags: 2
  m_BackGroundColor: {r: 0.16862746, g: 0.16862746, b: 0.16862746, a: 1}
  m_projectionMatrixMode: 1
  m_GateFitMode: 2
  m_FOVAxisMode: 0
  m_SensorSize: {x: 36, y: 24}
  m_LensShift: {x: 0, y: 0}
  m_FocalLength: 50
  m_NormalizedViewPortRect:
    serializedVersion: 2
    x: 0
    y: 0
    width: 1
    height: 1
  near clip plane: 0.01
  far clip plane: 100
  field of view: 60
  orthographic: 0
  orthographic size: 5
  m_Depth: 0
  m_CullingMask:
    serializedVersion: 2
    m_Bits: 4294967295
  m_RenderingPath: -1
  m_TargetTexture: {fileID: 0}
  m_TargetDisplay: 0
  m_TargetEye: 3
  m_HDR: 1
  m_AllowMSAA: 1
  m_AllowDynamicResolution: 0
  m_ForceIntoRT: 0
  m_OcclusionCulling: 1
  m_StereoConvergence: 10
  m_StereoSeparation: 0.022
--- !u!81 &547020878837072257
AudioListener:
  m_ObjectHideFlags: 0
  m_CorrespondingSourceObject: {fileID: 0}
  m_PrefabInstance: {fileID: 0}
  m_PrefabAsset: {fileID: 0}
  m_GameObject: {fileID: 547020878837072256}
  m_Enabled: 1
--- !u!1 &6261897482264709521
GameObject:
  m_ObjectHideFlags: 0
  m_CorrespondingSourceObject: {fileID: 0}
  m_PrefabInstance: {fileID: 0}
  m_PrefabAsset: {fileID: 0}
  serializedVersion: 6
  m_Component:
  - component: {fileID: 3419734950892140626}
  m_Layer: 0
  m_Name: XR Rig
  m_TagString: Untagged
  m_Icon: {fileID: 0}
  m_NavMeshLayer: 0
  m_StaticEditorFlags: 0
  m_IsActive: 1
--- !u!4 &3419734950892140626
Transform:
  m_ObjectHideFlags: 0
  m_CorrespondingSourceObject: {fileID: 0}
  m_PrefabInstance: {fileID: 0}
  m_PrefabAsset: {fileID: 0}
  m_GameObject: {fileID: 6261897482264709521}
  m_LocalRotation: {x: 0, y: 0, z: 0, w: 1}
  m_LocalPosition: {x: 0, y: 0, z: 0}
  m_LocalScale: {x: 1, y: 1, z: 1}
  m_Children:
  - {fileID: 3947936638174131487}
  - {fileID: 547020878837072259}
  m_Father: {fileID: 0}
  m_RootOrder: 0
  m_LocalEulerAnglesHint: {x: 0, y: 0, z: 0}
--- !u!1001 &547020879116118900
PrefabInstance:
  m_ObjectHideFlags: 0
  serializedVersion: 2
  m_Modification:
    m_TransformParent: {fileID: 3419734950892140626}
    m_Modifications:
    - target: {fileID: 3557434566810426987, guid: 15d3b5cf5cea75344a4482323bc124a8, type: 3}
      propertyPath: m_RootOrder
      value: 0
      objectReference: {fileID: 0}
    - target: {fileID: 3557434566810426987, guid: 15d3b5cf5cea75344a4482323bc124a8, type: 3}
      propertyPath: m_LocalPosition.x
      value: 0
      objectReference: {fileID: 0}
    - target: {fileID: 3557434566810426987, guid: 15d3b5cf5cea75344a4482323bc124a8, type: 3}
      propertyPath: m_LocalPosition.y
      value: 0
      objectReference: {fileID: 0}
    - target: {fileID: 3557434566810426987, guid: 15d3b5cf5cea75344a4482323bc124a8, type: 3}
      propertyPath: m_LocalPosition.z
      value: 0
      objectReference: {fileID: 0}
    - target: {fileID: 3557434566810426987, guid: 15d3b5cf5cea75344a4482323bc124a8, type: 3}
      propertyPath: m_LocalRotation.w
      value: 1
      objectReference: {fileID: 0}
    - target: {fileID: 3557434566810426987, guid: 15d3b5cf5cea75344a4482323bc124a8, type: 3}
      propertyPath: m_LocalRotation.x
      value: -0
      objectReference: {fileID: 0}
    - target: {fileID: 3557434566810426987, guid: 15d3b5cf5cea75344a4482323bc124a8, type: 3}
      propertyPath: m_LocalRotation.y
      value: -0
      objectReference: {fileID: 0}
    - target: {fileID: 3557434566810426987, guid: 15d3b5cf5cea75344a4482323bc124a8, type: 3}
      propertyPath: m_LocalRotation.z
      value: -0
      objectReference: {fileID: 0}
    - target: {fileID: 3557434566810426987, guid: 15d3b5cf5cea75344a4482323bc124a8, type: 3}
      propertyPath: m_LocalEulerAnglesHint.x
      value: 0
      objectReference: {fileID: 0}
    - target: {fileID: 3557434566810426987, guid: 15d3b5cf5cea75344a4482323bc124a8, type: 3}
      propertyPath: m_LocalEulerAnglesHint.y
      value: 0
      objectReference: {fileID: 0}
    - target: {fileID: 3557434566810426987, guid: 15d3b5cf5cea75344a4482323bc124a8, type: 3}
      propertyPath: m_LocalEulerAnglesHint.z
      value: 0
      objectReference: {fileID: 0}
    - target: {fileID: 3557434566810426996, guid: 15d3b5cf5cea75344a4482323bc124a8, type: 3}
      propertyPath: _camera
      value: 
      objectReference: {fileID: 547020878837072258}
    - target: {fileID: 3557434566810426996, guid: 15d3b5cf5cea75344a4482323bc124a8, type: 3}
      propertyPath: editTimePose
      value: 0
      objectReference: {fileID: 0}
    - target: {fileID: 3557434566810426996, guid: 15d3b5cf5cea75344a4482323bc124a8, type: 3}
      propertyPath: _temporalWarpingMode
      value: 0
      objectReference: {fileID: 0}
    - target: {fileID: 3557434566810426997, guid: 15d3b5cf5cea75344a4482323bc124a8, type: 3}
      propertyPath: m_Name
      value: Service Provider (XR)
      objectReference: {fileID: 0}
    m_RemovedComponents: []
  m_SourcePrefab: {fileID: 100100000, guid: 15d3b5cf5cea75344a4482323bc124a8, type: 3}
--- !u!4 &3947936638174131487 stripped
Transform:
  m_CorrespondingSourceObject: {fileID: 3557434566810426987, guid: 15d3b5cf5cea75344a4482323bc124a8, type: 3}
  m_PrefabInstance: {fileID: 547020879116118900}
<<<<<<< HEAD
=======
  m_PrefabAsset: {fileID: 0}
--- !u!1001 &5585900610728814024
PrefabInstance:
  m_ObjectHideFlags: 0
  serializedVersion: 2
  m_Modification:
    m_TransformParent: {fileID: 3419734950892140626}
    m_Modifications:
    - target: {fileID: 2923521292936785421, guid: a314fa641642d914c9474a702bea5b27, type: 3}
      propertyPath: m_RootOrder
      value: 2
      objectReference: {fileID: 0}
    - target: {fileID: 2923521292936785421, guid: a314fa641642d914c9474a702bea5b27, type: 3}
      propertyPath: m_LocalPosition.x
      value: 0
      objectReference: {fileID: 0}
    - target: {fileID: 2923521292936785421, guid: a314fa641642d914c9474a702bea5b27, type: 3}
      propertyPath: m_LocalPosition.y
      value: 0
      objectReference: {fileID: 0}
    - target: {fileID: 2923521292936785421, guid: a314fa641642d914c9474a702bea5b27, type: 3}
      propertyPath: m_LocalPosition.z
      value: 0
      objectReference: {fileID: 0}
    - target: {fileID: 2923521292936785421, guid: a314fa641642d914c9474a702bea5b27, type: 3}
      propertyPath: m_LocalRotation.w
      value: 1
      objectReference: {fileID: 0}
    - target: {fileID: 2923521292936785421, guid: a314fa641642d914c9474a702bea5b27, type: 3}
      propertyPath: m_LocalRotation.x
      value: 0
      objectReference: {fileID: 0}
    - target: {fileID: 2923521292936785421, guid: a314fa641642d914c9474a702bea5b27, type: 3}
      propertyPath: m_LocalRotation.y
      value: 0
      objectReference: {fileID: 0}
    - target: {fileID: 2923521292936785421, guid: a314fa641642d914c9474a702bea5b27, type: 3}
      propertyPath: m_LocalRotation.z
      value: 0
      objectReference: {fileID: 0}
    - target: {fileID: 2923521292936785421, guid: a314fa641642d914c9474a702bea5b27, type: 3}
      propertyPath: m_LocalEulerAnglesHint.x
      value: 0
      objectReference: {fileID: 0}
    - target: {fileID: 2923521292936785421, guid: a314fa641642d914c9474a702bea5b27, type: 3}
      propertyPath: m_LocalEulerAnglesHint.y
      value: 0
      objectReference: {fileID: 0}
    - target: {fileID: 2923521292936785421, guid: a314fa641642d914c9474a702bea5b27, type: 3}
      propertyPath: m_LocalEulerAnglesHint.z
      value: 0
      objectReference: {fileID: 0}
    - target: {fileID: 2923521292936785523, guid: a314fa641642d914c9474a702bea5b27, type: 3}
      propertyPath: m_Name
      value: XR Height Offset
      objectReference: {fileID: 0}
    m_RemovedComponents: []
  m_SourcePrefab: {fileID: 100100000, guid: a314fa641642d914c9474a702bea5b27, type: 3}
--- !u!4 &7284418615093840837 stripped
Transform:
  m_CorrespondingSourceObject: {fileID: 2923521292936785421, guid: a314fa641642d914c9474a702bea5b27, type: 3}
  m_PrefabInstance: {fileID: 5585900610728814024}
>>>>>>> da6d6bd5
  m_PrefabAsset: {fileID: 0}<|MERGE_RESOLUTION|>--- conflicted
+++ resolved
@@ -112,6 +112,7 @@
   m_Children:
   - {fileID: 3947936638174131487}
   - {fileID: 547020878837072259}
+  - {fileID: 7284418615093840837}
   m_Father: {fileID: 0}
   m_RootOrder: 0
   m_LocalEulerAnglesHint: {x: 0, y: 0, z: 0}
@@ -188,8 +189,6 @@
 Transform:
   m_CorrespondingSourceObject: {fileID: 3557434566810426987, guid: 15d3b5cf5cea75344a4482323bc124a8, type: 3}
   m_PrefabInstance: {fileID: 547020879116118900}
-<<<<<<< HEAD
-=======
   m_PrefabAsset: {fileID: 0}
 --- !u!1001 &5585900610728814024
 PrefabInstance:
@@ -252,5 +251,4 @@
 Transform:
   m_CorrespondingSourceObject: {fileID: 2923521292936785421, guid: a314fa641642d914c9474a702bea5b27, type: 3}
   m_PrefabInstance: {fileID: 5585900610728814024}
->>>>>>> da6d6bd5
   m_PrefabAsset: {fileID: 0}